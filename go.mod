--- conflicted
+++ resolved
@@ -39,11 +39,7 @@
 	go.uber.org/multierr v1.11.0
 	golang.org/x/net v0.42.0
 	golang.org/x/oauth2 v0.30.0
-<<<<<<< HEAD
-	golang.org/x/text v0.27.0
-=======
 	golang.org/x/text v0.28.0
->>>>>>> d76187f9
 	gopkg.in/yaml.v2 v2.4.0
 )
 
@@ -122,11 +118,7 @@
 	github.com/zmap/zgrab2 v0.1.8
 	gitlab.com/gitlab-org/api/client-go v0.130.1
 	go.mongodb.org/mongo-driver v1.17.4
-<<<<<<< HEAD
-	golang.org/x/term v0.33.0
-=======
 	golang.org/x/term v0.34.0
->>>>>>> d76187f9
 	gopkg.in/yaml.v3 v3.0.1
 	moul.io/http2curl v1.0.0
 )
@@ -395,17 +387,10 @@
 	go.etcd.io/bbolt v1.3.10 // indirect
 	go.uber.org/zap v1.25.0 // indirect
 	goftp.io/server/v2 v2.0.1 // indirect
-<<<<<<< HEAD
-	golang.org/x/crypto v0.40.0 // indirect
-	golang.org/x/exp v0.0.0-20250620022241-b7579e27df2b
-	golang.org/x/mod v0.25.0 // indirect
-	golang.org/x/sys v0.34.0 // indirect
-=======
 	golang.org/x/crypto v0.41.0 // indirect
 	golang.org/x/exp v0.0.0-20250620022241-b7579e27df2b
 	golang.org/x/mod v0.26.0 // indirect
 	golang.org/x/sys v0.35.0 // indirect
->>>>>>> d76187f9
 	golang.org/x/time v0.11.0 // indirect
 	golang.org/x/tools v0.35.0
 	google.golang.org/protobuf v1.35.1 // indirect
