module github.com/projectdiscovery/nuclei/v3

go 1.21

require (
	github.com/Knetic/govaluate v3.0.1-0.20171022003610-9aa49832a739+incompatible
	github.com/andygrunwald/go-jira v1.16.0
	github.com/antchfx/htmlquery v1.3.0
	github.com/bluele/gcache v0.0.2
	github.com/go-playground/validator/v10 v10.14.1
	github.com/go-rod/rod v0.114.0
	github.com/gobwas/ws v1.2.1
	github.com/google/go-github v17.0.0+incompatible
	github.com/invopop/jsonschema v0.12.0
	github.com/itchyny/gojq v0.12.13
	github.com/json-iterator/go v1.1.12
	github.com/julienschmidt/httprouter v1.3.0
	github.com/logrusorgru/aurora v2.0.3+incompatible
	github.com/miekg/dns v1.1.59
	github.com/olekukonko/tablewriter v0.0.5
	github.com/pkg/errors v0.9.1
	github.com/projectdiscovery/clistats v0.1.1
	github.com/projectdiscovery/fastdialer v0.2.9
	github.com/projectdiscovery/hmap v0.0.58
	github.com/projectdiscovery/interactsh v1.2.0
	github.com/projectdiscovery/rawhttp v0.1.67
	github.com/projectdiscovery/retryabledns v1.0.77
	github.com/projectdiscovery/retryablehttp-go v1.0.78
	github.com/projectdiscovery/yamldoc-go v1.0.4
	github.com/remeh/sizedwaitgroup v1.0.0
	github.com/rs/xid v1.5.0
	github.com/segmentio/ksuid v1.0.4
	github.com/shirou/gopsutil/v3 v3.24.2 // indirect
	github.com/spaolacci/murmur3 v1.1.0 // indirect
	github.com/spf13/cast v1.5.1
	github.com/syndtr/goleveldb v1.0.0
	github.com/valyala/fasttemplate v1.2.2
	github.com/weppos/publicsuffix-go v0.30.2
	github.com/xanzy/go-gitlab v0.107.0
	go.uber.org/multierr v1.11.0
	golang.org/x/net v0.26.0
<<<<<<< HEAD
	golang.org/x/oauth2 v0.18.0
	golang.org/x/text v0.17.0
=======
	golang.org/x/oauth2 v0.22.0
	golang.org/x/text v0.16.0
>>>>>>> 828dac90
	gopkg.in/yaml.v2 v2.4.0
)

require (
	code.gitea.io/sdk/gitea v0.17.0
	github.com/Azure/azure-sdk-for-go/sdk/azidentity v1.6.0
	github.com/Azure/azure-sdk-for-go/sdk/storage/azblob v1.1.0
	github.com/DataDog/gostackparse v0.6.0
	github.com/Masterminds/semver/v3 v3.2.1
	github.com/Mzack9999/gcache v0.0.0-20230410081825-519e28eab057
	github.com/antchfx/xmlquery v1.3.17
	github.com/asaskevich/govalidator v0.0.0-20230301143203-a9d515a09cc2
	github.com/aws/aws-sdk-go-v2 v1.19.0
	github.com/aws/aws-sdk-go-v2/config v1.18.28
	github.com/aws/aws-sdk-go-v2/credentials v1.13.27
	github.com/aws/aws-sdk-go-v2/feature/s3/manager v1.11.72
	github.com/aws/aws-sdk-go-v2/service/s3 v1.37.0
	github.com/cespare/xxhash v1.1.0
	github.com/charmbracelet/glamour v0.6.0
	github.com/clbanning/mxj/v2 v2.7.0
	github.com/ditashi/jsbeautifier-go v0.0.0-20141206144643-2520a8026a9c
	github.com/docker/go-units v0.5.0
	github.com/dop251/goja v0.0.0-20240220182346-e401ed450204
	github.com/fatih/structs v1.1.0
	github.com/getkin/kin-openapi v0.126.0
	github.com/go-git/go-git/v5 v5.11.0
	github.com/go-ldap/ldap/v3 v3.4.5
	github.com/go-pg/pg v8.0.7+incompatible
	github.com/go-sql-driver/mysql v1.7.1
	github.com/h2non/filetype v1.1.3
	github.com/invopop/yaml v0.3.1
	github.com/kitabisa/go-ci v1.0.3
	github.com/labstack/echo/v4 v4.10.2
	github.com/leslie-qiwa/flat v0.0.0-20230424180412-f9d1cf014baa
	github.com/lib/pq v1.10.9
	github.com/mattn/go-sqlite3 v1.14.22
	github.com/mholt/archiver v3.1.1+incompatible
	github.com/microsoft/go-mssqldb v1.6.0
	github.com/ory/dockertest/v3 v3.10.0
	github.com/praetorian-inc/fingerprintx v1.1.9
	github.com/projectdiscovery/dsl v0.2.1
	github.com/projectdiscovery/fasttemplate v0.0.2
	github.com/projectdiscovery/go-smb2 v0.0.0-20240129202741-052cc450c6cb
	github.com/projectdiscovery/goflags v0.1.64
	github.com/projectdiscovery/gologger v1.1.24
	github.com/projectdiscovery/gostruct v0.0.2
	github.com/projectdiscovery/gozero v0.0.2
	github.com/projectdiscovery/httpx v1.6.8
	github.com/projectdiscovery/mapcidr v1.1.34
	github.com/projectdiscovery/n3iwf v0.0.0-20230523120440-b8cd232ff1f5
	github.com/projectdiscovery/ratelimit v0.0.56
	github.com/projectdiscovery/rdap v0.9.1-0.20221108103045-9865884d1917
	github.com/projectdiscovery/sarif v0.0.1
	github.com/projectdiscovery/tlsx v1.1.7
	github.com/projectdiscovery/uncover v1.0.9
	github.com/projectdiscovery/useragent v0.0.71
	github.com/projectdiscovery/utils v0.2.10
	github.com/projectdiscovery/wappalyzergo v0.1.18
	github.com/redis/go-redis/v9 v9.1.0
	github.com/seh-msft/burpxml v1.0.1
	github.com/shurcooL/graphql v0.0.0-20230722043721-ed46e5a46466
	github.com/stretchr/testify v1.9.0
	github.com/tarunKoyalwar/goleak v0.0.0-20240429141123-0efa90dbdcf9
	github.com/zmap/zgrab2 v0.1.8-0.20230806160807-97ba87c0e706
	golang.org/x/term v0.23.0
	gopkg.in/yaml.v3 v3.0.1
	moul.io/http2curl v1.0.0
)

require (
	aead.dev/minisign v0.2.0 // indirect
	dario.cat/mergo v1.0.0 // indirect
	github.com/Azure/azure-sdk-for-go/sdk/azcore v1.11.1 // indirect
	github.com/Azure/azure-sdk-for-go/sdk/internal v1.8.0 // indirect
	github.com/Azure/go-ansiterm v0.0.0-20230124172434-306776ec8161 // indirect
	github.com/Azure/go-ntlmssp v0.0.0-20221128193559-754e69321358 // indirect
	github.com/AzureAD/microsoft-authentication-library-for-go v1.2.2 // indirect
	github.com/Nvveen/Gotty v0.0.0-20120604004816-cd527374f1e5 // indirect
	github.com/VividCortex/ewma v1.2.0 // indirect
	github.com/andybalholm/brotli v1.1.0 // indirect
	github.com/aws/aws-sdk-go-v2/aws/protocol/eventstream v1.4.10 // indirect
	github.com/aws/aws-sdk-go-v2/internal/v4a v1.0.27 // indirect
	github.com/aws/aws-sdk-go-v2/service/internal/accept-encoding v1.9.11 // indirect
	github.com/aws/aws-sdk-go-v2/service/internal/checksum v1.1.30 // indirect
	github.com/aws/aws-sdk-go-v2/service/internal/s3shared v1.14.4 // indirect
	github.com/aymanbagabas/go-osc52/v2 v2.0.1 // indirect
	github.com/bahlo/generic-list-go v0.2.0 // indirect
	github.com/bits-and-blooms/bitset v1.13.0 // indirect
	github.com/bits-and-blooms/bloom/v3 v3.5.0 // indirect
	github.com/buger/jsonparser v1.1.1 // indirect
	github.com/bytedance/sonic v1.9.1 // indirect
	github.com/cenkalti/backoff/v4 v4.2.1 // indirect
	github.com/cespare/xxhash/v2 v2.2.0 // indirect
	github.com/cheggaaa/pb/v3 v3.1.4 // indirect
	github.com/chenzhuoyu/base64x v0.0.0-20221115062448-fe3a3abad311 // indirect
	github.com/cloudflare/cfssl v1.6.4 // indirect
	github.com/cloudflare/circl v1.3.8 // indirect
	github.com/containerd/continuity v0.4.2 // indirect
	github.com/cyphar/filepath-securejoin v0.2.4 // indirect
	github.com/davidmz/go-pageant v1.0.2 // indirect
	github.com/dgryski/go-rendezvous v0.0.0-20200823014737-9f7001d12a5f // indirect
	github.com/dlclark/regexp2 v1.11.0 // indirect
	github.com/docker/cli v24.0.5+incompatible // indirect
	github.com/docker/docker v24.0.9+incompatible // indirect
	github.com/docker/go-connections v0.4.0 // indirect
	github.com/fatih/color v1.16.0 // indirect
	github.com/free5gc/util v1.0.5-0.20230511064842-2e120956883b // indirect
	github.com/gabriel-vasile/mimetype v1.4.2 // indirect
	github.com/gaissmai/bart v0.9.5 // indirect
	github.com/geoffgarside/ber v1.1.0 // indirect
	github.com/gin-contrib/sse v0.1.0 // indirect
	github.com/gin-gonic/gin v1.9.1 // indirect
	github.com/go-asn1-ber/asn1-ber v1.5.4 // indirect
	github.com/go-fed/httpsig v1.1.0 // indirect
	github.com/go-openapi/jsonpointer v0.21.0 // indirect
	github.com/go-openapi/swag v0.23.0 // indirect
	github.com/go-sourcemap/sourcemap v2.1.4+incompatible // indirect
	github.com/goccy/go-json v0.10.2 // indirect
	github.com/gogo/protobuf v1.3.2 // indirect
	github.com/golang-jwt/jwt/v5 v5.2.1 // indirect
	github.com/golang-sql/civil v0.0.0-20220223132316-b832511892a9 // indirect
	github.com/golang-sql/sqlexp v0.1.0 // indirect
	github.com/google/certificate-transparency-go v1.1.4 // indirect
	github.com/google/go-github/v30 v30.1.0 // indirect
	github.com/google/pprof v0.0.0-20240227163752-401108e1b7e7 // indirect
	github.com/google/shlex v0.0.0-20191202100458-e7afc7fbc510 // indirect
	github.com/hashicorp/go-uuid v1.0.3 // indirect
	github.com/hashicorp/go-version v1.6.0 // indirect
	github.com/hashicorp/golang-lru/v2 v2.0.6 // indirect
	github.com/hbakhtiyor/strsim v0.0.0-20190107154042-4d2bbb273edf // indirect
	github.com/jcmturner/aescts/v2 v2.0.0 // indirect
	github.com/jcmturner/dnsutils/v2 v2.0.0 // indirect
	github.com/jcmturner/gofork v1.7.6 // indirect
	github.com/jcmturner/rpc/v2 v2.0.3 // indirect
	github.com/jinzhu/inflection v1.0.0 // indirect
	github.com/jmespath/go-jmespath v0.4.0 // indirect
	github.com/josharian/intern v1.0.0 // indirect
	github.com/kataras/jwt v0.1.10 // indirect
	github.com/klauspost/compress v1.17.8 // indirect
	github.com/klauspost/pgzip v1.2.6 // indirect
	github.com/kylelemons/godebug v1.1.0 // indirect
	github.com/logrusorgru/aurora/v4 v4.0.0 // indirect
	github.com/lucasb-eyer/go-colorful v1.2.0 // indirect
	github.com/mackerelio/go-osstat v0.2.4 // indirect
	github.com/mailru/easyjson v0.7.7 // indirect
	github.com/mholt/archiver/v3 v3.5.1 // indirect
	github.com/minio/selfupdate v0.6.1-0.20230907112617-f11e74f84ca7 // indirect
	github.com/mitchellh/go-homedir v1.1.0 // indirect
	github.com/mitchellh/mapstructure v1.5.0 // indirect
	github.com/moby/term v0.5.0 // indirect
	github.com/mohae/deepcopy v0.0.0-20170929034955-c48cc78d4826 // indirect
	github.com/montanaflynn/stats v0.7.1 // indirect
	github.com/muesli/reflow v0.3.0 // indirect
	github.com/muesli/termenv v0.15.1 // indirect
	github.com/opencontainers/go-digest v1.0.0 // indirect
	github.com/opencontainers/image-spec v1.0.2 // indirect
	github.com/opencontainers/runc v1.1.14 // indirect
	github.com/pelletier/go-toml/v2 v2.0.8 // indirect
	github.com/perimeterx/marshmallow v1.1.5 // indirect
	github.com/pierrec/lz4/v4 v4.1.21 // indirect
	github.com/pjbgf/sha1cd v0.3.0 // indirect
	github.com/pkg/browser v0.0.0-20240102092130-5ac0b6a4141c // indirect
	github.com/projectdiscovery/asnmap v1.1.1 // indirect
	github.com/projectdiscovery/cdncheck v1.1.0 // indirect
	github.com/projectdiscovery/freeport v0.0.6 // indirect
	github.com/projectdiscovery/ldapserver v1.0.2-0.20240219154113-dcc758ebc0cb // indirect
	github.com/projectdiscovery/machineid v0.0.0-20240226150047-2e2c51e35983 // indirect
	github.com/refraction-networking/utls v1.6.7 // indirect
	github.com/sashabaranov/go-openai v1.15.3 // indirect
	github.com/shirou/gopsutil v3.21.11+incompatible // indirect
	github.com/shoenig/go-m1cpu v0.1.6 // indirect
	github.com/sirupsen/logrus v1.9.3 // indirect
	github.com/skeema/knownhosts v1.2.1 // indirect
	github.com/tidwall/btree v1.7.0 // indirect
	github.com/tidwall/buntdb v1.3.1 // indirect
	github.com/tidwall/gjson v1.17.1 // indirect
	github.com/tidwall/grect v0.1.4 // indirect
	github.com/tidwall/match v1.1.1 // indirect
	github.com/tidwall/pretty v1.2.1 // indirect
	github.com/tidwall/rtred v0.1.2 // indirect
	github.com/tidwall/tinyqueue v0.1.1 // indirect
	github.com/tim-ywliu/nested-logrus-formatter v1.3.2 // indirect
	github.com/twitchyliquid64/golang-asm v0.15.1 // indirect
	github.com/ugorji/go/codec v1.2.11 // indirect
	github.com/wk8/go-ordered-map/v2 v2.1.8 // indirect
	github.com/xdg-go/pbkdf2 v1.0.0 // indirect
	github.com/xdg-go/scram v1.1.2 // indirect
	github.com/xdg-go/stringprep v1.0.4 // indirect
	github.com/xeipuuv/gojsonpointer v0.0.0-20190905194746-02993c407bfb // indirect
	github.com/xeipuuv/gojsonreference v0.0.0-20180127040603-bd5ef7bd5415 // indirect
	github.com/xeipuuv/gojsonschema v1.2.0 // indirect
	github.com/youmark/pkcs8 v0.0.0-20240726163527-a2c0da244d78 // indirect
	github.com/ysmood/fetchup v0.2.3 // indirect
	github.com/ysmood/got v0.34.1 // indirect
	github.com/yuin/goldmark v1.5.4 // indirect
	github.com/yuin/goldmark-emoji v1.0.1 // indirect
	github.com/zcalusic/sysinfo v1.0.2 // indirect
	github.com/zeebo/blake3 v0.2.3 // indirect
	go.mongodb.org/mongo-driver v1.17.0 // indirect
	go.uber.org/goleak v1.3.0 // indirect
	golang.org/x/arch v0.3.0 // indirect
	golang.org/x/sync v0.8.0 // indirect
	gopkg.in/djherbis/times.v1 v1.3.0 // indirect
	mellium.im/sasl v0.3.1 // indirect
)

require (
	git.mills.io/prologic/smtpd v0.0.0-20210710122116-a525b76c287a // indirect
	github.com/Mzack9999/go-http-digest-auth-client v0.6.1-0.20220414142836-eb8883508809 // indirect
	github.com/PuerkitoBio/goquery v1.8.1 // indirect
	github.com/akrylysov/pogreb v0.10.2 // indirect
	github.com/alecthomas/template v0.0.0-20190718012654-fb15b899a751 // indirect
	github.com/alecthomas/units v0.0.0-20211218093645-b94a6e3cc137 // indirect
	github.com/andybalholm/cascadia v1.3.2 // indirect
	github.com/antchfx/xpath v1.2.4
	github.com/aymerick/douceur v0.2.0 // indirect
	github.com/caddyserver/certmagic v0.19.2 // indirect
	github.com/cnf/structhash v0.0.0-20201127153200-e1b16c1ebc08 // indirect
	github.com/davecgh/go-spew v1.1.1 // indirect
	github.com/dimchansky/utfbom v1.1.1 // indirect
	github.com/dsnet/compress v0.0.2-0.20210315054119-f66993602bf5 // indirect
	github.com/go-ole/go-ole v1.2.6 // indirect
	github.com/go-playground/locales v0.14.1 // indirect
	github.com/go-playground/universal-translator v0.18.1 // indirect
	github.com/goburrow/cache v0.1.4 // indirect
	github.com/gobwas/httphead v0.1.0 // indirect
	github.com/gobwas/pool v0.2.1 // indirect
	github.com/golang-jwt/jwt/v4 v4.5.0 // indirect
	github.com/golang/groupcache v0.0.0-20210331224755-41bb18bfe9da // indirect
	github.com/golang/snappy v0.0.4 // indirect
	github.com/google/go-querystring v1.1.0 // indirect
	github.com/google/uuid v1.6.0 // indirect
	github.com/gorilla/css v1.0.1 // indirect
	github.com/hashicorp/go-cleanhttp v0.5.2 // indirect
	github.com/hashicorp/go-retryablehttp v0.7.7 // indirect
	github.com/hdm/jarm-go v0.0.7 // indirect
	github.com/itchyny/timefmt-go v0.1.5 // indirect
	github.com/klauspost/cpuid/v2 v2.2.5 // indirect
	github.com/leodido/go-urn v1.2.4 // indirect
	github.com/libdns/libdns v0.2.1 // indirect
	github.com/lor00x/goldap v0.0.0-20180618054307-a546dffdd1a3 // indirect
	github.com/lufia/plan9stats v0.0.0-20211012122336-39d0f177ccd0 // indirect
	github.com/mattn/go-isatty v0.0.20 // indirect
	github.com/mattn/go-runewidth v0.0.15 // indirect
	github.com/mholt/acmez v1.2.0 // indirect
	github.com/microcosm-cc/bluemonday v1.0.26 // indirect
	github.com/modern-go/concurrent v0.0.0-20180306012644-bacd9c7ef1dd // indirect
	github.com/modern-go/reflect2 v1.0.2 // indirect
	github.com/pmezard/go-difflib v1.0.0 // indirect
	github.com/power-devops/perfstat v0.0.0-20210106213030-5aafc221ea8c // indirect
	github.com/projectdiscovery/blackrock v0.0.1 // indirect
	github.com/projectdiscovery/networkpolicy v0.0.9
	github.com/rivo/uniseg v0.4.6 // indirect
	github.com/saintfish/chardet v0.0.0-20230101081208-5e3ef4b5456d // indirect
	github.com/tklauser/go-sysconf v0.3.12 // indirect
	github.com/tklauser/numcpus v0.6.1 // indirect
	github.com/trivago/tgo v1.0.7
	github.com/ulikunitz/xz v0.5.12 // indirect
	github.com/valyala/bytebufferpool v1.0.0 // indirect
	github.com/ysmood/goob v0.4.0 // indirect
	github.com/ysmood/gson v0.7.3 // indirect
	github.com/ysmood/leakless v0.8.0 // indirect
	github.com/yusufpapurcu/wmi v1.2.4 // indirect
	github.com/zmap/rc2 v0.0.0-20190804163417-abaa70531248 // indirect
	github.com/zmap/zcrypto v0.0.0-20240512203510-0fef58d9a9db // indirect
	go.etcd.io/bbolt v1.3.10 // indirect
	go.uber.org/zap v1.25.0 // indirect
	goftp.io/server/v2 v2.0.1 // indirect
	golang.org/x/crypto v0.26.0 // indirect
	golang.org/x/exp v0.0.0-20240506185415-9bf2ced13842
	golang.org/x/mod v0.17.0 // indirect
<<<<<<< HEAD
	golang.org/x/sys v0.23.0 // indirect
	golang.org/x/time v0.5.0 // indirect
=======
	golang.org/x/sys v0.21.0 // indirect
	golang.org/x/time v0.6.0 // indirect
>>>>>>> 828dac90
	golang.org/x/tools v0.21.1-0.20240508182429-e35e4ccd0d2d
	google.golang.org/protobuf v1.34.2 // indirect
	gopkg.in/alecthomas/kingpin.v2 v2.2.6 // indirect
	gopkg.in/corvus-ch/zbase32.v1 v1.0.0 // indirect
)

require (
	github.com/Microsoft/go-winio v0.6.1 // indirect
	github.com/ProtonMail/go-crypto v1.1.0-alpha.0-proton // indirect
	github.com/alecthomas/chroma v0.10.0
	github.com/aws/aws-sdk-go-v2/feature/ec2/imds v1.13.5 // indirect
	github.com/aws/aws-sdk-go-v2/internal/configsources v1.1.35 // indirect
	github.com/aws/aws-sdk-go-v2/internal/endpoints/v2 v2.4.29 // indirect
	github.com/aws/aws-sdk-go-v2/internal/ini v1.3.36 // indirect
	github.com/aws/aws-sdk-go-v2/service/internal/presigned-url v1.9.29 // indirect
	github.com/aws/aws-sdk-go-v2/service/sso v1.12.13 // indirect
	github.com/aws/aws-sdk-go-v2/service/ssooidc v1.14.13 // indirect
	github.com/aws/aws-sdk-go-v2/service/sts v1.19.3 // indirect
	github.com/aws/smithy-go v1.13.5 // indirect
	github.com/dop251/goja_nodejs v0.0.0-20230821135201-94e508132562
	github.com/emirpasic/gods v1.18.1 // indirect
	github.com/go-echarts/go-echarts/v2 v2.3.3
	github.com/go-git/gcfg v1.5.1-0.20230307220236-3a3c6141e376 // indirect
	github.com/go-git/go-billy/v5 v5.5.0 // indirect
	github.com/golang-jwt/jwt v3.2.2+incompatible // indirect
	github.com/imdario/mergo v0.3.16 // indirect
	github.com/jbenet/go-context v0.0.0-20150711004518-d14ea06fba99 // indirect
	github.com/jcmturner/gokrb5/v8 v8.4.4
	github.com/kevinburke/ssh_config v1.2.0 // indirect
	github.com/labstack/gommon v0.4.0 // indirect
	github.com/mattn/go-colorable v0.1.13 // indirect
	github.com/nwaples/rardecode v1.1.3 // indirect
	github.com/pierrec/lz4 v2.6.1+incompatible // indirect
	github.com/sergi/go-diff v1.2.0 // indirect
	github.com/xanzy/ssh-agent v0.3.3 // indirect
	github.com/xi2/xz v0.0.0-20171230120015-48954b6210f8 // indirect
	gopkg.in/warnings.v0 v0.1.2 // indirect
)

// https://go.dev/ref/mod#go-mod-file-retract
retract v3.2.0 // retract due to broken js protocol issue<|MERGE_RESOLUTION|>--- conflicted
+++ resolved
@@ -39,13 +39,8 @@
 	github.com/xanzy/go-gitlab v0.107.0
 	go.uber.org/multierr v1.11.0
 	golang.org/x/net v0.26.0
-<<<<<<< HEAD
-	golang.org/x/oauth2 v0.18.0
+	golang.org/x/oauth2 v0.22.0
 	golang.org/x/text v0.17.0
-=======
-	golang.org/x/oauth2 v0.22.0
-	golang.org/x/text v0.16.0
->>>>>>> 828dac90
 	gopkg.in/yaml.v2 v2.4.0
 )
 
@@ -317,13 +312,8 @@
 	golang.org/x/crypto v0.26.0 // indirect
 	golang.org/x/exp v0.0.0-20240506185415-9bf2ced13842
 	golang.org/x/mod v0.17.0 // indirect
-<<<<<<< HEAD
+	golang.org/x/time v0.6.0 // indirect
 	golang.org/x/sys v0.23.0 // indirect
-	golang.org/x/time v0.5.0 // indirect
-=======
-	golang.org/x/sys v0.21.0 // indirect
-	golang.org/x/time v0.6.0 // indirect
->>>>>>> 828dac90
 	golang.org/x/tools v0.21.1-0.20240508182429-e35e4ccd0d2d
 	google.golang.org/protobuf v1.34.2 // indirect
 	gopkg.in/alecthomas/kingpin.v2 v2.2.6 // indirect
