--- conflicted
+++ resolved
@@ -447,12 +447,7 @@
 	if r.options.ScanID != "" {
 		r.options.EnableCloudUpload = true
 	}
-<<<<<<< HEAD
-	//nolint
-	if !(r.options.EnableCloudUpload || EnableCloudUpload) {
-=======
 	if !r.options.EnableCloudUpload && !EnableCloudUpload {
->>>>>>> 84a76b3d
 		r.pdcpUploadErrMsg = fmt.Sprintf("[%v] Scan results upload to cloud is disabled.", r.colorizer.BrightYellow("WRN"))
 		return writer
 	}
@@ -879,13 +874,8 @@
 		return fmt.Sprintf("Current %s version: %v %v", versionType, version, updateutils.GetVersionDescription(version, latestVersion))
 	}
 
-<<<<<<< HEAD
-	r.Logger.Info().Msgf("%s", versionInfo(config.Version, cfg.LatestNucleiVersion, "nuclei"))
-	r.Logger.Info().Msgf("%s", versionInfo(cfg.TemplateVersion, cfg.LatestNucleiTemplatesVersion, "nuclei-templates"))
-=======
 	gologger.Info().Msg(versionInfo(config.Version, cfg.LatestNucleiVersion, "nuclei"))
 	gologger.Info().Msg(versionInfo(cfg.TemplateVersion, cfg.LatestNucleiTemplatesVersion, "nuclei-templates"))
->>>>>>> 84a76b3d
 	if !HideAutoSaveMsg {
 		if r.pdcpUploadErrMsg != "" {
 			r.Logger.Print().Msgf("%s", r.pdcpUploadErrMsg)
@@ -962,13 +952,8 @@
 		return errors.Wrap(err, "could not open scan upload file")
 	}
 	defer func() {
-<<<<<<< HEAD
 		_ = file.Close()
 	}()
-=======
-         _ = file.Close()
-       }()
->>>>>>> 84a76b3d
 
 	options.Logger.Info().Msgf("Uploading scan results to cloud dashboard from %s", options.ScanUploadFile)
 	dec := json.NewDecoder(file)
