--- conflicted
+++ resolved
@@ -246,8 +246,6 @@
 	}
 	runner.inputProvider = inputProvider
 
-<<<<<<< HEAD
-=======
 	// Create the output file if asked
 	outputWriter, err := output.NewStandardWriter(options)
 	if err != nil {
@@ -260,7 +258,6 @@
 		runner.output = output.NewMultiWriter(runner.output, output.NewTrackerWriter(runner.httpStats))
 	}
 
->>>>>>> ef11565b
 	if options.JSONL && options.EnableProgressBar {
 		options.StatsJSON = true
 	}
@@ -315,11 +312,6 @@
 		}
 	}
 
-	// Create the output file if asked
-	outputWriter, err := output.NewStandardWriter(options)
-	if err != nil {
-		return nil, errors.Wrap(err, "could not create output file")
-	}
 	if runner.fuzzStats != nil {
 		outputWriter.JSONLogRequestHook = func(request *output.JSONLogRequest) {
 			if request.Error == "none" || request.Error == "" {
@@ -402,13 +394,11 @@
 
 // Close releases all the resources and cleans up
 func (r *Runner) Close() {
-<<<<<<< HEAD
 	if r.dastServer != nil {
 		r.dastServer.Close()
-=======
+	}
 	if r.httpStats != nil {
 		r.httpStats.DisplayTopStats(r.options.NoColor)
->>>>>>> ef11565b
 	}
 	// dump hosterrors cache
 	if r.hostErrors != nil {
