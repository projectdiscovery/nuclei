package runner

import (
	"context"
	"encoding/json"
	"fmt"
	"net/http"
	_ "net/http/pprof"
	"os"
	"path/filepath"
	"reflect"
	"strings"
	"sync/atomic"
	"time"

	"github.com/projectdiscovery/nuclei/v3/internal/pdcp"
	"github.com/projectdiscovery/nuclei/v3/pkg/authprovider"
	"github.com/projectdiscovery/nuclei/v3/pkg/fuzz/frequency"
	"github.com/projectdiscovery/nuclei/v3/pkg/input/provider"
	"github.com/projectdiscovery/nuclei/v3/pkg/installer"
	"github.com/projectdiscovery/nuclei/v3/pkg/loader/parser"
	"github.com/projectdiscovery/nuclei/v3/pkg/scan/events"
	uncoverlib "github.com/projectdiscovery/uncover"
	pdcpauth "github.com/projectdiscovery/utils/auth/pdcp"
	"github.com/projectdiscovery/utils/env"
	fileutil "github.com/projectdiscovery/utils/file"
	permissionutil "github.com/projectdiscovery/utils/permission"
	updateutils "github.com/projectdiscovery/utils/update"

	"github.com/logrusorgru/aurora"
	"github.com/pkg/errors"
	"github.com/projectdiscovery/ratelimit"

	"github.com/projectdiscovery/gologger"
	"github.com/projectdiscovery/nuclei/v3/internal/colorizer"
	"github.com/projectdiscovery/nuclei/v3/internal/httpapi"
	"github.com/projectdiscovery/nuclei/v3/pkg/catalog"
	"github.com/projectdiscovery/nuclei/v3/pkg/catalog/config"
	"github.com/projectdiscovery/nuclei/v3/pkg/catalog/disk"
	"github.com/projectdiscovery/nuclei/v3/pkg/catalog/loader"
	"github.com/projectdiscovery/nuclei/v3/pkg/core"
	"github.com/projectdiscovery/nuclei/v3/pkg/external/customtemplates"
	"github.com/projectdiscovery/nuclei/v3/pkg/input"
	parsers "github.com/projectdiscovery/nuclei/v3/pkg/loader/workflow"
	"github.com/projectdiscovery/nuclei/v3/pkg/output"
	"github.com/projectdiscovery/nuclei/v3/pkg/progress"
	"github.com/projectdiscovery/nuclei/v3/pkg/projectfile"
	"github.com/projectdiscovery/nuclei/v3/pkg/protocols"
	"github.com/projectdiscovery/nuclei/v3/pkg/protocols/common/automaticscan"
	"github.com/projectdiscovery/nuclei/v3/pkg/protocols/common/contextargs"
	"github.com/projectdiscovery/nuclei/v3/pkg/protocols/common/hosterrorscache"
	"github.com/projectdiscovery/nuclei/v3/pkg/protocols/common/interactsh"
	"github.com/projectdiscovery/nuclei/v3/pkg/protocols/common/protocolinit"
	"github.com/projectdiscovery/nuclei/v3/pkg/protocols/common/uncover"
	"github.com/projectdiscovery/nuclei/v3/pkg/protocols/common/utils/excludematchers"
	"github.com/projectdiscovery/nuclei/v3/pkg/protocols/headless/engine"
	httpProtocol "github.com/projectdiscovery/nuclei/v3/pkg/protocols/http"
	"github.com/projectdiscovery/nuclei/v3/pkg/protocols/http/httpclientpool"
	"github.com/projectdiscovery/nuclei/v3/pkg/reporting"
	"github.com/projectdiscovery/nuclei/v3/pkg/templates"
	"github.com/projectdiscovery/nuclei/v3/pkg/types"
	"github.com/projectdiscovery/nuclei/v3/pkg/utils"
	"github.com/projectdiscovery/nuclei/v3/pkg/utils/stats"
	"github.com/projectdiscovery/nuclei/v3/pkg/utils/yaml"
	"github.com/projectdiscovery/retryablehttp-go"
	ptrutil "github.com/projectdiscovery/utils/ptr"
)

var (
	// HideAutoSaveMsg is a global variable to hide the auto-save message
	HideAutoSaveMsg = false
	// EnableCloudUpload is global variable to enable cloud upload
	EnableCloudUpload = false
)

// Runner is a client for running the enumeration process.
type Runner struct {
	output             output.Writer
	interactsh         *interactsh.Client
	options            *types.Options
	projectFile        *projectfile.ProjectFile
	catalog            catalog.Catalog
	progress           progress.Progress
	colorizer          aurora.Aurora
	issuesClient       reporting.Client
	browser            *engine.Browser
	rateLimiter        *ratelimit.Limiter
	hostErrors         hosterrorscache.CacheInterface
	resumeCfg          *types.ResumeCfg
	pprofServer        *http.Server
	pdcpUploadErrMsg   string
	inputProvider      provider.InputProvider
	fuzzFrequencyCache *frequency.Tracker
	//general purpose temporary directory
	tmpDir          string
	parser          parser.Parser
	httpApiEndpoint *httpapi.Server
}

const pprofServerAddress = "127.0.0.1:8086"

// New creates a new client for running the enumeration process.
func New(options *types.Options) (*Runner, error) {
	runner := &Runner{
		options: options,
	}

	if options.HealthCheck {
		gologger.Print().Msgf("%s\n", DoHealthCheck(options))
		os.Exit(0)
	}

	//  Version check by default
	if config.DefaultConfig.CanCheckForUpdates() {
		if err := installer.NucleiVersionCheck(); err != nil {
			if options.Verbose || options.Debug {
				gologger.Error().Msgf("nuclei version check failed got: %s\n", err)
			}
		}

		// check for custom template updates and update if available
		ctm, err := customtemplates.NewCustomTemplatesManager(options)
		if err != nil {
			gologger.Error().Label("custom-templates").Msgf("Failed to create custom templates manager: %s\n", err)
		}

		// Check for template updates and update if available.
		// If the custom templates manager is not nil, we will install custom templates if there is a fresh installation
		tm := &installer.TemplateManager{
			CustomTemplates:        ctm,
			DisablePublicTemplates: options.PublicTemplateDisableDownload,
		}
		if err := tm.FreshInstallIfNotExists(); err != nil {
			gologger.Warning().Msgf("failed to install nuclei templates: %s\n", err)
		}
		if err := tm.UpdateIfOutdated(); err != nil {
			gologger.Warning().Msgf("failed to update nuclei templates: %s\n", err)
		}

		if config.DefaultConfig.NeedsIgnoreFileUpdate() {
			if err := installer.UpdateIgnoreFile(); err != nil {
				gologger.Warning().Msgf("failed to update nuclei ignore file: %s\n", err)
			}
		}

		if options.UpdateTemplates {
			// we automatically check for updates unless explicitly disabled
			// this print statement is only to inform the user that there are no updates
			if !config.DefaultConfig.NeedsTemplateUpdate() {
				gologger.Info().Msgf("No new updates found for nuclei templates")
			}
			// manually trigger update of custom templates
			if ctm != nil {
				ctm.Update(context.TODO())
			}
		}
	}

	parser := templates.NewParser()

	if options.Validate {
		parser.ShouldValidate = true
	}
	// TODO: refactor to pass options reference globally without cycles
	parser.NoStrictSyntax = options.NoStrictSyntax
	runner.parser = parser

	yaml.StrictSyntax = !options.NoStrictSyntax

	if options.Headless {
		if engine.MustDisableSandbox() {
			gologger.Warning().Msgf("The current platform and privileged user will run the browser without sandbox\n")
		}
		browser, err := engine.New(options)
		if err != nil {
			return nil, err
		}
		runner.browser = browser
	}

	runner.catalog = disk.NewCatalog(config.DefaultConfig.TemplatesDirectory)

	var httpclient *retryablehttp.Client
	if options.ProxyInternal && types.ProxyURL != "" || types.ProxySocksURL != "" {
		var err error
		httpclient, err = httpclientpool.Get(options, &httpclientpool.Configuration{})
		if err != nil {
			return nil, err
		}
	}

	if err := reporting.CreateConfigIfNotExists(); err != nil {
		return nil, err
	}
	reportingOptions, err := createReportingOptions(options)
	if err != nil {
		return nil, err
	}
	if reportingOptions != nil && httpclient != nil {
		reportingOptions.HttpClient = httpclient
	}

	if reportingOptions != nil {
		client, err := reporting.New(reportingOptions, options.ReportingDB, false)
		if err != nil {
			return nil, errors.Wrap(err, "could not create issue reporting client")
		}
		runner.issuesClient = client
	}

	// output coloring
	useColor := !options.NoColor
	runner.colorizer = aurora.NewAurora(useColor)
	templates.Colorizer = runner.colorizer
	templates.SeverityColorizer = colorizer.New(runner.colorizer)

	if options.EnablePprof {
		server := &http.Server{
			Addr:    pprofServerAddress,
			Handler: http.DefaultServeMux,
		}
		gologger.Info().Msgf("Listening pprof debug server on: %s", pprofServerAddress)
		runner.pprofServer = server
		go func() {
			_ = server.ListenAndServe()
		}()
	}

	if options.HttpApiEndpoint != "" {
		apiServer := httpapi.New(options.HttpApiEndpoint, options)
		gologger.Info().Msgf("Listening api endpoint on: %s", options.HttpApiEndpoint)
		runner.httpApiEndpoint = apiServer
		go func() {
			if err := apiServer.Start(); err != nil {
				gologger.Error().Msgf("Failed to start API server: %s", err)
			}
		}()
	}

	if (len(options.Templates) == 0 || !options.NewTemplates || (options.TargetsFilePath == "" && !options.Stdin && len(options.Targets) == 0)) && options.UpdateTemplates {
		os.Exit(0)
	}

	// create the input provider and load the inputs
	inputProvider, err := provider.NewInputProvider(provider.InputOptions{Options: options})
	if err != nil {
		return nil, errors.Wrap(err, "could not create input provider")
	}
	runner.inputProvider = inputProvider

	// Create the output file if asked
	outputWriter, err := output.NewStandardWriter(options)
	if err != nil {
		return nil, errors.Wrap(err, "could not create output file")
	}
	// setup a proxy writer to automatically upload results to PDCP
	runner.output = runner.setupPDCPUpload(outputWriter)

	if options.JSONL && options.EnableProgressBar {
		options.StatsJSON = true
	}
	if options.StatsJSON {
		options.EnableProgressBar = true
	}
	// Creates the progress tracking object
	var progressErr error
	statsInterval := options.StatsInterval
	runner.progress, progressErr = progress.NewStatsTicker(statsInterval, options.EnableProgressBar, options.StatsJSON, false, options.MetricsPort)
	if progressErr != nil {
		return nil, progressErr
	}

	// create project file if requested or load the existing one
	if options.Project {
		var projectFileErr error
		runner.projectFile, projectFileErr = projectfile.New(&projectfile.Options{Path: options.ProjectPath, Cleanup: utils.IsBlank(options.ProjectPath)})
		if projectFileErr != nil {
			return nil, projectFileErr
		}
	}

	// create the resume configuration structure
	resumeCfg := types.NewResumeCfg()
	if runner.options.ShouldLoadResume() {
		gologger.Info().Msg("Resuming from save checkpoint")
		file, err := os.ReadFile(runner.options.Resume)
		if err != nil {
			return nil, err
		}
		err = json.Unmarshal(file, &resumeCfg)
		if err != nil {
			return nil, err
		}
		resumeCfg.Compile()
	}
	runner.resumeCfg = resumeCfg

	opts := interactsh.DefaultOptions(runner.output, runner.issuesClient, runner.progress)
	opts.Debug = runner.options.Debug
	opts.NoColor = runner.options.NoColor
	if options.InteractshURL != "" {
		opts.ServerURL = options.InteractshURL
	}
	opts.Authorization = options.InteractshToken
	opts.CacheSize = options.InteractionsCacheSize
	opts.Eviction = time.Duration(options.InteractionsEviction) * time.Second
	opts.CooldownPeriod = time.Duration(options.InteractionsCoolDownPeriod) * time.Second
	opts.PollDuration = time.Duration(options.InteractionsPollDuration) * time.Second
	opts.NoInteractsh = runner.options.NoInteractsh
	opts.StopAtFirstMatch = runner.options.StopAtFirstMatch
	opts.Debug = runner.options.Debug
	opts.DebugRequest = runner.options.DebugRequests
	opts.DebugResponse = runner.options.DebugResponse
	if httpclient != nil {
		opts.HTTPClient = httpclient
	}
	if opts.HTTPClient == nil {
		httpOpts := retryablehttp.DefaultOptionsSingle
		httpOpts.Timeout = 20 * time.Second // for stability reasons
		if options.Timeout > 20 {
			httpOpts.Timeout = time.Duration(options.Timeout) * time.Second
		}
		// in testing it was found most of times when interactsh failed, it was due to failure in registering /polling requests
		opts.HTTPClient = retryablehttp.NewClient(retryablehttp.DefaultOptionsSingle)
	}
	interactshClient, err := interactsh.New(opts)
	if err != nil {
		gologger.Error().Msgf("Could not create interactsh client: %s", err)
	} else {
		runner.interactsh = interactshClient
	}

	if options.RateLimitMinute > 0 {
		gologger.Print().Msgf("[%v] %v", aurora.BrightYellow("WRN"), "rate limit per minute is deprecated - use rate-limit-duration")
		options.RateLimit = options.RateLimitMinute
		options.RateLimitDuration = time.Minute
	}
	if options.RateLimit > 0 && options.RateLimitDuration == 0 {
		options.RateLimitDuration = time.Second
	}
	if options.RateLimit == 0 && options.RateLimitDuration == 0 {
		runner.rateLimiter = ratelimit.NewUnlimited(context.Background())
	} else {
		runner.rateLimiter = ratelimit.New(context.Background(), uint(options.RateLimit), options.RateLimitDuration)
	}

	if tmpDir, err := os.MkdirTemp("", "nuclei-tmp-*"); err == nil {
		runner.tmpDir = tmpDir
	}

	return runner, nil
}

// runStandardEnumeration runs standard enumeration
func (r *Runner) runStandardEnumeration(executerOpts protocols.ExecutorOptions, store *loader.Store, engine *core.Engine) (*atomic.Bool, error) {
	if r.options.AutomaticScan {
		return r.executeSmartWorkflowInput(executerOpts, store, engine)
	}
	return r.executeTemplatesInput(store, engine)
}

// Close releases all the resources and cleans up
func (r *Runner) Close() {
	// dump hosterrors cache
	if r.hostErrors != nil {
		r.hostErrors.Close()
	}
	if r.output != nil {
		r.output.Close()
	}
	if r.issuesClient != nil {
		r.issuesClient.Close()
	}
	if r.projectFile != nil {
		r.projectFile.Close()
	}
	if r.inputProvider != nil {
		r.inputProvider.Close()
	}
	protocolinit.Close()
	if r.pprofServer != nil {
		_ = r.pprofServer.Shutdown(context.Background())
	}
	if r.rateLimiter != nil {
		r.rateLimiter.Stop()
	}
	r.progress.Stop()
	if r.browser != nil {
		r.browser.Close()
	}
	if r.tmpDir != "" {
		_ = os.RemoveAll(r.tmpDir)
	}
}

// setupPDCPUpload sets up the PDCP upload writer
// by creating a new writer and returning it
func (r *Runner) setupPDCPUpload(writer output.Writer) output.Writer {
	// if scanid is given implicitly consider that scan upload is enabled
	if r.options.ScanID != "" {
		r.options.EnableCloudUpload = true
	}
	if !(r.options.EnableCloudUpload || EnableCloudUpload) {
		r.pdcpUploadErrMsg = fmt.Sprintf("[%v] Scan results upload to cloud is disabled.", r.colorizer.BrightYellow("WRN"))
		return writer
	}
	color := aurora.NewAurora(!r.options.NoColor)
	h := &pdcpauth.PDCPCredHandler{}
	creds, err := h.GetCreds()
	if err != nil {
		if err != pdcpauth.ErrNoCreds && !HideAutoSaveMsg {
			gologger.Verbose().Msgf("Could not get credentials for cloud upload: %s\n", err)
		}
		r.pdcpUploadErrMsg = fmt.Sprintf("[%v] To view results on Cloud Dashboard, Configure API key from %v", color.BrightYellow("WRN"), pdcpauth.DashBoardURL)
		return writer
	}
	uploadWriter, err := pdcp.NewUploadWriter(context.Background(), creds)
	if err != nil {
		r.pdcpUploadErrMsg = fmt.Sprintf("[%v] PDCP (%v) Auto-Save Failed: %s\n", color.BrightYellow("WRN"), pdcpauth.DashBoardURL, err)
		return writer
	}
	if r.options.ScanID != "" {
		// ignore and use empty scan id if invalid
		_ = uploadWriter.SetScanID(r.options.ScanID)
	}
	if r.options.ScanName != "" {
		uploadWriter.SetScanName(r.options.ScanName)
	}
	return output.NewMultiWriter(writer, uploadWriter)
}

// RunEnumeration sets up the input layer for giving input nuclei.
// binary and runs the actual enumeration
func (r *Runner) RunEnumeration() error {
	// If user asked for new templates to be executed, collect the list from the templates' directory.
	if r.options.NewTemplates {
		if arr := config.DefaultConfig.GetNewAdditions(); len(arr) > 0 {
			r.options.Templates = append(r.options.Templates, arr...)
		}
	}
	if len(r.options.NewTemplatesWithVersion) > 0 {
		if arr := installer.GetNewTemplatesInVersions(r.options.NewTemplatesWithVersion...); len(arr) > 0 {
			r.options.Templates = append(r.options.Templates, arr...)
		}
	}
	// Exclude ignored file for validation
	if !r.options.Validate {
		ignoreFile := config.ReadIgnoreFile()
		r.options.ExcludeTags = append(r.options.ExcludeTags, ignoreFile.Tags...)
		r.options.ExcludedTemplates = append(r.options.ExcludedTemplates, ignoreFile.Files...)
	}

	fuzzFreqCache := frequency.New(frequency.DefaultMaxTrackCount, r.options.FuzzParamFrequency)
	r.fuzzFrequencyCache = fuzzFreqCache

	// Create the executor options which will be used throughout the execution
	// stage by the nuclei engine modules.
	executorOpts := protocols.ExecutorOptions{
<<<<<<< HEAD
		Output:             r.output,
		Options:            r.options,
		Progress:           r.progress,
		Catalog:            r.catalog,
		IssuesClient:       r.issuesClient,
		RateLimiter:        r.rateLimiter,
		Interactsh:         r.interactsh,
		ProjectFile:        r.projectFile,
		Browser:            r.browser,
		Colorizer:          r.colorizer,
		ResumeCfg:          r.resumeCfg,
		ExcludeMatchers:    excludematchers.New(r.options.ExcludeMatchers),
		InputHelper:        input.NewHelper(),
		TemporaryDirectory: r.tmpDir,
		Parser:             r.parser,
		TimeoutVariants:    r.options.BuildTimeoutVariants(),
=======
		Output:              r.output,
		Options:             r.options,
		Progress:            r.progress,
		Catalog:             r.catalog,
		IssuesClient:        r.issuesClient,
		RateLimiter:         r.rateLimiter,
		Interactsh:          r.interactsh,
		ProjectFile:         r.projectFile,
		Browser:             r.browser,
		Colorizer:           r.colorizer,
		ResumeCfg:           r.resumeCfg,
		ExcludeMatchers:     excludematchers.New(r.options.ExcludeMatchers),
		InputHelper:         input.NewHelper(),
		TemporaryDirectory:  r.tmpDir,
		Parser:              r.parser,
		FuzzParamsFrequency: fuzzFreqCache,
>>>>>>> 381ebba6
	}

	if config.DefaultConfig.IsDebugArgEnabled(config.DebugExportURLPattern) {
		// Go StdLib style experimental/debug feature switch
		executorOpts.ExportReqURLPattern = true
	}

	if len(r.options.SecretsFile) > 0 && !r.options.Validate {
		authTmplStore, err := GetAuthTmplStore(*r.options, r.catalog, executorOpts)
		if err != nil {
			return errors.Wrap(err, "failed to load dynamic auth templates")
		}
		authOpts := &authprovider.AuthProviderOptions{SecretsFiles: r.options.SecretsFile}
		authOpts.LazyFetchSecret = GetLazyAuthFetchCallback(&AuthLazyFetchOptions{
			TemplateStore: authTmplStore,
			ExecOpts:      executorOpts,
		})
		// initialize auth provider
		provider, err := authprovider.NewAuthProvider(authOpts)
		if err != nil {
			return errors.Wrap(err, "could not create auth provider")
		}
		executorOpts.AuthProvider = provider
	}

	if r.options.ShouldUseHostError() {
		cache := hosterrorscache.New(r.options.MaxHostError, hosterrorscache.DefaultMaxHostsCount, r.options.TrackError)
		cache.SetVerbose(r.options.Verbose)
		r.hostErrors = cache
		executorOpts.HostErrorsCache = cache
	}

	executorEngine := core.New(r.options)
	executorEngine.SetExecuterOptions(executorOpts)

	workflowLoader, err := parsers.NewLoader(&executorOpts)
	if err != nil {
		return errors.Wrap(err, "Could not create loader.")
	}
	executorOpts.WorkflowLoader = workflowLoader

	// If using input-file flags, only load http fuzzing based templates.
	loaderConfig := loader.NewConfig(r.options, r.catalog, executorOpts)
	if !strings.EqualFold(r.options.InputFileMode, "list") || r.options.DAST {
		// if input type is not list (implicitly enable fuzzing)
		r.options.DAST = true
	}
	store, err := loader.New(loaderConfig)
	if err != nil {
		return errors.Wrap(err, "Could not create loader.")
	}

	// list all templates or tags as specified by user.
	// This uses a separate parser to reduce time taken as
	// normally nuclei does a lot of compilation and stuff
	// for templates, which we don't want for these simp
	if r.options.TemplateList || r.options.TemplateDisplay || r.options.TagList {
		if err := store.LoadTemplatesOnlyMetadata(); err != nil {
			return err
		}

		if r.options.TagList {
			r.listAvailableStoreTags(store)
		} else {
			r.listAvailableStoreTemplates(store)
		}
		os.Exit(0)
	}

	if r.options.Validate {
		if err := store.ValidateTemplates(); err != nil {
			return err
		}
		if stats.GetValue(templates.SyntaxErrorStats) == 0 && stats.GetValue(templates.SyntaxWarningStats) == 0 && stats.GetValue(templates.RuntimeWarningsStats) == 0 {
			gologger.Info().Msgf("All templates validated successfully\n")
		} else {
			return errors.New("encountered errors while performing template validation")
		}
		return nil // exit
	}
	store.Load()
	// TODO: remove below functions after v3 or update warning messages
	disk.PrintDeprecatedPathsMsgIfApplicable(r.options.Silent)
	templates.PrintDeprecatedProtocolNameMsgIfApplicable(r.options.Silent, r.options.Verbose)

	// add the hosts from the metadata queries of loaded templates into input provider
	if r.options.Uncover && len(r.options.UncoverQuery) == 0 {
		uncoverOpts := &uncoverlib.Options{
			Limit:         r.options.UncoverLimit,
			MaxRetry:      r.options.Retries,
			Timeout:       r.options.Timeout,
			RateLimit:     uint(r.options.UncoverRateLimit),
			RateLimitUnit: time.Minute, // default unit is minute
		}
		ret := uncover.GetUncoverTargetsFromMetadata(context.TODO(), store.Templates(), r.options.UncoverField, uncoverOpts)
		for host := range ret {
			_ = r.inputProvider.SetWithExclusions(host)
		}
	}
	// display execution info like version , templates used etc
	r.displayExecutionInfo(store)

	// prefetch secrets if enabled
	if executorOpts.AuthProvider != nil && r.options.PreFetchSecrets {
		gologger.Info().Msgf("Pre-fetching secrets from authprovider[s]")
		if err := executorOpts.AuthProvider.PreFetchSecrets(); err != nil {
			return errors.Wrap(err, "could not pre-fetch secrets")
		}
	}

	// If not explicitly disabled, check if http based protocols
	// are used, and if inputs are non-http to pre-perform probing
	// of urls and storing them for execution.
	if !r.options.DisableHTTPProbe && loader.IsHTTPBasedProtocolUsed(store) && r.isInputNonHTTP() {
		inputHelpers, err := r.initializeTemplatesHTTPInput()
		if err != nil {
			return errors.Wrap(err, "could not probe http input")
		}
		executorOpts.InputHelper.InputsHTTP = inputHelpers
	}

	// initialize stats worker ( this is no-op unless nuclei is built with stats build tag)
	// during execution a directory with 2 files will be created in the current directory
	// config.json - containing below info
	// events.jsonl - containing all start and end times of all templates
	events.InitWithConfig(&events.ScanConfig{
		Name:                "nuclei-stats", // make this configurable
		TargetCount:         int(r.inputProvider.Count()),
		TemplatesCount:      len(store.Templates()) + len(store.Workflows()),
		TemplateConcurrency: r.options.TemplateThreads,
		PayloadConcurrency:  r.options.PayloadConcurrency,
		JsConcurrency:       r.options.JsConcurrency,
		Retries:             r.options.Retries,
	}, "")

	enumeration := false
	var results *atomic.Bool
	results, err = r.runStandardEnumeration(executorOpts, store, executorEngine)
	enumeration = true

	if !enumeration {
		return err
	}

	if r.interactsh != nil {
		matched := r.interactsh.Close()
		if matched {
			results.CompareAndSwap(false, true)
		}
	}
	if executorOpts.InputHelper != nil {
		_ = executorOpts.InputHelper.Close()
	}
	r.fuzzFrequencyCache.Close()

	// todo: error propagation without canonical straight error check is required by cloud?
	// use safe dereferencing to avoid potential panics in case of previous unchecked errors
	if v := ptrutil.Safe(results); !v.Load() {
		gologger.Info().Msgf("No results found. Better luck next time!")
	}
	// check if a passive scan was requested but no target was provided
	if r.options.OfflineHTTP && len(r.options.Targets) == 0 && r.options.TargetsFilePath == "" {
		return errors.Wrap(err, "missing required input (http response) to run passive templates")
	}

	return err
}

func (r *Runner) isInputNonHTTP() bool {
	var nonURLInput bool
	r.inputProvider.Iterate(func(value *contextargs.MetaInput) bool {
		if !strings.Contains(value.Input, "://") {
			nonURLInput = true
			return false
		}
		return true
	})
	return nonURLInput
}

func (r *Runner) executeSmartWorkflowInput(executorOpts protocols.ExecutorOptions, store *loader.Store, engine *core.Engine) (*atomic.Bool, error) {
	r.progress.Init(r.inputProvider.Count(), 0, 0)

	service, err := automaticscan.New(automaticscan.Options{
		ExecuterOpts: executorOpts,
		Store:        store,
		Engine:       engine,
		Target:       r.inputProvider,
	})
	if err != nil {
		return nil, errors.Wrap(err, "could not create automatic scan service")
	}
	if err := service.Execute(); err != nil {
		return nil, errors.Wrap(err, "could not execute automatic scan")
	}
	result := &atomic.Bool{}
	result.Store(service.Close())
	return result, nil
}

func (r *Runner) executeTemplatesInput(store *loader.Store, engine *core.Engine) (*atomic.Bool, error) {
	if r.options.VerboseVerbose {
		for _, template := range store.Templates() {
			r.logAvailableTemplate(template.Path)
		}
		for _, template := range store.Workflows() {
			r.logAvailableTemplate(template.Path)
		}
	}

	finalTemplates := []*templates.Template{}
	finalTemplates = append(finalTemplates, store.Templates()...)
	finalTemplates = append(finalTemplates, store.Workflows()...)

	if len(finalTemplates) == 0 {
		return nil, errors.New("no templates provided for scan")
	}

	// pass input provider to engine
	// TODO: this should be not necessary after r.hmapInputProvider is removed + refactored
	if r.inputProvider == nil {
		return nil, errors.New("no input provider found")
	}
	results := engine.ExecuteScanWithOpts(context.Background(), finalTemplates, r.inputProvider, r.options.DisableClustering)
	return results, nil
}

// displayExecutionInfo displays misc info about the nuclei engine execution
func (r *Runner) displayExecutionInfo(store *loader.Store) {
	// Display stats for any loaded templates' syntax warnings or errors
	stats.Display(templates.SyntaxWarningStats)
	stats.Display(templates.SyntaxErrorStats)
	stats.Display(templates.RuntimeWarningsStats)
	tmplCount := len(store.Templates())
	workflowCount := len(store.Workflows())
	if r.options.Verbose || (tmplCount == 0 && workflowCount == 0) {
		// only print these stats in verbose mode
		stats.ForceDisplayWarning(templates.ExcludedHeadlessTmplStats)
		stats.ForceDisplayWarning(templates.ExcludedCodeTmplStats)
		stats.ForceDisplayWarning(templates.ExludedDastTmplStats)
		stats.ForceDisplayWarning(templates.TemplatesExcludedStats)
	}

	if tmplCount == 0 && workflowCount == 0 {
		// if dast flag is used print explicit warning
		if r.options.DAST {
			gologger.DefaultLogger.Print().Msgf("[%v] No DAST templates found", aurora.BrightYellow("WRN"))
		}
		stats.ForceDisplayWarning(templates.SkippedCodeTmplTamperedStats)
	} else {
		stats.DisplayAsWarning(templates.SkippedCodeTmplTamperedStats)
	}
	stats.DisplayAsWarning(httpProtocol.SetThreadToCountZero)
	stats.ForceDisplayWarning(templates.SkippedUnsignedStats)
	stats.ForceDisplayWarning(templates.SkippedRequestSignatureStats)

	cfg := config.DefaultConfig

	updateutils.Aurora = r.colorizer
	gologger.Info().Msgf("Current nuclei version: %v %v", config.Version, updateutils.GetVersionDescription(config.Version, cfg.LatestNucleiVersion))
	gologger.Info().Msgf("Current nuclei-templates version: %v %v", cfg.TemplateVersion, updateutils.GetVersionDescription(cfg.TemplateVersion, cfg.LatestNucleiTemplatesVersion))
	if !HideAutoSaveMsg {
		if r.pdcpUploadErrMsg != "" {
			gologger.Print().Msgf("%s", r.pdcpUploadErrMsg)
		} else {
			gologger.Info().Msgf("To view results on cloud dashboard, visit %v/scans upon scan completion.", pdcpauth.DashBoardURL)
		}
	}

	if tmplCount > 0 || workflowCount > 0 {
		if len(store.Templates()) > 0 {
			gologger.Info().Msgf("New templates added in latest release: %d", len(config.DefaultConfig.GetNewAdditions()))
			gologger.Info().Msgf("Templates loaded for current scan: %d", len(store.Templates()))
		}
		if len(store.Workflows()) > 0 {
			gologger.Info().Msgf("Workflows loaded for current scan: %d", len(store.Workflows()))
		}
		for k, v := range templates.SignatureStats {
			value := v.Load()
			if value > 0 {
				if k == templates.Unsigned && !r.options.Silent && !config.DefaultConfig.HideTemplateSigWarning {
					gologger.Print().Msgf("[%v] Loading %d unsigned templates for scan. Use with caution.", r.colorizer.BrightYellow("WRN"), value)
				} else {
					gologger.Info().Msgf("Executing %d signed templates from %s", value, k)
				}
			}
		}
	}

	if r.inputProvider.Count() > 0 {
		gologger.Info().Msgf("Targets loaded for current scan: %d", r.inputProvider.Count())
	}
}

// SaveResumeConfig to file
func (r *Runner) SaveResumeConfig(path string) error {
	dir := filepath.Dir(path)
	if !fileutil.FolderExists(dir) {
		if err := os.MkdirAll(dir, os.ModePerm); err != nil {
			return err
		}
	}
	resumeCfgClone := r.resumeCfg.Clone()
	resumeCfgClone.ResumeFrom = resumeCfgClone.Current
	data, _ := json.MarshalIndent(resumeCfgClone, "", "\t")

	return os.WriteFile(path, data, permissionutil.ConfigFilePermission)
}

type WalkFunc func(reflect.Value, reflect.StructField)

// Walk traverses a struct and executes a callback function on each value in the struct.
// The interface{} passed to the function should be a pointer to a struct or a struct.
// WalkFunc is the callback function used for each value in the struct. It is passed the
// reflect.Value and reflect.Type properties of the value in the struct.
func Walk(s interface{}, callback WalkFunc) {
	structValue := reflect.ValueOf(s)
	if structValue.Kind() == reflect.Ptr {
		structValue = structValue.Elem()
	}
	if structValue.Kind() != reflect.Struct {
		return
	}
	for i := 0; i < structValue.NumField(); i++ {
		field := structValue.Field(i)
		fieldType := structValue.Type().Field(i)
		if !fieldType.IsExported() {
			continue
		}
		if field.Kind() == reflect.Struct {
			Walk(field.Addr().Interface(), callback)
		} else if field.Kind() == reflect.Ptr && field.Elem().Kind() == reflect.Struct {
			Walk(field.Interface(), callback)
		} else {
			callback(field, fieldType)
		}
	}
}

// expandEndVars looks for values in a struct tagged with "yaml" and checks if they are prefixed with '$'.
// If they are, it will try to retrieve the value from the environment and if it exists, it will set the
// value of the field to that of the environment variable.
func expandEndVars(f reflect.Value, fieldType reflect.StructField) {
	if _, ok := fieldType.Tag.Lookup("yaml"); !ok {
		return
	}
	if f.Kind() == reflect.String {
		str := f.String()
		if strings.HasPrefix(str, "$") {
			env := strings.TrimPrefix(str, "$")
			retrievedEnv := os.Getenv(env)
			if retrievedEnv != "" {
				f.SetString(os.Getenv(env))
			}
		}
	}
}

func init() {
	HideAutoSaveMsg = env.GetEnvOrDefault("DISABLE_CLOUD_UPLOAD_WRN", false)
	EnableCloudUpload = env.GetEnvOrDefault("ENABLE_CLOUD_UPLOAD", false)
}<|MERGE_RESOLUTION|>--- conflicted
+++ resolved
@@ -456,24 +456,6 @@
 	// Create the executor options which will be used throughout the execution
 	// stage by the nuclei engine modules.
 	executorOpts := protocols.ExecutorOptions{
-<<<<<<< HEAD
-		Output:             r.output,
-		Options:            r.options,
-		Progress:           r.progress,
-		Catalog:            r.catalog,
-		IssuesClient:       r.issuesClient,
-		RateLimiter:        r.rateLimiter,
-		Interactsh:         r.interactsh,
-		ProjectFile:        r.projectFile,
-		Browser:            r.browser,
-		Colorizer:          r.colorizer,
-		ResumeCfg:          r.resumeCfg,
-		ExcludeMatchers:    excludematchers.New(r.options.ExcludeMatchers),
-		InputHelper:        input.NewHelper(),
-		TemporaryDirectory: r.tmpDir,
-		Parser:             r.parser,
-		TimeoutVariants:    r.options.BuildTimeoutVariants(),
-=======
 		Output:              r.output,
 		Options:             r.options,
 		Progress:            r.progress,
@@ -490,7 +472,7 @@
 		TemporaryDirectory:  r.tmpDir,
 		Parser:              r.parser,
 		FuzzParamsFrequency: fuzzFreqCache,
->>>>>>> 381ebba6
+		TimeoutVariants:    r.options.BuildTimeoutVariants(),
 	}
 
 	if config.DefaultConfig.IsDebugArgEnabled(config.DebugExportURLPattern) {
