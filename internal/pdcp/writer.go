package pdcp

import (
	"bufio"
	"bytes"
	"context"
	"fmt"
	"io"
	"net/http"
	"net/url"
	"regexp"
	"sync/atomic"
	"time"

	"github.com/projectdiscovery/gologger"
	"github.com/projectdiscovery/nuclei/v3/pkg/catalog/config"
	"github.com/projectdiscovery/nuclei/v3/pkg/output"
	"github.com/projectdiscovery/nuclei/v3/pkg/utils/json"
	"github.com/projectdiscovery/retryablehttp-go"
	pdcpauth "github.com/projectdiscovery/utils/auth/pdcp"
	"github.com/projectdiscovery/utils/env"
	errorutil "github.com/projectdiscovery/utils/errors"
	unitutils "github.com/projectdiscovery/utils/unit"
	updateutils "github.com/projectdiscovery/utils/update"
	urlutil "github.com/projectdiscovery/utils/url"
)

const (
	uploadEndpoint = "/v1/scans/import"
	appendEndpoint = "/v1/scans/%s/import"
	flushTimer     = time.Minute
	MaxChunkSize   = 4 * unitutils.Mega // 4 MB
	xidRe          = `^[a-z0-9]{20}$`
	teamIDHeader   = "X-Team-Id"
	NoneTeamID     = "none"
)

var (
	xidRegex               = regexp.MustCompile(xidRe)
	_        output.Writer = &UploadWriter{}
	// teamID if given
	TeamIDEnv = env.GetEnvOrDefault("PDCP_TEAM_ID", NoneTeamID)
)

// UploadWriter is a writer that uploads its output to pdcp
// server to enable web dashboard and more
type UploadWriter struct {
	*output.StandardWriter
	creds     *pdcpauth.PDCPCredentials
	uploadURL *url.URL
	client    *retryablehttp.Client
	cancel    context.CancelFunc
	done      chan struct{}
	scanID    string
	scanName  string
	counter   atomic.Int32
	TeamID    string
	Logger    *gologger.Logger
}

// NewUploadWriter creates a new upload writer
func NewUploadWriter(ctx context.Context, logger *gologger.Logger, creds *pdcpauth.PDCPCredentials) (*UploadWriter, error) {
	if creds == nil {
		return nil, fmt.Errorf("no credentials provided")
	}
	u := &UploadWriter{
		creds:  creds,
		done:   make(chan struct{}, 1),
		TeamID: NoneTeamID,
		Logger: logger,
	}
	var err error
	reader, writer := io.Pipe()
	// create standard writer
	u.StandardWriter, err = output.NewWriter(
		output.WithWriter(writer),
		output.WithJson(true, true),
	)
	if err != nil {
		return nil, errorutil.NewWithErr(err).Msgf("could not create output writer")
	}
	tmp, err := urlutil.Parse(creds.Server)
	if err != nil {
		return nil, errorutil.NewWithErr(err).Msgf("could not parse server url")
	}
	tmp.Path = uploadEndpoint
	tmp.Update()
	u.uploadURL = tmp.URL

	// create http client
	opts := retryablehttp.DefaultOptionsSingle
	opts.NoAdjustTimeout = true
	opts.Timeout = time.Duration(3) * time.Minute
	u.client = retryablehttp.NewClient(opts)

	// create context
	ctx, u.cancel = context.WithCancel(ctx)
	// start auto commit
	// upload every 1 minute or when buffer is full
	go u.autoCommit(ctx, reader)
	return u, nil
}

// SetScanID sets the scan id for the upload writer
func (u *UploadWriter) SetScanID(id string) error {
	if !xidRegex.MatchString(id) {
		return fmt.Errorf("invalid scan id provided")
	}
	u.scanID = id
	return nil
}

// SetScanName sets the scan name for the upload writer
func (u *UploadWriter) SetScanName(name string) {
	u.scanName = name
}

func (u *UploadWriter) SetTeamID(id string) {
	if id == "" {
		u.TeamID = NoneTeamID
	} else {
		u.TeamID = id
	}
}

func (u *UploadWriter) autoCommit(ctx context.Context, r *io.PipeReader) {
	reader := bufio.NewReader(r)
	ch := make(chan string, 4)

	// continuously read from the reader and send to channel
	go func() {
		defer func() {
<<<<<<< HEAD
			_ = r.Close()
			close(ch)
		}()
=======
          _ = r.Close()
        }()
		defer close(ch)
>>>>>>> 84a76b3d
		for {
			data, err := reader.ReadString('\n')
			if err != nil {
				return
			}
			u.counter.Add(1)
			ch <- data
		}
	}()

	// wait for context to be done
	defer func() {
		u.done <- struct{}{}
		close(u.done)
		// if no scanid is generated no results were uploaded
		if u.scanID == "" {
			u.Logger.Verbose().Msgf("Scan results upload to cloud skipped, no results found to upload")
		} else {
			u.Logger.Info().Msgf("%v Scan results uploaded to cloud, you can view scan results at %v", u.counter.Load(), getScanDashBoardURL(u.scanID, u.TeamID))
		}
	}()
	// temporary buffer to store the results
	buff := &bytes.Buffer{}
	ticker := time.NewTicker(flushTimer)
	defer ticker.Stop()
	for {
		select {
		case <-ctx.Done():
			// flush before exit
			if buff.Len() > 0 {
				if err := u.uploadChunk(buff); err != nil {
					u.Logger.Error().Msgf("Failed to upload scan results on cloud: %v", err)
				}
			}
			return
		case <-ticker.C:
			// flush the buffer
			if buff.Len() > 0 {
				if err := u.uploadChunk(buff); err != nil {
					u.Logger.Error().Msgf("Failed to upload scan results on cloud: %v", err)
				}
			}
		case line, ok := <-ch:
			if !ok {
				if buff.Len() > 0 {
					if err := u.uploadChunk(buff); err != nil {
						u.Logger.Error().Msgf("Failed to upload scan results on cloud: %v", err)
					}
				}
				return
			}
			if buff.Len()+len(line) > MaxChunkSize {
				// flush existing buffer
				if err := u.uploadChunk(buff); err != nil {
					u.Logger.Error().Msgf("Failed to upload scan results on cloud: %v", err)
				}
			} else {
				buff.WriteString(line)
			}
		}
	}
}

// uploadChunk uploads a chunk of data to the server
func (u *UploadWriter) uploadChunk(buff *bytes.Buffer) error {
	if err := u.upload(buff.Bytes()); err != nil {
		return errorutil.NewWithErr(err).Msgf("could not upload chunk")
	}
	// if successful, reset the buffer
	buff.Reset()
	// log in verbose mode
	u.Logger.Warning().Msgf("Uploaded results chunk, you can view scan results at %v", getScanDashBoardURL(u.scanID, u.TeamID))
	return nil
}

func (u *UploadWriter) upload(data []byte) error {
	req, err := u.getRequest(data)
	if err != nil {
		return errorutil.NewWithErr(err).Msgf("could not create upload request")
	}
	resp, err := u.client.Do(req)
	if err != nil {
		return errorutil.NewWithErr(err).Msgf("could not upload results")
	}
	defer func() {
<<<<<<< HEAD
		_ = resp.Body.Close()
	}()
=======
         _ = resp.Body.Close()
       }()
>>>>>>> 84a76b3d
	bin, err := io.ReadAll(resp.Body)
	if err != nil {
		return errorutil.NewWithErr(err).Msgf("could not get id from response")
	}
	if resp.StatusCode != http.StatusOK {
		return fmt.Errorf("could not upload results got status code %v on %v", resp.StatusCode, resp.Request.URL.String())
	}
	var uploadResp uploadResponse
	if err := json.Unmarshal(bin, &uploadResp); err != nil {
		return errorutil.NewWithErr(err).Msgf("could not unmarshal response got %v", string(bin))
	}
	if uploadResp.ID != "" && u.scanID == "" {
		u.scanID = uploadResp.ID
	}
	return nil
}

// getRequest returns a new request for upload
// if scanID is not provided create new scan by uploading the data
// if scanID is provided append the data to existing scan
func (u *UploadWriter) getRequest(bin []byte) (*retryablehttp.Request, error) {
	var method, url string

	if u.scanID == "" {
		u.uploadURL.Path = uploadEndpoint
		method = http.MethodPost
		url = u.uploadURL.String()
	} else {
		u.uploadURL.Path = fmt.Sprintf(appendEndpoint, u.scanID)
		method = http.MethodPatch
		url = u.uploadURL.String()
	}
	req, err := retryablehttp.NewRequest(method, url, bytes.NewReader(bin))
	if err != nil {
		return nil, errorutil.NewWithErr(err).Msgf("could not create cloud upload request")
	}
	// add pdtm meta params
	req.Params.Merge(updateutils.GetpdtmParams(config.Version))
	// if it is upload endpoint also include name if it exists
	if u.scanName != "" && req.Path == uploadEndpoint {
		req.Params.Add("name", u.scanName)
	}
	req.Update()

	req.Header.Set(pdcpauth.ApiKeyHeaderName, u.creds.APIKey)
	if u.TeamID != NoneTeamID && u.TeamID != "" {
		req.Header.Set(teamIDHeader, u.TeamID)
	}
	req.Header.Set("Content-Type", "application/octet-stream")
	req.Header.Set("Accept", "application/json")
	return req, nil
}

// Close closes the upload writer
func (u *UploadWriter) Close() {
	u.cancel()
	<-u.done
	u.StandardWriter.Close()
}<|MERGE_RESOLUTION|>--- conflicted
+++ resolved
@@ -130,15 +130,9 @@
 	// continuously read from the reader and send to channel
 	go func() {
 		defer func() {
-<<<<<<< HEAD
 			_ = r.Close()
-			close(ch)
 		}()
-=======
-          _ = r.Close()
-        }()
 		defer close(ch)
->>>>>>> 84a76b3d
 		for {
 			data, err := reader.ReadString('\n')
 			if err != nil {
@@ -224,13 +218,8 @@
 		return errorutil.NewWithErr(err).Msgf("could not upload results")
 	}
 	defer func() {
-<<<<<<< HEAD
 		_ = resp.Body.Close()
 	}()
-=======
-         _ = resp.Body.Close()
-       }()
->>>>>>> 84a76b3d
 	bin, err := io.ReadAll(resp.Body)
 	if err != nil {
 		return errorutil.NewWithErr(err).Msgf("could not get id from response")
