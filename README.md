--- conflicted
+++ resolved
@@ -151,13 +151,9 @@
    -cc, -client-cert string    client certificate file (PEM-encoded) used for authenticating against scanned hosts
    -ck, -client-key string     client key file (PEM-encoded) used for authenticating against scanned hosts
    -ca, -client-ca string      client certificate authority file (PEM-encoded) used for authenticating against scanned hosts
-<<<<<<< HEAD
    -sml, -show-match-line      show match lines for file templates, works with extractors only
-   -ztls                       Use ztls library with autofallback to standard one for tls13
-=======
    -ztls                       use ztls library with autofallback to standard one for tls13
    -sni string                 tls sni hostname to use (default: input domain name)
->>>>>>> 4bcb94e4
 
 INTERACTSH:
    -iserver, -interactsh-server string  interactsh server url for self-hosted instance (default: oast.pro,oast.live,oast.site,oast.online,oast.fun,oast.me)
