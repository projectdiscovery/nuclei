<h1 align="center">
  <br>
  <a href="https://nuclei.projectdiscovery.io"><img src="static/nuclei-logo.png" width="200px" alt="Nuclei"></a>
</h1>

<h4 align="center">Fast and customisable vulnerability scanner based on simple YAML based DSL.</h4>


<p align="center">
<img src="https://img.shields.io/github/go-mod/go-version/projectdiscovery/nuclei?filename=v2%2Fgo.mod">
<a href="https://github.com/projectdiscovery/nuclei/releases"><img src="https://img.shields.io/github/downloads/projectdiscovery/nuclei/total">
<a href="https://github.com/projectdiscovery/nuclei/graphs/contributors"><img src="https://img.shields.io/github/contributors-anon/projectdiscovery/nuclei">
<a href="https://github.com/projectdiscovery/nuclei/releases/"><img src="https://img.shields.io/github/release/projectdiscovery/nuclei">
<a href="https://github.com/projectdiscovery/nuclei/issues"><img src="https://img.shields.io/github/issues-raw/projectdiscovery/nuclei">
<a href="https://github.com/projectdiscovery/nuclei/discussions"><img src="https://img.shields.io/github/discussions/projectdiscovery/nuclei">
<a href="https://discord.gg/projectdiscovery"><img src="https://img.shields.io/discord/695645237418131507.svg?logo=discord"></a>
<a href="https://twitter.com/pdnuclei"><img src="https://img.shields.io/twitter/follow/pdnuclei.svg?logo=twitter"></a>
</p>
      
<p align="center">
  <a href="#how-it-works">How</a> •
  <a href="#install-nuclei">Install</a> •
  <a href="#for-security-engineers">For Security Engineers</a> •
  <a href="#for-developers-and-organizations">For Developers</a> •
  <a href="https://nuclei.projectdiscovery.io/nuclei/get-started/">Documentation</a> •
  <a href="#credits">Credits</a> •
  <a href="https://nuclei.projectdiscovery.io/faq/nuclei/">FAQs</a> •
  <a href="https://discord.gg/projectdiscovery">Join Discord</a>
</p>

<p align="center">
  <a href="https://github.com/projectdiscovery/nuclei/blob/master/README.md">English</a> •
  <a href="https://github.com/projectdiscovery/nuclei/blob/master/README_CN.md">中文</a> •
  <a href="https://github.com/projectdiscovery/nuclei/blob/master/README_KR.md">Korean</a> •
  <a href="https://github.com/projectdiscovery/nuclei/blob/master/README_ID.md">Indonesia</a>
</p>

---

Nuclei is used to send requests across targets based on a template, leading to zero false positives and providing fast scanning on a large number of hosts. Nuclei offers scanning for a variety of protocols, including TCP, DNS, HTTP, SSL, File, Whois, Websocket, Headless etc. With powerful and flexible templating, Nuclei can be used to model all kinds of security checks.

We have a [dedicated repository](https://github.com/projectdiscovery/nuclei-templates) that houses various type of vulnerability templates contributed by **more than 300** security researchers and engineers.



## How it works


<h3 align="center">
  <img src="static/nuclei-flow.jpg" alt="nuclei-flow" width="700px"></a>
</h3>


# Install Nuclei

Nuclei requires **go1.19** to install successfully. Run the following command to install the latest version -

```sh
go install -v github.com/projectdiscovery/nuclei/v2/cmd/nuclei@latest
```

<details>
  <summary>Brew</summary>
  
  ```sh
  brew install nuclei
  ```
  
</details>
<details>
  <summary>Docker</summary>
  
  ```sh
  docker pull projectdiscovery/nuclei:latest
  ```
  
</details>

**More installation [methods can be found here](https://nuclei.projectdiscovery.io/nuclei/get-started/).**

<table>
<tr>
<td>  

### Nuclei Templates

Nuclei has built-in support for automatic template download/update as default since version [v2.5.2](https://github.com/projectdiscovery/nuclei/releases/tag/v2.5.2). [**Nuclei-Templates**](https://github.com/projectdiscovery/nuclei-templates) project provides a community-contributed list of ready-to-use templates that is constantly updated.

You may still use the `update-templates` flag to update the nuclei templates at any time; You can write your own checks for your individual workflow and needs following Nuclei's [templating guide](https://nuclei.projectdiscovery.io/templating-guide/).

The YAML DSL reference syntax is available [here](SYNTAX-REFERENCE.md).

</td>
</tr>
</table>

### Usage

```sh
nuclei -h
```

This will display help for the tool. Here are all the switches it supports.


```console
Nuclei is a fast, template based vulnerability scanner focusing
on extensive configurability, massive extensibility and ease of use.

Usage:
  ./nuclei [flags]

Flags:
TARGET:
   -u, -target string[]       target URLs/hosts to scan
   -l, -list string           path to file containing a list of target URLs/hosts to scan (one per line)
   -resume string             resume scan using resume.cfg (clustering will be disabled)
   -sa, -scan-all-ips         scan all the IP's associated with dns record
   -iv, -ip-version string[]  IP version to scan of hostname (4,6) - (default 4)

TEMPLATES:
   -nt, -new-templates                    run only new templates added in latest nuclei-templates release
   -ntv, -new-templates-version string[]  run new templates added in specific version
   -as, -automatic-scan                   automatic web scan using wappalyzer technology detection to tags mapping
   -t, -templates string[]                list of template or template directory to run (comma-separated, file)
   -tu, -template-url string[]            list of template urls to run (comma-separated, file)
   -w, -workflows string[]                list of workflow or workflow directory to run (comma-separated, file)
   -wu, -workflow-url string[]            list of workflow urls to run (comma-separated, file)
   -validate                              validate the passed templates to nuclei
   -nss, -no-strict-syntax                disable strict syntax check on templates
   -td, -template-display                 displays the templates content
   -tl                                    list all available templates

FILTERING:
   -a, -author string[]               templates to run based on authors (comma-separated, file)
   -tags string[]                     templates to run based on tags (comma-separated, file)
   -etags, -exclude-tags string[]     templates to exclude based on tags (comma-separated, file)
   -itags, -include-tags string[]     tags to be executed even if they are excluded either by default or configuration
   -id, -template-id string[]         templates to run based on template ids (comma-separated, file)
   -eid, -exclude-id string[]         templates to exclude based on template ids (comma-separated, file)
   -it, -include-templates string[]   templates to be executed even if they are excluded either by default or configuration
   -et, -exclude-templates string[]   template or template directory to exclude (comma-separated, file)
   -em, -exclude-matchers string[]    template matchers to exclude in result
   -s, -severity value[]              templates to run based on severity. Possible values: info, low, medium, high, critical, unknown
   -es, -exclude-severity value[]     templates to exclude based on severity. Possible values: info, low, medium, high, critical, unknown
   -pt, -type value[]                 templates to run based on protocol type. Possible values: dns, file, http, headless, network, workflow, ssl, websocket, whois
   -ept, -exclude-type value[]        templates to exclude based on protocol type. Possible values: dns, file, http, headless, network, workflow, ssl, websocket, whois
   -tc, -template-condition string[]  templates to run based on expression condition

OUTPUT:
   -o, -output string            output file to write found issues/vulnerabilities
   -sresp, -store-resp           store all request/response passed through nuclei to output directory
   -srd, -store-resp-dir string  store all request/response passed through nuclei to custom directory (default "output")
   -silent                       display findings only
   -nc, -no-color                disable output content coloring (ANSI escape codes)
   -json                         write output in JSONL(ines) format
   -irr, -include-rr             include request/response pairs in the JSONL output (for findings only)
   -nm, -no-meta                 disable printing result metadata in cli output
   -ts, -timestamp               enables printing timestamp in cli output
   -rdb, -report-db string       nuclei reporting database (always use this to persist report data)
   -ms, -matcher-status          display match failure status
   -me, -markdown-export string  directory to export results in markdown format
   -se, -sarif-export string     file to export results in SARIF format

CONFIGURATIONS:
   -config string                 path to the nuclei configuration file
   -fr, -follow-redirects         enable following redirects for http templates
   -fhr, -follow-host-redirects   follow redirects on the same host
   -mr, -max-redirects int        max number of redirects to follow for http templates (default 10)
   -dr, -disable-redirects        disable redirects for http templates
   -rc, -report-config string     nuclei reporting module configuration file
   -H, -header string[]           custom header/cookie to include in all http request in header:value format (cli, file)
   -V, -var value                 custom vars in key=value format
   -r, -resolvers string          file containing resolver list for nuclei
   -sr, -system-resolvers         use system DNS resolving as error fallback
   -dc, -disable-clustering       disable clustering of requests
   -passive                       enable passive HTTP response processing mode
   -fh2, -force-http2             force http2 connection on requests
   -ev, -env-vars                 enable environment variables to be used in template
   -cc, -client-cert string       client certificate file (PEM-encoded) used for authenticating against scanned hosts
   -ck, -client-key string        client key file (PEM-encoded) used for authenticating against scanned hosts
   -ca, -client-ca string         client certificate authority file (PEM-encoded) used for authenticating against scanned hosts
   -sml, -show-match-line         show match lines for file templates, works with extractors only
   -ztls                          use ztls library with autofallback to standard one for tls13
   -sni string                    tls sni hostname to use (default: input domain name)
   -sandbox                       sandbox nuclei for safe templates execution
   -i, -interface string          network interface to use for network scan
   -at, -attack-type string       type of payload combinations to perform (batteringram,pitchfork,clusterbomb)
   -sip, -source-ip string        source ip address to use for network scan
   -config-directory string       override the default config path ($home/.config)
   -rsr, -response-size-read int  max response size to read in bytes (default 10485760)
   -rss, -response-size-save int  max response size to read in bytes (default 1048576)

INTERACTSH:
   -iserver, -interactsh-server string  interactsh server url for self-hosted instance (default: oast.pro,oast.live,oast.site,oast.online,oast.fun,oast.me)
   -itoken, -interactsh-token string    authentication token for self-hosted interactsh server
   -interactions-cache-size int         number of requests to keep in the interactions cache (default 5000)
   -interactions-eviction int           number of seconds to wait before evicting requests from cache (default 60)
   -interactions-poll-duration int      number of seconds to wait before each interaction poll request (default 5)
   -interactions-cooldown-period int    extra time for interaction polling before exiting (default 5)
   -ni, -no-interactsh                  disable interactsh server for OAST testing, exclude OAST based templates

UNCOVER:
   -uc, -uncover                  enable uncover engine
   -uq, -uncover-query string[]   uncover search query
   -ue, -uncover-engine string[]  uncover search engine (shodan,shodan-idb,fofa,censys,quake,hunter,zoomeye,netlas,criminalip) (default shodan)
   -uf, -uncover-field string     uncover fields to return (ip,port,host) (default "ip:port")
   -ul, -uncover-limit int        uncover results to return (default 100)
   -ucd, -uncover-delay int       delay between uncover query requests in seconds (0 to disable) (default 1)

RATE-LIMIT:
   -rl, -rate-limit int               maximum number of requests to send per second (default 150)
   -rlm, -rate-limit-minute int       maximum number of requests to send per minute
   -bs, -bulk-size int                maximum number of hosts to be analyzed in parallel per template (default 25)
   -c, -concurrency int               maximum number of templates to be executed in parallel (default 25)
   -hbs, -headless-bulk-size int      maximum number of headless hosts to be analyzed in parallel per template (default 10)
   -headc, -headless-concurrency int  maximum number of headless templates to be executed in parallel (default 10)

OPTIMIZATIONS:
   -timeout int                        time to wait in seconds before timeout (default 10)
   -retries int                        number of times to retry a failed request (default 1)
   -ldp, -leave-default-ports          leave default HTTP/HTTPS ports (eg. host:80,host:443)
   -mhe, -max-host-error int           max errors for a host before skipping from scan (default 30)
   -nmhe, -no-mhe                      disable skipping host from scan based on errors
   -project                            use a project folder to avoid sending same request multiple times
   -project-path string                set a specific project path (default "/tmp")
   -spm, -stop-at-first-match          stop processing HTTP requests after the first match (may break template/workflow logic)
   -stream                             stream mode - start elaborating without sorting the input
   -ss, -scan-strategy value           strategy to use while scanning(auto/host-spray/template-spray) (default 0)
   -irt, -input-read-timeout duration  timeout on input read (default 3m0s)
   -nh, -no-httpx                      disable httpx probing for non-url input
   -no-stdin                           disable stdin processing

HEADLESS:
   -headless                    enable templates that require headless browser support (root user on Linux will disable sandbox)
   -page-timeout int            seconds to wait for each page in headless mode (default 20)
   -sb, -show-browser           show the browser on the screen when running templates with headless mode
   -sc, -system-chrome          use local installed Chrome browser instead of nuclei installed
   -lha, -list-headless-action  list available headless actions

DEBUG:
   -debug                    show all requests and responses
   -dreq, -debug-req         show all sent requests
   -dresp, -debug-resp       show all received responses
   -p, -proxy string[]       list of http/socks5 proxy to use (comma separated or file input)
   -pi, -proxy-internal      proxy all internal requests
   -ldf, -list-dsl-function  list all supported DSL function signatures
   -tlog, -trace-log string  file to write sent requests trace log
   -elog, -error-log string  file to write sent requests error log
   -version                  show nuclei version
   -hm, -hang-monitor        enable nuclei hang monitoring
   -v, -verbose              show verbose output
   -profile-mem string       optional nuclei memory profile dump file
   -vv                       display templates loaded for scan
   -svd, -show-var-dump      show variables dump for debugging
   -ep, -enable-pprof        enable pprof debugging server
   -tv, -templates-version   shows the version of the installed nuclei-templates
   -hc, -health-check        run diagnostic check up

UPDATE:
   -un, -update                      update nuclei engine to the latest released version
   -ut, -update-templates            update nuclei-templates to latest released version
   -ud, -update-template-dir string  custom directory to install / update nuclei-templates
   -duc, -disable-update-check       disable automatic nuclei/templates update check

STATISTICS:
   -stats                    display statistics about the running scan
   -sj, -stats-json          write statistics data to an output file in JSONL(ines) format
   -si, -stats-interval int  number of seconds to wait between showing a statistics update (default 5)
<<<<<<< HEAD
   -mp, -metrics-port int    port to expose nuclei metrics on (default 63636)
=======
   -m, -metrics              expose nuclei metrics on a port
   -mp, -metrics-port int    port to expose nuclei metrics on (default 9092)

CLOUD:
   -cloud                              run scan on nuclei cloud
   -ads, -add-datasource string        add specified data source (s3,github)
   -atr, -add-target string            add target(s) to cloud
   -atm, -add-template string          add template(s) to cloud
   -lsn, -list-scan                    list previous cloud scans
   -lso, -list-output string           list scan output by scan id
   -ltr, -list-target                  list cloud target by id
   -ltm, -list-template                list cloud template by id
   -lds, -list-datasource              list cloud datasource by id
   -lrs, -list-reportsource            list reporting sources
   -dsn, -delete-scan string           delete cloud scan by id
   -dtr, -delete-target string         delete target(s) from cloud
   -dtm, -delete-template string       delete template(s) from cloud
   -dds, -delete-datasource string     delete specified data source
   -drs, -disable-reportsource string  disable specified reporting source
   -ers, -enable-reportsource string   enable specified reporting source
   -gtr, -get-target string            get target content by id
   -gtm, -get-template string          get template content by id
   -nos, -no-store                     disable scan/output storage on cloud
   -no-tables                          do not display pretty-printed tables
   -limit int                          limit the number of output to display (default 100)
>>>>>>> 62af0386
```

### Running Nuclei

Scanning target domain with [community-curated](https://github.com/projectdiscovery/nuclei-templates) nuclei templates.

```sh
nuclei -u https://example.com
```

Scanning target URLs with [community-curated](https://github.com/projectdiscovery/nuclei-templates) nuclei templates.

```sh
nuclei -list urls.txt
```

Example of `urls.txt`:

```yaml
http://example.com
http://app.example.com
http://test.example.com
http://uat.example.com
```

**More detailed examples of running nuclei can be found [here](https://nuclei.projectdiscovery.io/nuclei/get-started/#running-nuclei).**

# For Security Engineers

Nuclei offers great number of features that are helpful for security engineers to customise workflow in their organization. With the varieties of scan capabilities (like DNS, HTTP, TCP), security engineers can easily create their suite of custom checks with Nuclei.

- Varieties of protocols supported: TCP, DNS, HTTP, File, etc
- Achieve complex vulnerability steps with workflows and [dynamic requests.](https://blog.projectdiscovery.io/nuclei-unleashed-quickly-write-complex-exploits/)
- Easy to integrate into CI/CD, designed to be easily integrated into regression cycle to actively check the fix and re-appearance of vulnerability. 

<h1 align="left">
  <a href="https://nuclei.projectdiscovery.io/nuclei/get-started/"><img src="static/learn-more-button.png" width="170px" alt="Learn More"></a>
</h1>

<table>
<tr>
<td>  

**For Bug Bounty hunters:**

Nuclei allows you to customise your testing approach with your own suite of checks and easily run across your bug bounty programs. Moreover, Nuclei can be easily integrated into any continuous scanning workflow.

- Designed to be easily integrated into other tool workflow.
- Can process thousands of hosts in few minutes.
- Easily automate your custom testing approach with our simple YAML DSL.

Please check our other open-source projects that might fit into your bug bounty workflow: [github.com/projectdiscovery](http://github.com/projectdiscovery), we also host daily [refresh of DNS data at Chaos](http://chaos.projectdiscovery.io).

</td>
</tr>
</table>

<table>
<tr>
<td>
  
**For Penetration Testers:**

Nuclei immensely improve how you approach security assessment by augmenting the manual, repetitive processes. Consultancies are already converting their manual assessment steps with Nuclei, it allows them to run set of their custom assessment approach across thousands of hosts in an automated manner. 

Pen-testers get the full power of our public templates and customization capabilities to speed up their assessment process, and specifically with the regression cycle where you can easily verify the fix.

- Easily create your compliance, standards suite (e.g. OWASP Top 10) checklist.
- With capabilities like [fuzz](https://nuclei.projectdiscovery.io/templating-guide/#advance-fuzzing) and [workflows](https://nuclei.projectdiscovery.io/templating-guide/#workflows), complex manual steps and repetitive assessment can be easily automated with Nuclei.
- Easy to re-test vulnerability-fix by just re-running the template.

</td>
</tr>
</table>


# For Developers and Organizations

Nuclei is built with simplicity in mind, with the community backed templates by hundreds of security researchers, it allows you to stay updated with the latest security threats using continuous Nuclei scanning on the hosts. It is designed to be easily integrated into regression tests cycle, to verify the fixes and eliminate vulnerabilities from occurring in the future.

- **CI/CD:** Engineers are already utilising Nuclei within their CI/CD pipeline, it allows them to constantly monitor their staging and production environments with customised templates.
- **Continuous Regression Cycle:** With Nuclei, you can create your custom template on every new identified vulnerability and put into Nuclei engine to eliminate in the continuous regression cycle.

We have [a discussion thread around this](https://github.com/projectdiscovery/nuclei-templates/discussions/693), there are already some bug bounty programs giving incentives to hackers on writing nuclei templates with every submission, that helps them to eliminate the vulnerability across all their assets, as well as to eliminate future risk in reappearing on productions. If you're interested in implementing it in your organization, feel free to [reach out to us](mailto:contact@projectdiscovery.io). We will be more than happy to help you in the getting started process, or you can also post into the [discussion thread for any help](https://github.com/projectdiscovery/nuclei-templates/discussions/693).

<h3 align="center">
  <img src="static/regression-with-nuclei.jpg" alt="regression-cycle-with-nuclei" width="1100px"></a>
</h3>

<h1 align="left">
  <a href="https://github.com/projectdiscovery/nuclei-action"><img src="static/learn-more-button.png" width="170px" alt="Learn More"></a>
</h1>

### Using Nuclei From Go Code

Examples of using Nuclei From Go Code to run templates on targets are provided in the [examples](v2/examples/) folder.


### Resources

- [Finding bugs with Nuclei with PinkDraconian (Robbe Van Roey)](https://www.youtube.com/watch?v=ewP0xVPW-Pk) by **[@PinkDraconian](https://twitter.com/PinkDraconian)** 
- [Nuclei: Packing a Punch with Vulnerability Scanning](https://bishopfox.com/blog/nuclei-vulnerability-scan) by **Bishopfox**
- [The WAF efficacy framework](https://www.fastly.com/blog/the-waf-efficacy-framework-measuring-the-effectiveness-of-your-waf) by **Fastly**
- [Scanning Live Web Applications with Nuclei in CI/CD Pipeline](https://blog.escape.tech/devsecops-part-iii-scanning-live-web-applications/) by **[@TristanKalos](https://twitter.com/TristanKalos)**
- [Community Powered Scanning with Nuclei](https://blog.projectdiscovery.io/community-powered-scanning-with-nuclei/)
- [Nuclei Unleashed - Quickly write complex exploits](https://blog.projectdiscovery.io/nuclei-unleashed-quickly-write-complex-exploits/)
- [Nuclei - Fuzz all the things](https://blog.projectdiscovery.io/nuclei-fuzz-all-the-things/)
- [Nuclei + Interactsh Integration for Automating OOB Testing](https://blog.projectdiscovery.io/nuclei-interactsh-integration/)
- [Weaponizes nuclei Workflows to Pwn All the Things](https://medium.com/@dwisiswant0/weaponizes-nuclei-workflows-to-pwn-all-the-things-cd01223feb77) by **[@dwisiswant0](https://github.com/dwisiswant0)**
- [How to Scan Continuously with Nuclei?](https://medium.com/@dwisiswant0/how-to-scan-continuously-with-nuclei-fcb7e9d8b8b9) by **[@dwisiswant0](https://github.com/dwisiswant0)**
- [Hack with Automation !!!](https://dhiyaneshgeek.github.io/web/security/2021/07/19/hack-with-automation/) by **[@DhiyaneshGeek](https://github.com/DhiyaneshGeek)**

### Credits

Thanks to all the amazing [community contributors for sending PRs](https://github.com/projectdiscovery/nuclei/graphs/contributors) and keeping this project updated. :heart:

If you have an idea or some kind of improvement, you are welcome to contribute and participate in the Project, feel free to send your PR.

<p align="center">
<a href="https://github.com/projectdiscovery/nuclei/graphs/contributors">
  <img src="https://contrib.rocks/image?repo=projectdiscovery/nuclei&max=500">
</a>
</p>


Do also check out the below similar open-source projects that may fit in your workflow:

[FFuF](https://github.com/ffuf/ffuf), [Qsfuzz](https://github.com/ameenmaali/qsfuzz), [Inception](https://github.com/proabiral/inception), [Snallygaster](https://github.com/hannob/snallygaster), [Gofingerprint](https://github.com/Static-Flow/gofingerprint), [Sn1per](https://github.com/1N3/Sn1per/tree/master/templates), [Google tsunami](https://github.com/google/tsunami-security-scanner), [Jaeles](https://github.com/jaeles-project/jaeles), [ChopChop](https://github.com/michelin/ChopChop)

### License

Nuclei is distributed under [MIT License](https://github.com/projectdiscovery/nuclei/blob/master/LICENSE.md)

<h1 align="left">
  <a href="https://discord.gg/projectdiscovery"><img src="static/Join-Discord.png" width="380" alt="Join Discord"></a> <a href="https://nuclei.projectdiscovery.io"><img src="static/check-nuclei-documentation.png" width="380" alt="Check Nuclei Documentation"></a>
</h1><|MERGE_RESOLUTION|>--- conflicted
+++ resolved
@@ -267,9 +267,6 @@
    -stats                    display statistics about the running scan
    -sj, -stats-json          write statistics data to an output file in JSONL(ines) format
    -si, -stats-interval int  number of seconds to wait between showing a statistics update (default 5)
-<<<<<<< HEAD
-   -mp, -metrics-port int    port to expose nuclei metrics on (default 63636)
-=======
    -m, -metrics              expose nuclei metrics on a port
    -mp, -metrics-port int    port to expose nuclei metrics on (default 9092)
 
@@ -295,7 +292,6 @@
    -nos, -no-store                     disable scan/output storage on cloud
    -no-tables                          do not display pretty-printed tables
    -limit int                          limit the number of output to display (default 100)
->>>>>>> 62af0386
 ```
 
 ### Running Nuclei
