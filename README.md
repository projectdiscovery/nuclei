--- conflicted
+++ resolved
@@ -179,11 +179,8 @@
    -se, -sarif-export string     file to export results in SARIF format
    -je, -json-export string      file to export results in JSON format
    -jle, -jsonl-export string    file to export results in JSONL(ine) format
-<<<<<<< HEAD
+   -rd, -redact string[]         redact given list of keys from query parameter, request header and body
    -mg, -mongo-export string     the collection into which export the results to MongoDB (requires `MONGO_CONNECTION_STRING` env variable)
-=======
-   -rd, -redact string[]         redact given list of keys from query parameter, request header and body
->>>>>>> 828dac90
 
 CONFIGURATIONS:
    -config string                        path to the nuclei configuration file
