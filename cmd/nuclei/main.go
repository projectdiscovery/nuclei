package main

import (
	"bufio"
	"fmt"
	"io/fs"
	"os"
	"os/signal"
	"path/filepath"
	"runtime"
	"runtime/pprof"
	"strings"
	"time"

	_pdcp "github.com/projectdiscovery/nuclei/v3/internal/pdcp"
	"github.com/projectdiscovery/utils/auth/pdcp"
	"github.com/projectdiscovery/utils/env"
	_ "github.com/projectdiscovery/utils/pprof"
	stringsutil "github.com/projectdiscovery/utils/strings"

	"github.com/projectdiscovery/goflags"
	"github.com/projectdiscovery/gologger"
	"github.com/projectdiscovery/gologger/levels"
	"github.com/projectdiscovery/interactsh/pkg/client"
	"github.com/projectdiscovery/nuclei/v3/internal/runner"
	"github.com/projectdiscovery/nuclei/v3/pkg/catalog/config"
	"github.com/projectdiscovery/nuclei/v3/pkg/input/provider"
	"github.com/projectdiscovery/nuclei/v3/pkg/installer"
	"github.com/projectdiscovery/nuclei/v3/pkg/model/types/severity"
	"github.com/projectdiscovery/nuclei/v3/pkg/operators/common/dsl"
	"github.com/projectdiscovery/nuclei/v3/pkg/protocols/common/uncover"
	"github.com/projectdiscovery/nuclei/v3/pkg/protocols/http"
	"github.com/projectdiscovery/nuclei/v3/pkg/templates"
	"github.com/projectdiscovery/nuclei/v3/pkg/templates/extensions"
	"github.com/projectdiscovery/nuclei/v3/pkg/templates/signer"
	templateTypes "github.com/projectdiscovery/nuclei/v3/pkg/templates/types"
	"github.com/projectdiscovery/nuclei/v3/pkg/types"
	"github.com/projectdiscovery/nuclei/v3/pkg/types/scanstrategy"
	"github.com/projectdiscovery/nuclei/v3/pkg/utils/monitor"
	errorutil "github.com/projectdiscovery/utils/errors"
	fileutil "github.com/projectdiscovery/utils/file"
	unitutils "github.com/projectdiscovery/utils/unit"
	updateutils "github.com/projectdiscovery/utils/update"
)

var (
	cfgFile         string
	templateProfile string
	memProfile      string // optional profile file path
	options         = &types.Options{}
)

func main() {
	// enables CLI specific configs mostly interactive behavior
	config.CurrentAppMode = config.AppModeCLI

	if err := runner.ConfigureOptions(); err != nil {
		gologger.Fatal().Msgf("Could not initialize options: %s\n", err)
	}
	_ = readConfig()

	if options.ListDslSignatures {
		gologger.Info().Msgf("The available custom DSL functions are:")
		fmt.Println(dsl.GetPrintableDslFunctionSignatures(options.NoColor))
		return
	}

	// sign the templates if requested - only glob syntax is supported
	if options.SignTemplates {
		// use parsed options when initializing signer instead of default options
		templates.UseOptionsForSigner(options)
		tsigner, err := signer.NewTemplateSigner(nil, nil) // will read from env , config or generate new keys
		if err != nil {
			gologger.Fatal().Msgf("couldn't initialize signer crypto engine: %s\n", err)
		}

		successCounter := 0
		errorCounter := 0
		for _, item := range options.Templates {
			err := filepath.WalkDir(item, func(iterItem string, d fs.DirEntry, err error) error {
				if err != nil || d.IsDir() || !strings.HasSuffix(iterItem, extensions.YAML) {
					// skip non yaml files
					return nil
				}

				if err := templates.SignTemplate(tsigner, iterItem); err != nil {
					if err != templates.ErrNotATemplate {
						// skip warnings and errors as given items are not templates
						errorCounter++
						gologger.Error().Msgf("could not sign '%s': %s\n", iterItem, err)
					}
				} else {
					successCounter++
				}

				return nil
			})
			if err != nil {
				gologger.Error().Msgf("%s\n", err)
			}
		}
		gologger.Info().Msgf("All templates signatures were elaborated success=%d failed=%d\n", successCounter, errorCounter)
		return
	}

	// Profiling related code
	if memProfile != "" {
		f, err := os.Create(memProfile)
		if err != nil {
			gologger.Fatal().Msgf("profile: could not create memory profile %q: %v", memProfile, err)
		}
		old := runtime.MemProfileRate
		runtime.MemProfileRate = 4096
		gologger.Print().Msgf("profile: memory profiling enabled (rate %d), %s", runtime.MemProfileRate, memProfile)

		defer func() {
			_ = pprof.Lookup("heap").WriteTo(f, 0)
			f.Close()
			runtime.MemProfileRate = old
			gologger.Print().Msgf("profile: memory profiling disabled, %s", memProfile)
		}()
	}

	runner.ParseOptions(options)

	if options.ScanUploadFile != "" {
		if err := runner.UploadResultsToCloud(options); err != nil {
			gologger.Fatal().Msgf("could not upload scan results to cloud dashboard: %s\n", err)
		}
		return
	}

	nucleiRunner, err := runner.New(options)
	if err != nil {
		gologger.Fatal().Msgf("Could not create runner: %s\n", err)
	}
	if nucleiRunner == nil {
		return
	}

	if options.HangMonitor {
		stackMonitor := monitor.NewStackMonitor()
		cancel := stackMonitor.Start(10 * time.Second)
		defer cancel()
		stackMonitor.RegisterCallback(func(dumpID string) error {
			resumeFileName := fmt.Sprintf("crash-resume-file-%s.dump", dumpID)
			if options.EnableCloudUpload {
				gologger.Info().Msgf("Uploading scan results to cloud...")
			}
			nucleiRunner.Close()
			gologger.Info().Msgf("Creating resume file: %s\n", resumeFileName)
			err := nucleiRunner.SaveResumeConfig(resumeFileName)
			if err != nil {
				return errorutil.NewWithErr(err).Msgf("couldn't create crash resume file")
			}
			return nil
		})
	}

	// Setup graceful exits
	resumeFileName := types.DefaultResumeFilePath()
	c := make(chan os.Signal, 1)
	defer close(c)
	signal.Notify(c, os.Interrupt)
	go func() {
		for range c {
			gologger.Info().Msgf("CTRL+C pressed: Exiting\n")
			gologger.Info().Msgf("Attempting graceful shutdown...")
			if options.EnableCloudUpload {
				gologger.Info().Msgf("Uploading scan results to cloud...")
			}
			nucleiRunner.Close()
			if options.ShouldSaveResume() {
				gologger.Info().Msgf("Creating resume file: %s\n", resumeFileName)
				err := nucleiRunner.SaveResumeConfig(resumeFileName)
				if err != nil {
					gologger.Error().Msgf("Couldn't create resume file: %s\n", err)
				}
			}
			os.Exit(1)
		}
	}()

	if err := nucleiRunner.RunEnumeration(); err != nil {
		if options.Validate {
			gologger.Fatal().Msgf("Could not validate templates: %s\n", err)
		} else {
			gologger.Fatal().Msgf("Could not run nuclei: %s\n", err)
		}
	}
	nucleiRunner.Close()
	// on successful execution remove the resume file in case it exists
	if fileutil.FileExists(resumeFileName) {
		os.Remove(resumeFileName)
	}
}

func readConfig() *goflags.FlagSet {

	// when true updates nuclei binary to latest version
	var updateNucleiBinary bool
	var pdcpauth string
	var fuzzFlag bool

	flagSet := goflags.NewFlagSet()
	flagSet.CaseSensitive = true
	flagSet.SetDescription(`Nuclei is a fast, template based vulnerability scanner focusing
on extensive configurability, massive extensibility and ease of use.`)

	/* TODO Important: The defined default values, especially for slice/array types are NOT DEFAULT VALUES, but rather implicit values to which the user input is appended.
	This can be very confusing and should be addressed
	*/

	flagSet.CreateGroup("input", "Target",
		flagSet.StringSliceVarP(&options.Targets, "target", "u", nil, "target URLs/hosts to scan", goflags.CommaSeparatedStringSliceOptions),
		flagSet.StringVarP(&options.TargetsFilePath, "list", "l", "", "path to file containing a list of target URLs/hosts to scan (one per line)"),
		flagSet.StringSliceVarP(&options.ExcludeTargets, "exclude-hosts", "eh", nil, "hosts to exclude to scan from the input list (ip, cidr, hostname)", goflags.FileCommaSeparatedStringSliceOptions),
		flagSet.StringVar(&options.Resume, "resume", "", "resume scan using resume.cfg (clustering will be disabled)"),
		flagSet.BoolVarP(&options.ScanAllIPs, "scan-all-ips", "sa", false, "scan all the IP's associated with dns record"),
		flagSet.StringSliceVarP(&options.IPVersion, "ip-version", "iv", nil, "IP version to scan of hostname (4,6) - (default 4)", goflags.CommaSeparatedStringSliceOptions),
	)

	flagSet.CreateGroup("target-format", "Target-Format",
		flagSet.StringVarP(&options.InputFileMode, "input-mode", "im", "list", fmt.Sprintf("mode of input file (%v)", provider.SupportedInputFormats())),
		flagSet.BoolVarP(&options.FormatUseRequiredOnly, "required-only", "ro", false, "use only required fields in input format when generating requests"),
		flagSet.BoolVarP(&options.SkipFormatValidation, "skip-format-validation", "sfv", false, "skip format validation (like missing vars) when parsing input file"),
	)

	flagSet.CreateGroup("templates", "Templates",
		flagSet.BoolVarP(&options.NewTemplates, "new-templates", "nt", false, "run only new templates added in latest nuclei-templates release"),
		flagSet.StringSliceVarP(&options.NewTemplatesWithVersion, "new-templates-version", "ntv", nil, "run new templates added in specific version", goflags.CommaSeparatedStringSliceOptions),
		flagSet.BoolVarP(&options.AutomaticScan, "automatic-scan", "as", false, "automatic web scan using wappalyzer technology detection to tags mapping"),
		flagSet.StringSliceVarP(&options.Templates, "templates", "t", nil, "list of template or template directory to run (comma-separated, file)", goflags.FileCommaSeparatedStringSliceOptions),
		flagSet.StringSliceVarP(&options.TemplateURLs, "template-url", "turl", nil, "template url or list containing template urls to run (comma-separated, file)", goflags.FileCommaSeparatedStringSliceOptions),
		flagSet.StringSliceVarP(&options.Workflows, "workflows", "w", nil, "list of workflow or workflow directory to run (comma-separated, file)", goflags.FileCommaSeparatedStringSliceOptions),
		flagSet.StringSliceVarP(&options.WorkflowURLs, "workflow-url", "wurl", nil, "workflow url or list containing workflow urls to run (comma-separated, file)", goflags.FileCommaSeparatedStringSliceOptions),
		flagSet.BoolVar(&options.Validate, "validate", false, "validate the passed templates to nuclei"),
		flagSet.BoolVarP(&options.NoStrictSyntax, "no-strict-syntax", "nss", false, "disable strict syntax check on templates"),
		flagSet.BoolVarP(&options.TemplateDisplay, "template-display", "td", false, "displays the templates content"),
		flagSet.BoolVar(&options.TemplateList, "tl", false, "list all available templates"),
		flagSet.BoolVar(&options.TagList, "tgl", false, "list all available tags"),
		flagSet.StringSliceVarConfigOnly(&options.RemoteTemplateDomainList, "remote-template-domain", []string{"cloud.projectdiscovery.io"}, "allowed domain list to load remote templates from"),
		flagSet.BoolVar(&options.SignTemplates, "sign", false, "signs the templates with the private key defined in NUCLEI_SIGNATURE_PRIVATE_KEY env variable"),
		flagSet.BoolVar(&options.EnableCodeTemplates, "code", false, "enable loading code protocol-based templates"),
		flagSet.BoolVarP(&options.DisableUnsignedTemplates, "disable-unsigned-templates", "dut", false, "disable running unsigned templates or templates with mismatched signature"),
	)

	flagSet.CreateGroup("filters", "Filtering",
		flagSet.StringSliceVarP(&options.Authors, "author", "a", nil, "templates to run based on authors (comma-separated, file)", goflags.FileNormalizedStringSliceOptions),
		flagSet.StringSliceVar(&options.Tags, "tags", nil, "templates to run based on tags (comma-separated, file)", goflags.FileNormalizedStringSliceOptions),
		flagSet.StringSliceVarP(&options.ExcludeTags, "exclude-tags", "etags", nil, "templates to exclude based on tags (comma-separated, file)", goflags.FileNormalizedStringSliceOptions),
		flagSet.StringSliceVarP(&options.IncludeTags, "include-tags", "itags", nil, "tags to be executed even if they are excluded either by default or configuration", goflags.FileNormalizedStringSliceOptions), // TODO show default deny list
		flagSet.StringSliceVarP(&options.IncludeIds, "template-id", "id", nil, "templates to run based on template ids (comma-separated, file, allow-wildcard)", goflags.FileNormalizedStringSliceOptions),
		flagSet.StringSliceVarP(&options.ExcludeIds, "exclude-id", "eid", nil, "templates to exclude based on template ids (comma-separated, file)", goflags.FileNormalizedStringSliceOptions),
		flagSet.StringSliceVarP(&options.IncludeTemplates, "include-templates", "it", nil, "path to template file or directory to be executed even if they are excluded either by default or configuration", goflags.FileCommaSeparatedStringSliceOptions),
		flagSet.StringSliceVarP(&options.ExcludedTemplates, "exclude-templates", "et", nil, "path to template file or directory to exclude (comma-separated, file)", goflags.FileCommaSeparatedStringSliceOptions),
		flagSet.StringSliceVarP(&options.ExcludeMatchers, "exclude-matchers", "em", nil, "template matchers to exclude in result", goflags.FileCommaSeparatedStringSliceOptions),
		flagSet.VarP(&options.Severities, "severity", "s", fmt.Sprintf("templates to run based on severity. Possible values: %s", severity.GetSupportedSeverities().String())),
		flagSet.VarP(&options.ExcludeSeverities, "exclude-severity", "es", fmt.Sprintf("templates to exclude based on severity. Possible values: %s", severity.GetSupportedSeverities().String())),
		flagSet.VarP(&options.Protocols, "type", "pt", fmt.Sprintf("templates to run based on protocol type. Possible values: %s", templateTypes.GetSupportedProtocolTypes())),
		flagSet.VarP(&options.ExcludeProtocols, "exclude-type", "ept", fmt.Sprintf("templates to exclude based on protocol type. Possible values: %s", templateTypes.GetSupportedProtocolTypes())),
		flagSet.StringSliceVarP(&options.IncludeConditions, "template-condition", "tc", nil, "templates to run based on expression condition", goflags.StringSliceOptions),
	)

	flagSet.CreateGroup("output", "Output",
		flagSet.StringVarP(&options.Output, "output", "o", "", "output file to write found issues/vulnerabilities"),
		flagSet.BoolVarP(&options.StoreResponse, "store-resp", "sresp", false, "store all request/response passed through nuclei to output directory"),
		flagSet.StringVarP(&options.StoreResponseDir, "store-resp-dir", "srd", runner.DefaultDumpTrafficOutputFolder, "store all request/response passed through nuclei to custom directory"),
		flagSet.BoolVar(&options.Silent, "silent", false, "display findings only"),
		flagSet.BoolVarP(&options.NoColor, "no-color", "nc", false, "disable output content coloring (ANSI escape codes)"),
		flagSet.BoolVarP(&options.JSONL, "jsonl", "j", false, "write output in JSONL(ines) format"),
		flagSet.BoolVarP(&options.JSONRequests, "include-rr", "irr", true, "include request/response pairs in the JSON, JSONL, and Markdown outputs (for findings only) [DEPRECATED use `-omit-raw`]"),
		flagSet.BoolVarP(&options.OmitRawRequests, "omit-raw", "or", false, "omit request/response pairs in the JSON, JSONL, and Markdown outputs (for findings only)"),
		flagSet.BoolVarP(&options.OmitTemplate, "omit-template", "ot", false, "omit encoded template in the JSON, JSONL output"),
		flagSet.BoolVarP(&options.NoMeta, "no-meta", "nm", false, "disable printing result metadata in cli output"),
		flagSet.BoolVarP(&options.Timestamp, "timestamp", "ts", false, "enables printing timestamp in cli output"),
		flagSet.StringVarP(&options.ReportingDB, "report-db", "rdb", "", "nuclei reporting database (always use this to persist report data)"),
		flagSet.BoolVarP(&options.MatcherStatus, "matcher-status", "ms", false, "display match failure status"),
		flagSet.StringVarP(&options.MarkdownExportDirectory, "markdown-export", "me", "", "directory to export results in markdown format"),
		flagSet.StringVarP(&options.SarifExport, "sarif-export", "se", "", "file to export results in SARIF format"),
		flagSet.StringVarP(&options.JSONExport, "json-export", "je", "", "file to export results in JSON format"),
		flagSet.StringVarP(&options.JSONLExport, "jsonl-export", "jle", "", "file to export results in JSONL(ine) format"),
<<<<<<< HEAD
		flagSet.StringVarP(&options.MongoDBExport, "mongo-export", "mg", "", "the collection into which export the results to MongoDB (requires `MONGO_CONNECTION_STRING` env variable)"),
=======
		flagSet.StringSliceVarP(&options.Redact, "redact", "rd", nil, "redact given list of keys from query parameter, request header and body", goflags.CommaSeparatedStringSliceOptions),
>>>>>>> 828dac90
	)

	flagSet.CreateGroup("configs", "Configurations",
		flagSet.StringVar(&cfgFile, "config", "", "path to the nuclei configuration file"),
		flagSet.StringVarP(&templateProfile, "profile", "tp", "", "template profile config file to run"),
		flagSet.BoolVarP(&options.ListTemplateProfiles, "profile-list", "tpl", false, "list community template profiles"),
		flagSet.BoolVarP(&options.FollowRedirects, "follow-redirects", "fr", false, "enable following redirects for http templates"),
		flagSet.BoolVarP(&options.FollowHostRedirects, "follow-host-redirects", "fhr", false, "follow redirects on the same host"),
		flagSet.IntVarP(&options.MaxRedirects, "max-redirects", "mr", 10, "max number of redirects to follow for http templates"),
		flagSet.BoolVarP(&options.DisableRedirects, "disable-redirects", "dr", false, "disable redirects for http templates"),
		flagSet.StringVarP(&options.ReportingConfig, "report-config", "rc", "", "nuclei reporting module configuration file"), // TODO merge into the config file or rename to issue-tracking
		flagSet.StringSliceVarP(&options.CustomHeaders, "header", "H", nil, "custom header/cookie to include in all http request in header:value format (cli, file)", goflags.FileStringSliceOptions),
		flagSet.RuntimeMapVarP(&options.Vars, "var", "V", nil, "custom vars in key=value format"),
		flagSet.StringVarP(&options.ResolversFile, "resolvers", "r", "", "file containing resolver list for nuclei"),
		flagSet.BoolVarP(&options.SystemResolvers, "system-resolvers", "sr", false, "use system DNS resolving as error fallback"),
		flagSet.BoolVarP(&options.DisableClustering, "disable-clustering", "dc", false, "disable clustering of requests"),
		flagSet.BoolVar(&options.OfflineHTTP, "passive", false, "enable passive HTTP response processing mode"),
		flagSet.BoolVarP(&options.ForceAttemptHTTP2, "force-http2", "fh2", false, "force http2 connection on requests"),
		flagSet.BoolVarP(&options.EnvironmentVariables, "env-vars", "ev", false, "enable environment variables to be used in template"),
		flagSet.StringVarP(&options.ClientCertFile, "client-cert", "cc", "", "client certificate file (PEM-encoded) used for authenticating against scanned hosts"),
		flagSet.StringVarP(&options.ClientKeyFile, "client-key", "ck", "", "client key file (PEM-encoded) used for authenticating against scanned hosts"),
		flagSet.StringVarP(&options.ClientCAFile, "client-ca", "ca", "", "client certificate authority file (PEM-encoded) used for authenticating against scanned hosts"),
		flagSet.BoolVarP(&options.ShowMatchLine, "show-match-line", "sml", false, "show match lines for file templates, works with extractors only"),
		flagSet.BoolVar(&options.ZTLS, "ztls", false, "use ztls library with autofallback to standard one for tls13 [Deprecated] autofallback to ztls is enabled by default"), //nolint:all
		flagSet.StringVar(&options.SNI, "sni", "", "tls sni hostname to use (default: input domain name)"),
		flagSet.DurationVarP(&options.DialerKeepAlive, "dialer-keep-alive", "dka", 0, "keep-alive duration for network requests."),
		flagSet.BoolVarP(&options.AllowLocalFileAccess, "allow-local-file-access", "lfa", false, "allows file (payload) access anywhere on the system"),
		flagSet.BoolVarP(&options.RestrictLocalNetworkAccess, "restrict-local-network-access", "lna", false, "blocks connections to the local / private network"),
		flagSet.StringVarP(&options.Interface, "interface", "i", "", "network interface to use for network scan"),
		flagSet.StringVarP(&options.AttackType, "attack-type", "at", "", "type of payload combinations to perform (batteringram,pitchfork,clusterbomb)"),
		flagSet.StringVarP(&options.SourceIP, "source-ip", "sip", "", "source ip address to use for network scan"),
		flagSet.IntVarP(&options.ResponseReadSize, "response-size-read", "rsr", 0, "max response size to read in bytes"),
		flagSet.IntVarP(&options.ResponseSaveSize, "response-size-save", "rss", unitutils.Mega, "max response size to read in bytes"),
		flagSet.CallbackVar(resetCallback, "reset", "reset removes all nuclei configuration and data files (including nuclei-templates)"),
		flagSet.BoolVarP(&options.TlsImpersonate, "tls-impersonate", "tlsi", false, "enable experimental client hello (ja3) tls randomization"),
		flagSet.StringVarP(&options.HttpApiEndpoint, "http-api-endpoint", "hae", "", "experimental http api endpoint"),
	)

	flagSet.CreateGroup("interactsh", "interactsh",
		flagSet.StringVarP(&options.InteractshURL, "interactsh-server", "iserver", "", fmt.Sprintf("interactsh server url for self-hosted instance (default: %s)", client.DefaultOptions.ServerURL)),
		flagSet.StringVarP(&options.InteractshToken, "interactsh-token", "itoken", "", "authentication token for self-hosted interactsh server"),
		flagSet.IntVar(&options.InteractionsCacheSize, "interactions-cache-size", 5000, "number of requests to keep in the interactions cache"),
		flagSet.IntVar(&options.InteractionsEviction, "interactions-eviction", 60, "number of seconds to wait before evicting requests from cache"),
		flagSet.IntVar(&options.InteractionsPollDuration, "interactions-poll-duration", 5, "number of seconds to wait before each interaction poll request"),
		flagSet.IntVar(&options.InteractionsCoolDownPeriod, "interactions-cooldown-period", 5, "extra time for interaction polling before exiting"),
		flagSet.BoolVarP(&options.NoInteractsh, "no-interactsh", "ni", false, "disable interactsh server for OAST testing, exclude OAST based templates"),
	)

	flagSet.CreateGroup("fuzzing", "Fuzzing",
		flagSet.StringVarP(&options.FuzzingType, "fuzzing-type", "ft", "", "overrides fuzzing type set in template (replace, prefix, postfix, infix)"),
		flagSet.StringVarP(&options.FuzzingMode, "fuzzing-mode", "fm", "", "overrides fuzzing mode set in template (multiple, single)"),
		flagSet.BoolVar(&fuzzFlag, "fuzz", false, "enable loading fuzzing templates (Deprecated: use -dast instead)"),
		flagSet.BoolVar(&options.DAST, "dast", false, "enable / run dast (fuzz) nuclei templates"),
		flagSet.BoolVarP(&options.DisplayFuzzPoints, "display-fuzz-points", "dfp", false, "display fuzz points in the output for debugging"),
		flagSet.IntVar(&options.FuzzParamFrequency, "fuzz-param-frequency", 10, "frequency of uninteresting parameters for fuzzing before skipping"),
		flagSet.StringVarP(&options.FuzzAggressionLevel, "fuzz-aggression", "fa", "low", "fuzzing aggression level controls payload count for fuzz (low, medium, high)"),
	)

	flagSet.CreateGroup("uncover", "Uncover",
		flagSet.BoolVarP(&options.Uncover, "uncover", "uc", false, "enable uncover engine"),
		flagSet.StringSliceVarP(&options.UncoverQuery, "uncover-query", "uq", nil, "uncover search query", goflags.FileStringSliceOptions),
		flagSet.StringSliceVarP(&options.UncoverEngine, "uncover-engine", "ue", nil, fmt.Sprintf("uncover search engine (%s) (default shodan)", uncover.GetUncoverSupportedAgents()), goflags.FileStringSliceOptions),
		flagSet.StringVarP(&options.UncoverField, "uncover-field", "uf", "ip:port", "uncover fields to return (ip,port,host)"),
		flagSet.IntVarP(&options.UncoverLimit, "uncover-limit", "ul", 100, "uncover results to return"),
		flagSet.IntVarP(&options.UncoverRateLimit, "uncover-ratelimit", "ur", 60, "override ratelimit of engines with unknown ratelimit (default 60 req/min)"),
	)

	flagSet.CreateGroup("rate-limit", "Rate-Limit",
		flagSet.IntVarP(&options.RateLimit, "rate-limit", "rl", 150, "maximum number of requests to send per second"),
		flagSet.DurationVarP(&options.RateLimitDuration, "rate-limit-duration", "rld", time.Second, "maximum number of requests to send per second"),
		flagSet.IntVarP(&options.RateLimitMinute, "rate-limit-minute", "rlm", 0, "maximum number of requests to send per minute (DEPRECATED)"),
		flagSet.IntVarP(&options.BulkSize, "bulk-size", "bs", 25, "maximum number of hosts to be analyzed in parallel per template"),
		flagSet.IntVarP(&options.TemplateThreads, "concurrency", "c", 25, "maximum number of templates to be executed in parallel"),
		flagSet.IntVarP(&options.HeadlessBulkSize, "headless-bulk-size", "hbs", 10, "maximum number of headless hosts to be analyzed in parallel per template"),
		flagSet.IntVarP(&options.HeadlessTemplateThreads, "headless-concurrency", "headc", 10, "maximum number of headless templates to be executed in parallel"),
		flagSet.IntVarP(&options.JsConcurrency, "js-concurrency", "jsc", 120, "maximum number of javascript runtimes to be executed in parallel"),
		flagSet.IntVarP(&options.PayloadConcurrency, "payload-concurrency", "pc", 25, "max payload concurrency for each template"),
		flagSet.IntVarP(&options.ProbeConcurrency, "probe-concurrency", "prc", 50, "http probe concurrency with httpx"),
	)
	flagSet.CreateGroup("optimization", "Optimizations",
		flagSet.IntVar(&options.Timeout, "timeout", 10, "time to wait in seconds before timeout"),
		flagSet.IntVar(&options.Retries, "retries", 1, "number of times to retry a failed request"),
		flagSet.BoolVarP(&options.LeaveDefaultPorts, "leave-default-ports", "ldp", false, "leave default HTTP/HTTPS ports (eg. host:80,host:443)"),
		flagSet.IntVarP(&options.MaxHostError, "max-host-error", "mhe", 30, "max errors for a host before skipping from scan"),
		flagSet.StringSliceVarP(&options.TrackError, "track-error", "te", nil, "adds given error to max-host-error watchlist (standard, file)", goflags.FileStringSliceOptions),
		flagSet.BoolVarP(&options.NoHostErrors, "no-mhe", "nmhe", false, "disable skipping host from scan based on errors"),
		flagSet.BoolVar(&options.Project, "project", false, "use a project folder to avoid sending same request multiple times"),
		flagSet.StringVar(&options.ProjectPath, "project-path", os.TempDir(), "set a specific project path"),
		flagSet.BoolVarP(&options.StopAtFirstMatch, "stop-at-first-match", "spm", false, "stop processing HTTP requests after the first match (may break template/workflow logic)"),
		flagSet.BoolVar(&options.Stream, "stream", false, "stream mode - start elaborating without sorting the input"),
		flagSet.EnumVarP(&options.ScanStrategy, "scan-strategy", "ss", goflags.EnumVariable(0), "strategy to use while scanning(auto/host-spray/template-spray)", goflags.AllowdTypes{
			scanstrategy.Auto.String():          goflags.EnumVariable(0),
			scanstrategy.HostSpray.String():     goflags.EnumVariable(1),
			scanstrategy.TemplateSpray.String(): goflags.EnumVariable(2),
		}),
		flagSet.DurationVarP(&options.InputReadTimeout, "input-read-timeout", "irt", time.Duration(3*time.Minute), "timeout on input read"),
		flagSet.BoolVarP(&options.DisableHTTPProbe, "no-httpx", "nh", false, "disable httpx probing for non-url input"),
		flagSet.BoolVar(&options.DisableStdin, "no-stdin", false, "disable stdin processing"),
	)

	flagSet.CreateGroup("headless", "Headless",
		flagSet.BoolVar(&options.Headless, "headless", false, "enable templates that require headless browser support (root user on Linux will disable sandbox)"),
		flagSet.IntVar(&options.PageTimeout, "page-timeout", 20, "seconds to wait for each page in headless mode"),
		flagSet.BoolVarP(&options.ShowBrowser, "show-browser", "sb", false, "show the browser on the screen when running templates with headless mode"),
		flagSet.StringSliceVarP(&options.HeadlessOptionalArguments, "headless-options", "ho", nil, "start headless chrome with additional options", goflags.FileCommaSeparatedStringSliceOptions),
		flagSet.BoolVarP(&options.UseInstalledChrome, "system-chrome", "sc", false, "use local installed Chrome browser instead of nuclei installed"),
		flagSet.BoolVarP(&options.ShowActions, "list-headless-action", "lha", false, "list available headless actions"),
	)

	flagSet.CreateGroup("debug", "Debug",
		flagSet.BoolVar(&options.Debug, "debug", false, "show all requests and responses"),
		flagSet.BoolVarP(&options.DebugRequests, "debug-req", "dreq", false, "show all sent requests"),
		flagSet.BoolVarP(&options.DebugResponse, "debug-resp", "dresp", false, "show all received responses"),
		flagSet.StringSliceVarP(&options.Proxy, "proxy", "p", nil, "list of http/socks5 proxy to use (comma separated or file input)", goflags.FileCommaSeparatedStringSliceOptions),
		flagSet.BoolVarP(&options.ProxyInternal, "proxy-internal", "pi", false, "proxy all internal requests"),
		flagSet.BoolVarP(&options.ListDslSignatures, "list-dsl-function", "ldf", false, "list all supported DSL function signatures"),
		flagSet.StringVarP(&options.TraceLogFile, "trace-log", "tlog", "", "file to write sent requests trace log"),
		flagSet.StringVarP(&options.ErrorLogFile, "error-log", "elog", "", "file to write sent requests error log"),
		flagSet.CallbackVar(printVersion, "version", "show nuclei version"),
		flagSet.BoolVarP(&options.HangMonitor, "hang-monitor", "hm", false, "enable nuclei hang monitoring"),
		flagSet.BoolVarP(&options.Verbose, "verbose", "v", false, "show verbose output"),
		flagSet.StringVar(&memProfile, "profile-mem", "", "optional nuclei memory profile dump file"),
		flagSet.BoolVar(&options.VerboseVerbose, "vv", false, "display templates loaded for scan"),
		flagSet.BoolVarP(&options.ShowVarDump, "show-var-dump", "svd", false, "show variables dump for debugging"),
		flagSet.BoolVarP(&options.EnablePprof, "enable-pprof", "ep", false, "enable pprof debugging server"),
		flagSet.CallbackVarP(printTemplateVersion, "templates-version", "tv", "shows the version of the installed nuclei-templates"),
		flagSet.BoolVarP(&options.HealthCheck, "health-check", "hc", false, "run diagnostic check up"),
	)

	flagSet.CreateGroup("update", "Update",
		flagSet.BoolVarP(&updateNucleiBinary, "update", "up", false, "update nuclei engine to the latest released version"),
		flagSet.BoolVarP(&options.UpdateTemplates, "update-templates", "ut", false, "update nuclei-templates to latest released version"),
		flagSet.StringVarP(&options.NewTemplatesDirectory, "update-template-dir", "ud", "", "custom directory to install / update nuclei-templates"),
		flagSet.CallbackVarP(disableUpdatesCallback, "disable-update-check", "duc", "disable automatic nuclei/templates update check"),
	)

	flagSet.CreateGroup("stats", "Statistics",
		flagSet.BoolVar(&options.EnableProgressBar, "stats", false, "display statistics about the running scan"),
		flagSet.BoolVarP(&options.StatsJSON, "stats-json", "sj", false, "display statistics in JSONL(ines) format"),
		flagSet.IntVarP(&options.StatsInterval, "stats-interval", "si", 5, "number of seconds to wait between showing a statistics update"),
		flagSet.IntVarP(&options.MetricsPort, "metrics-port", "mp", 9092, "port to expose nuclei metrics on"),
	)

	flagSet.CreateGroup("cloud", "Cloud",
		flagSet.DynamicVar(&pdcpauth, "auth", "true", "configure projectdiscovery cloud (pdcp) api key"),
		flagSet.StringVarP(&options.TeamID, "team-id", "tid", _pdcp.TeamIDEnv, "upload scan results to given team id (optional)"),
		flagSet.BoolVarP(&options.EnableCloudUpload, "cloud-upload", "cup", false, "upload scan results to pdcp dashboard [DEPRECATED use -dashboard]"),
		flagSet.StringVarP(&options.ScanID, "scan-id", "sid", "", "upload scan results to existing scan id (optional)"),
		flagSet.StringVarP(&options.ScanName, "scan-name", "sname", "", "scan name to set (optional)"),
		flagSet.BoolVarP(&options.EnableCloudUpload, "dashboard", "pd", false, "upload / view nuclei results in projectdiscovery cloud (pdcp) UI dashboard"),
		flagSet.StringVarP(&options.ScanUploadFile, "dashboard-upload", "pdu", "", "upload / view nuclei results file (jsonl) in projectdiscovery cloud (pdcp) UI dashboard"),
	)

	flagSet.CreateGroup("Authentication", "Authentication",
		flagSet.StringSliceVarP(&options.SecretsFile, "secret-file", "sf", nil, "path to config file containing secrets for nuclei authenticated scan", goflags.CommaSeparatedStringSliceOptions),
		flagSet.BoolVarP(&options.PreFetchSecrets, "prefetch-secrets", "ps", false, "prefetch secrets from the secrets file"),
	)

	flagSet.SetCustomHelpText(`EXAMPLES:
Run nuclei on single host:
	$ nuclei -target example.com

Run nuclei with specific template directories:
	$ nuclei -target example.com -t http/cves/ -t ssl

Run nuclei against a list of hosts:
	$ nuclei -list hosts.txt

Run nuclei with a JSON output:
	$ nuclei -target example.com -json-export output.json

Run nuclei with sorted Markdown outputs (with environment variables):
	$ MARKDOWN_EXPORT_SORT_MODE=template nuclei -target example.com -markdown-export nuclei_report/

Additional documentation is available at: https://docs.nuclei.sh/getting-started/running
	`)

	// nuclei has multiple migrations
	// ex: resume.cfg moved to platform standard cache dir from config dir
	// ex: config.yaml moved to platform standard config dir from linux specific config dir
	// and hence it will be attempted in config package during init
	goflags.DisableAutoConfigMigration = true
	_ = flagSet.Parse()

	// when fuzz flag is enabled, set the dast flag to true
	if fuzzFlag {
		// backwards compatibility for fuzz flag
		options.DAST = true
	}

	// api key hierarchy: cli flag > env var > .pdcp/credential file
	if pdcpauth == "true" {
		runner.AuthWithPDCP()
	} else if len(pdcpauth) == 36 {
		ph := pdcp.PDCPCredHandler{}
		if _, err := ph.GetCreds(); err == pdcp.ErrNoCreds {
			apiServer := env.GetEnvOrDefault("PDCP_API_SERVER", pdcp.DefaultApiServer)
			if validatedCreds, err := ph.ValidateAPIKey(pdcpauth, apiServer, config.BinaryName); err == nil {
				_ = ph.SaveCreds(validatedCreds)
			}
		}
	}

	gologger.DefaultLogger.SetTimestamp(options.Timestamp, levels.LevelDebug)

	if options.VerboseVerbose {
		// hide release notes if silent mode is enabled
		installer.HideReleaseNotes = false
	}

	if options.Timeout > 30 {
		// default github binary/template download timeout is 30 sec
		updateutils.DownloadUpdateTimeout = time.Duration(options.Timeout) * time.Second
	}
	if updateNucleiBinary {
		runner.NucleiToolUpdateCallback()
	}

	if options.LeaveDefaultPorts {
		http.LeaveDefaultPorts = true
	}
	if customConfigDir := os.Getenv(config.NucleiConfigDirEnv); customConfigDir != "" {
		config.DefaultConfig.SetConfigDir(customConfigDir)
		readFlagsConfig(flagSet)
	}
	if cfgFile != "" {
		if !fileutil.FileExists(cfgFile) {
			gologger.Fatal().Msgf("given config file '%s' does not exist", cfgFile)
		}
		// merge config file with flags
		if err := flagSet.MergeConfigFile(cfgFile); err != nil {
			gologger.Fatal().Msgf("Could not read config: %s\n", err)
		}
	}
	if options.NewTemplatesDirectory != "" {
		config.DefaultConfig.SetTemplatesDir(options.NewTemplatesDirectory)
	}

	defaultProfilesPath := filepath.Join(config.DefaultConfig.GetTemplateDir(), "profiles")
	if templateProfile != "" {
		if filepath.Ext(templateProfile) == "" {
			if tp := findProfilePathById(templateProfile, defaultProfilesPath); tp != "" {
				templateProfile = tp
			} else {
				gologger.Fatal().Msgf("'%s' is not a profile-id or profile path", templateProfile)
			}
		}
		if !filepath.IsAbs(templateProfile) {
			if filepath.Dir(templateProfile) == "profiles" {
				defaultProfilesPath = filepath.Join(config.DefaultConfig.GetTemplateDir())
			}
			currentDir, err := os.Getwd()
			if err == nil && fileutil.FileExists(filepath.Join(currentDir, templateProfile)) {
				templateProfile = filepath.Join(currentDir, templateProfile)
			} else {
				templateProfile = filepath.Join(defaultProfilesPath, templateProfile)
			}
		}
		if !fileutil.FileExists(templateProfile) {
			gologger.Fatal().Msgf("given template profile file '%s' does not exist", templateProfile)
		}
		if err := flagSet.MergeConfigFile(templateProfile); err != nil {
			gologger.Fatal().Msgf("Could not read template profile: %s\n", err)
		}
	}

	if len(options.SecretsFile) > 0 {
		for _, secretFile := range options.SecretsFile {
			if !fileutil.FileExists(secretFile) {
				gologger.Fatal().Msgf("given secrets file '%s' does not exist", options.SecretsFile)
			}
		}
	}

	cleanupOldResumeFiles()
	return flagSet
}

// cleanupOldResumeFiles cleans up resume files older than 10 days.
func cleanupOldResumeFiles() {
	root := config.DefaultConfig.GetCacheDir()
	filter := fileutil.FileFilters{
		OlderThan: 24 * time.Hour * 10, // cleanup on the 10th day
		Prefix:    "resume-",
	}
	_ = fileutil.DeleteFilesOlderThan(root, filter)
}

// readFlagsConfig reads the config file from the default config dir and copies it to the current config dir.
func readFlagsConfig(flagset *goflags.FlagSet) {
	// check if config.yaml file exists
	defaultCfgFile, err := flagset.GetConfigFilePath()
	if err != nil {
		// something went wrong either dir is not readable or something else went wrong upstream in `goflags`
		// warn and exit in this case
		gologger.Warning().Msgf("Could not read config file: %s\n", err)
		return
	}
	cfgFile := config.DefaultConfig.GetFlagsConfigFilePath()
	if !fileutil.FileExists(cfgFile) {
		if !fileutil.FileExists(defaultCfgFile) {
			// if default config does not exist, warn and exit
			gologger.Warning().Msgf("missing default config file : %s", defaultCfgFile)
			return
		}
		// if does not exist copy it from the default config
		if err = fileutil.CopyFile(defaultCfgFile, cfgFile); err != nil {
			gologger.Warning().Msgf("Could not copy config file: %s\n", err)
		}
		return
	}
	// if config file exists, merge it with the default config
	if err = flagset.MergeConfigFile(cfgFile); err != nil {
		gologger.Warning().Msgf("failed to merge configfile with flags got: %s\n", err)
	}
}

// disableUpdatesCallback disables the update check.
func disableUpdatesCallback() {
	config.DefaultConfig.DisableUpdateCheck()
}

// printVersion prints the nuclei version and exits.
func printVersion() {
	gologger.Info().Msgf("Nuclei Engine Version: %s", config.Version)
	gologger.Info().Msgf("Nuclei Config Directory: %s", config.DefaultConfig.GetConfigDir())
	gologger.Info().Msgf("Nuclei Cache Directory: %s", config.DefaultConfig.GetCacheDir()) // cache dir contains resume files
	gologger.Info().Msgf("PDCP Directory: %s", pdcp.PDCPDir)
	os.Exit(0)
}

// printTemplateVersion prints the nuclei template version and exits.
func printTemplateVersion() {
	cfg := config.DefaultConfig
	gologger.Info().Msgf("Public nuclei-templates version: %s (%s)\n", cfg.TemplateVersion, cfg.TemplatesDirectory)

	if fileutil.FolderExists(cfg.CustomS3TemplatesDirectory) {
		gologger.Info().Msgf("Custom S3 templates location: %s\n", cfg.CustomS3TemplatesDirectory)
	}
	if fileutil.FolderExists(cfg.CustomGitHubTemplatesDirectory) {
		gologger.Info().Msgf("Custom GitHub templates location: %s ", cfg.CustomGitHubTemplatesDirectory)
	}
	if fileutil.FolderExists(cfg.CustomGitLabTemplatesDirectory) {
		gologger.Info().Msgf("Custom GitLab templates location: %s ", cfg.CustomGitLabTemplatesDirectory)
	}
	if fileutil.FolderExists(cfg.CustomAzureTemplatesDirectory) {
		gologger.Info().Msgf("Custom Azure templates location: %s ", cfg.CustomAzureTemplatesDirectory)
	}
	os.Exit(0)
}

func resetCallback() {
	warning := fmt.Sprintf(`
Using '-reset' will delete all nuclei configurations files and all nuclei-templates

Following files will be deleted:
1. All Config + Resumes files at %v
2. All nuclei-templates at %v

Note: Make sure you have backup of your custom nuclei-templates before proceeding

`, config.DefaultConfig.GetConfigDir(), config.DefaultConfig.TemplatesDirectory)
	gologger.Print().Msg(warning)
	reader := bufio.NewReader(os.Stdin)
	for {
		fmt.Print("Are you sure you want to continue? [y/n]: ")
		resp, err := reader.ReadString('\n')
		if err != nil {
			gologger.Fatal().Msgf("could not read response: %s", err)
		}
		resp = strings.TrimSpace(resp)
		if stringsutil.EqualFoldAny(resp, "y", "yes") {
			break
		}
		if stringsutil.EqualFoldAny(resp, "n", "no", "") {
			fmt.Println("Exiting...")
			os.Exit(0)
		}
	}
	err := os.RemoveAll(config.DefaultConfig.GetConfigDir())
	if err != nil {
		gologger.Fatal().Msgf("could not delete config dir: %s", err)
	}
	err = os.RemoveAll(config.DefaultConfig.TemplatesDirectory)
	if err != nil {
		gologger.Fatal().Msgf("could not delete templates dir: %s", err)
	}
	gologger.Info().Msgf("Successfully deleted all nuclei configurations files and nuclei-templates")
	os.Exit(0)
}

func findProfilePathById(profileId, templatesDir string) string {
	var profilePath string
	err := filepath.WalkDir(templatesDir, func(iterItem string, d fs.DirEntry, err error) error {
		ext := filepath.Ext(iterItem)
		isYaml := ext == extensions.YAML || ext == extensions.YML
		if err != nil || d.IsDir() || !isYaml {
			// skip non yaml files
			return nil
		}
		if strings.TrimSuffix(filepath.Base(iterItem), ext) == profileId {
			profilePath = iterItem
			return fmt.Errorf("FOUND")
		}
		return nil
	})
	if err != nil && err.Error() != "FOUND" {
		gologger.Error().Msgf("%s\n", err)
	}
	return profilePath
}

func init() {
	// print stacktrace of errors in debug mode
	if strings.EqualFold(os.Getenv("DEBUG"), "true") {
		errorutil.ShowStackTrace = true
	}
}<|MERGE_RESOLUTION|>--- conflicted
+++ resolved
@@ -280,11 +280,8 @@
 		flagSet.StringVarP(&options.SarifExport, "sarif-export", "se", "", "file to export results in SARIF format"),
 		flagSet.StringVarP(&options.JSONExport, "json-export", "je", "", "file to export results in JSON format"),
 		flagSet.StringVarP(&options.JSONLExport, "jsonl-export", "jle", "", "file to export results in JSONL(ine) format"),
-<<<<<<< HEAD
+		flagSet.StringSliceVarP(&options.Redact, "redact", "rd", nil, "redact given list of keys from query parameter, request header and body", goflags.CommaSeparatedStringSliceOptions),
 		flagSet.StringVarP(&options.MongoDBExport, "mongo-export", "mg", "", "the collection into which export the results to MongoDB (requires `MONGO_CONNECTION_STRING` env variable)"),
-=======
-		flagSet.StringSliceVarP(&options.Redact, "redact", "rd", nil, "redact given list of keys from query parameter, request header and body", goflags.CommaSeparatedStringSliceOptions),
->>>>>>> 828dac90
 	)
 
 	flagSet.CreateGroup("configs", "Configurations",
