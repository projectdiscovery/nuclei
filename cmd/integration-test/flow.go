--- conflicted
+++ resolved
@@ -49,11 +49,7 @@
 	}
 	router.GET("/", func(w http.ResponseWriter, r *http.Request, _ httprouter.Params) {
 		w.WriteHeader(http.StatusOK)
-<<<<<<< HEAD
-		_, _ = fmt.Fprint(w, fmt.Sprint(testemails))
-=======
 		_, _ = fmt.Fprint(w, testemails)
->>>>>>> 84a76b3d
 	})
 	router.GET("/user/"+getBase64(testemails[0]), func(w http.ResponseWriter, r *http.Request, _ httprouter.Params) {
 		w.WriteHeader(http.StatusOK)
