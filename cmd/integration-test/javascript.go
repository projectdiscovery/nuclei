--- conflicted
+++ resolved
@@ -15,27 +15,17 @@
 	{Path: "protocols/javascript/ssh-server-fingerprint.yaml", TestCase: &javascriptSSHServerFingerprint{}, DisableOn: func() bool { return osutils.IsWindows() || osutils.IsOSX() }},
 	{Path: "protocols/javascript/net-multi-step.yaml", TestCase: &networkMultiStep{}},
 	{Path: "protocols/javascript/net-https.yaml", TestCase: &javascriptNetHttps{}},
-<<<<<<< HEAD
+	{Path: "protocols/javascript/oracle-auth-test.yaml", TestCase: &javascriptOracleAuthTest{}, DisableOn: func() bool { return osutils.IsWindows() || osutils.IsOSX() }},
 	{Path: "protocols/javascript/vnc-pass-brute.yaml", TestCase: &javascriptVncPassBrute{}},
-}
-
-var (
-	redisResource *dockertest.Resource
-	sshResource   *dockertest.Resource
-	vncResource   *dockertest.Resource
-	pool          *dockertest.Pool
-	defaultRetry  = 3
-=======
-	{Path: "protocols/javascript/oracle-auth-test.yaml", TestCase: &javascriptOracleAuthTest{}, DisableOn: func() bool { return osutils.IsWindows() || osutils.IsOSX() }},
 }
 
 var (
 	redisResource  *dockertest.Resource
 	sshResource    *dockertest.Resource
 	oracleResource *dockertest.Resource
+	vncResource    *dockertest.Resource
 	pool           *dockertest.Pool
 	defaultRetry   = 3
->>>>>>> 1acd40f9
 )
 
 type javascriptNetHttps struct{}
@@ -112,7 +102,39 @@
 	return multierr.Combine(errs...)
 }
 
-<<<<<<< HEAD
+type javascriptOracleAuthTest struct{}
+
+func (j *javascriptOracleAuthTest) Execute(filePath string) error {
+	if oracleResource == nil || pool == nil {
+		// skip test as oracle is not running
+		return nil
+	}
+	tempPort := oracleResource.GetPort("1521/tcp")
+	finalURL := "localhost:" + tempPort
+	defer purge(oracleResource)
+
+	errs := []error{}
+	for i := 0; i < defaultRetry; i++ {
+		results := []string{}
+		var err error
+		_ = pool.Retry(func() error {
+			//let ssh server start
+			time.Sleep(3 * time.Second)
+			results, err = testutils.RunNucleiTemplateAndGetResults(filePath, finalURL, debug)
+			return nil
+		})
+		if err != nil {
+			return err
+		}
+		if err := expectResultsCount(results, 1); err == nil {
+			return nil
+		} else {
+			errs = append(errs, err)
+		}
+	}
+	return multierr.Combine(errs...)
+}
+
 type javascriptVncPassBrute struct{}
 
 func (j *javascriptVncPassBrute) Execute(filePath string) error {
@@ -123,18 +145,6 @@
 	tempPort := vncResource.GetPort("5900/tcp")
 	finalURL := "localhost:" + tempPort
 	defer purge(vncResource)
-=======
-type javascriptOracleAuthTest struct{}
-
-func (j *javascriptOracleAuthTest) Execute(filePath string) error {
-	if oracleResource == nil || pool == nil {
-		// skip test as oracle is not running
-		return nil
-	}
-	tempPort := oracleResource.GetPort("1521/tcp")
-	finalURL := "localhost:" + tempPort
-	defer purge(oracleResource)
->>>>>>> 1acd40f9
 	errs := []error{}
 	for i := 0; i < defaultRetry; i++ {
 		results := []string{}
@@ -223,40 +233,40 @@
 		log.Printf("Could not expire resource: %s", err)
 	}
 
-<<<<<<< HEAD
+	// setup a temporary oracle instance
+	oracleResource, err = pool.RunWithOptions(&dockertest.RunOptions{
+		Repository: "gvenzl/oracle-xe",
+		Tag:        "latest",
+		Env: []string{
+			"ORACLE_PASSWORD=mysecret",
+		},
+		Platform: "linux/amd64",
+	})
+	if err != nil {
+		log.Printf("Could not start Oracle resource: %s", err)
+		return
+	}
+
+	// by default expire after 30 sec
+	if err := oracleResource.Expire(30); err != nil {
+		log.Printf("Could not expire Oracle resource: %s", err)
+	}
+
 	// setup a temporary vnc server
 	vncResource, err = pool.RunWithOptions(&dockertest.RunOptions{
 		Repository: "dorowu/ubuntu-desktop-lxde-vnc",
 		Tag:        "latest",
 		Env: []string{
 			"VNC_PASSWORD=mysecret",
-=======
-	// setup a temporary oracle instance
-	oracleResource, err = pool.RunWithOptions(&dockertest.RunOptions{
-		Repository: "gvenzl/oracle-xe",
-		Tag:        "latest",
-		Env: []string{
-			"ORACLE_PASSWORD=mysecret",
->>>>>>> 1acd40f9
 		},
 		Platform: "linux/amd64",
 	})
 	if err != nil {
-<<<<<<< HEAD
 		log.Printf("Could not start resource: %s", err)
 		return
 	}
 	// by default expire after 30 sec
 	if err := vncResource.Expire(30); err != nil {
 		log.Printf("Could not expire resource: %s", err)
-=======
-		log.Printf("Could not start Oracle resource: %s", err)
-		return
-	}
-
-	// by default expire after 30 sec
-	if err := oracleResource.Expire(30); err != nil {
-		log.Printf("Could not expire Oracle resource: %s", err)
->>>>>>> 1acd40f9
 	}
 }