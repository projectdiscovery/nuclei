package types

import (
	"io"
	"os"
	"path/filepath"
	"strings"
	"time"

	"github.com/projectdiscovery/goflags"
	"github.com/projectdiscovery/nuclei/v3/pkg/catalog"
	"github.com/projectdiscovery/nuclei/v3/pkg/catalog/config"
	"github.com/projectdiscovery/nuclei/v3/pkg/model/types/severity"
	"github.com/projectdiscovery/nuclei/v3/pkg/templates/types"
	errorutil "github.com/projectdiscovery/utils/errors"
	fileutil "github.com/projectdiscovery/utils/file"
	folderutil "github.com/projectdiscovery/utils/folder"
	unitutils "github.com/projectdiscovery/utils/unit"
)

var (
	// ErrNoMoreRequests is internal error to indicate that generator has no more requests to generate
	ErrNoMoreRequests = io.EOF
)

// LoadHelperFileFunction can be used to load a helper file.
type LoadHelperFileFunction func(helperFile, templatePath string, catalog catalog.Catalog) (io.ReadCloser, error)

// Options contains the configuration options for nuclei scanner.
type Options struct {
	// Tags contains a list of tags to execute templates for. Multiple paths
	// can be specified with -l flag and -tags can be used in combination with
	// the -l flag.
	Tags goflags.StringSlice
	// ExcludeTags is the list of tags to exclude
	ExcludeTags goflags.StringSlice
	// Workflows specifies any workflows to run by nuclei
	Workflows goflags.StringSlice
	// WorkflowURLs specifies URLs to a list of workflows to use
	WorkflowURLs goflags.StringSlice
	// Templates specifies the template/templates to use
	Templates goflags.StringSlice
	// TemplateURLs specifies URLs to a list of templates to use
	TemplateURLs goflags.StringSlice
	// RemoteTemplates specifies list of allowed URLs to load remote templates from
	RemoteTemplateDomainList goflags.StringSlice
	// 	ExcludedTemplates  specifies the template/templates to exclude
	ExcludedTemplates goflags.StringSlice
	// ExcludeMatchers is a list of matchers to exclude processing
	ExcludeMatchers goflags.StringSlice
	// CustomHeaders is the list of custom global headers to send with each request.
	CustomHeaders goflags.StringSlice
	// Vars is the list of custom global vars
	Vars goflags.RuntimeMap
	// Severities filters templates based on their severity and only run the matching ones.
	Severities severity.Severities
	// ExcludeSeverities specifies severities to exclude
	ExcludeSeverities severity.Severities
	// Authors filters templates based on their author and only run the matching ones.
	Authors goflags.StringSlice
	// Protocols contains the protocols to be allowed executed
	Protocols types.ProtocolTypes
	// ExcludeProtocols contains protocols to not be executed
	ExcludeProtocols types.ProtocolTypes
	// IncludeTags includes specified tags to be run even while being in denylist
	IncludeTags goflags.StringSlice
	// IncludeTemplates includes specified templates to be run even while being in denylist
	IncludeTemplates goflags.StringSlice
	// IncludeIds includes specified ids to be run even while being in denylist
	IncludeIds goflags.StringSlice
	// ExcludeIds contains templates ids to not be executed
	ExcludeIds goflags.StringSlice
	// InternalResolversList is the list of internal resolvers to use
	InternalResolversList []string
	// ProjectPath allows nuclei to use a user defined project folder
	ProjectPath string
	// InteractshURL is the URL for the interactsh server.
	InteractshURL string
	// Interactsh Authorization header value for self-hosted servers
	InteractshToken string
	// Target URLs/Domains to scan using a template
	Targets goflags.StringSlice
	// ExcludeTargets URLs/Domains to exclude from scanning
	ExcludeTargets goflags.StringSlice
	// TargetsFilePath specifies the targets from a file to scan using templates.
	TargetsFilePath string
	// Resume the scan from the state stored in the resume config file
	Resume string
	// Output is the file to write found results to.
	Output string
	// ProxyInternal requests
	ProxyInternal bool
	// Show all supported DSL signatures
	ListDslSignatures bool
	// List of HTTP(s)/SOCKS5 proxy to use (comma separated or file input)
	Proxy goflags.StringSlice
	// TemplatesDirectory is the directory to use for storing templates
	NewTemplatesDirectory string
	// TraceLogFile specifies a file to write with the trace of all requests
	TraceLogFile string
	// ErrorLogFile specifies a file to write with the errors of all requests
	ErrorLogFile string
	// ReportingDB is the db for report storage as well as deduplication
	ReportingDB string
	// ReportingConfig is the config file for nuclei reporting module
	ReportingConfig string
	// MarkdownExportDirectory is the directory to export reports in Markdown format
	MarkdownExportDirectory string
	// MarkdownExportSortMode is the method to sort the markdown reports (options: severity, template, host, none)
	MarkdownExportSortMode string
	// SarifExport is the file to export sarif output format to
	SarifExport string
	// ResolversFile is a file containing resolvers for nuclei.
	ResolversFile string
	// StatsInterval is the number of seconds to display stats after
	StatsInterval int
	// MetricsPort is the port to show metrics on
	MetricsPort int
	// MaxHostError is the maximum number of errors allowed for a host
	MaxHostError int
	// TrackError contains additional error messages that count towards the maximum number of errors allowed for a host
	TrackError goflags.StringSlice
	// NoHostErrors disables host skipping after maximum number of errors
	NoHostErrors bool
	// BulkSize is the of targets analyzed in parallel for each template
	BulkSize int
	// TemplateThreads is the number of templates executed in parallel
	TemplateThreads int
	// HeadlessBulkSize is the of targets analyzed in parallel for each headless template
	HeadlessBulkSize int
	// HeadlessTemplateThreads is the number of headless templates executed in parallel
	HeadlessTemplateThreads int
	// Timeout is the seconds to wait for a response from the server.
	Timeout int
	// Retries is the number of times to retry the request
	Retries int
	// Rate-Limit is the maximum number of requests per specified target
	RateLimit int
	// Rate Limit Duration interval between burst resets
	RateLimitDuration time.Duration
	// Rate-Limit is the maximum number of requests per minute for specified target
	// Deprecated: Use RateLimitDuration - automatically set Rate Limit Duration to 60 seconds
	RateLimitMinute int
	// PageTimeout is the maximum time to wait for a page in seconds
	PageTimeout int
	// InteractionsCacheSize is the number of interaction-url->req to keep in cache at a time.
	InteractionsCacheSize int
	// InteractionsPollDuration is the number of seconds to wait before each interaction poll
	InteractionsPollDuration int
	// Eviction is the number of seconds after which to automatically discard
	// interaction requests.
	InteractionsEviction int
	// InteractionsCoolDownPeriod is additional seconds to wait for interactions after closing
	// of the poller.
	InteractionsCoolDownPeriod int
	// MaxRedirects is the maximum numbers of redirects to be followed.
	MaxRedirects int
	// FollowRedirects enables following redirects for http request module
	FollowRedirects bool
	// FollowRedirects enables following redirects for http request module only on the same host
	FollowHostRedirects bool
	// OfflineHTTP is a flag that specific offline processing of http response
	// using same matchers/extractors from http protocol without the need
	// to send a new request, reading responses from a file.
	OfflineHTTP bool
	// Force HTTP2 requests
	ForceAttemptHTTP2 bool
	// StatsJSON writes stats output in JSON format
	StatsJSON bool
	// Headless specifies whether to allow headless mode templates
	Headless bool
	// ShowBrowser specifies whether the show the browser in headless mode
	ShowBrowser bool
	// HeadlessOptionalArguments specifies optional arguments to pass to Chrome
	HeadlessOptionalArguments goflags.StringSlice
	// DisableClustering disables clustering of templates
	DisableClustering bool
	// UseInstalledChrome skips chrome install and use local instance
	UseInstalledChrome bool
	// SystemResolvers enables override of nuclei's DNS client opting to use system resolver stack.
	SystemResolvers bool
	// ShowActions displays a list of all headless actions
	ShowActions bool
	// Deprecated: Enabled by default through clistats . Metrics enables display of metrics via an http endpoint
	Metrics bool
	// Debug mode allows debugging request/responses for the engine
	Debug bool
	// DebugRequests mode allows debugging request for the engine
	DebugRequests bool
	// DebugResponse mode allows debugging response for the engine
	DebugResponse bool
	// DisableHTTPProbe disables http probing feature of input normalization
	DisableHTTPProbe bool
	// LeaveDefaultPorts skips normalization of default ports
	LeaveDefaultPorts bool
	// AutomaticScan enables automatic tech based template execution
	AutomaticScan bool
	// Silent suppresses any extra text and only writes found URLs on screen.
	Silent bool
	// Validate validates the templates passed to nuclei.
	Validate bool
	// NoStrictSyntax disables strict syntax check on nuclei templates (allows custom key-value pairs).
	NoStrictSyntax bool
	// Verbose flag indicates whether to show verbose output or not
	Verbose        bool
	VerboseVerbose bool
	// ShowVarDump displays variable dump
	ShowVarDump bool
	// No-Color disables the colored output.
	NoColor bool
	// UpdateTemplates updates the templates installed at startup (also used by cloud to update datasources)
	UpdateTemplates bool
	// JSON writes json line output to files
	JSONL bool
	// JSONRequests writes requests/responses for matches in JSON output
	// Deprecated: use OmitRawRequests instead as of now JSONRequests(include raw requests) is always true
	JSONRequests bool
	// OmitRawRequests omits requests/responses for matches in JSON output
	OmitRawRequests bool
	// OmitTemplate omits encoded template from JSON output
	OmitTemplate bool
	// JSONExport is the file to export JSON output format to
	JSONExport string
	// JSONLExport is the file to export JSONL output format to
	JSONLExport string
<<<<<<< HEAD
	// MongoDBExport the collection into which to export the results
	MongoDBExport string
=======
	// Redact redacts given keys in
	Redact goflags.StringSlice
>>>>>>> 828dac90
	// EnableProgressBar enables progress bar
	EnableProgressBar bool
	// TemplateDisplay displays the template contents
	TemplateDisplay bool
	// TemplateList lists available templates
	TemplateList bool
	// TemplateList lists available tags
	TagList bool
	// HangMonitor enables nuclei hang monitoring
	HangMonitor bool
	// Stdin specifies whether stdin input was given to the process
	Stdin bool
	// StopAtFirstMatch stops processing template at first full match (this may break chained requests)
	StopAtFirstMatch bool
	// Stream the input without sorting
	Stream bool
	// NoMeta disables display of metadata for the matches
	NoMeta bool
	// Timestamp enables display of timestamp for the matcher
	Timestamp bool
	// Project is used to avoid sending same HTTP request multiple times
	Project bool
	// NewTemplates only runs newly added templates from the repository
	NewTemplates bool
	// NewTemplatesWithVersion runs new templates added in specific version
	NewTemplatesWithVersion goflags.StringSlice
	// NoInteractsh disables use of interactsh server for interaction polling
	NoInteractsh bool
	// EnvironmentVariables enables support for environment variables
	EnvironmentVariables bool
	// MatcherStatus displays optional status for the failed matches as well
	MatcherStatus bool
	// ClientCertFile client certificate file (PEM-encoded) used for authenticating against scanned hosts
	ClientCertFile string
	// ClientKeyFile client key file (PEM-encoded) used for authenticating against scanned hosts
	ClientKeyFile string
	// ClientCAFile client certificate authority file (PEM-encoded) used for authenticating against scanned hosts
	ClientCAFile string
	// Deprecated: Use ZTLS library
	ZTLS bool
	// AllowLocalFileAccess allows local file access from templates payloads
	AllowLocalFileAccess bool
	// RestrictLocalNetworkAccess restricts local network access from templates requests
	RestrictLocalNetworkAccess bool
	// ShowMatchLine enables display of match line number
	ShowMatchLine bool
	// EnablePprof enables exposing pprof runtime information with a webserver.
	EnablePprof bool
	// StoreResponse stores received response to output directory
	StoreResponse bool
	// StoreResponseDir stores received response to custom directory
	StoreResponseDir string
	// DisableRedirects disables following redirects for http request module
	DisableRedirects bool
	// SNI custom hostname
	SNI string
	// InputFileMode specifies the mode of input file (jsonl, burp, openapi, swagger, etc)
	InputFileMode string
	// DialerKeepAlive sets the keep alive duration for network requests.
	DialerKeepAlive time.Duration
	// Interface to use for network scan
	Interface string
	// SourceIP sets custom source IP address for network requests
	SourceIP string
	// AttackType overrides template level attack-type configuration
	AttackType string
	// ResponseReadSize is the maximum size of response to read
	ResponseReadSize int
	// ResponseSaveSize is the maximum size of response to save
	ResponseSaveSize int
	// Health Check
	HealthCheck bool
	// Time to wait between each input read operation before closing the stream
	InputReadTimeout time.Duration
	// Disable stdin for input processing
	DisableStdin bool
	// IncludeConditions is the list of conditions templates should match
	IncludeConditions goflags.StringSlice
	// Enable uncover engine
	Uncover bool
	// Uncover search query
	UncoverQuery goflags.StringSlice
	// Uncover search engine
	UncoverEngine goflags.StringSlice
	// Uncover search field
	UncoverField string
	// Uncover search limit
	UncoverLimit int
	// Uncover search delay
	UncoverRateLimit int
	// ScanAllIPs associated to a dns record
	ScanAllIPs bool
	// IPVersion to scan (4,6)
	IPVersion goflags.StringSlice
	// PublicTemplateDisableDownload disables downloading templates from the nuclei-templates public repository
	PublicTemplateDisableDownload bool
	// GitHub token used to clone/pull from private repos for custom templates
	GitHubToken string
	// GitHubTemplateRepo is the list of custom public/private templates GitHub repos
	GitHubTemplateRepo []string
	// GitHubTemplateDisableDownload disables downloading templates from custom GitHub repositories
	GitHubTemplateDisableDownload bool
	// GitLabServerURL is the gitlab server to use for custom templates
	GitLabServerURL string
	// GitLabToken used to clone/pull from private repos for custom templates
	GitLabToken string
	// GitLabTemplateRepositoryIDs is the comma-separated list of custom gitlab repositories IDs
	GitLabTemplateRepositoryIDs []int
	// GitLabTemplateDisableDownload disables downloading templates from custom GitLab repositories
	GitLabTemplateDisableDownload bool
	// AWS access key for downloading templates from S3 bucket
	AwsAccessKey string
	// AWS secret key for downloading templates from S3 bucket
	AwsSecretKey string
	// AWS bucket name for downloading templates from S3 bucket
	AwsBucketName string
	// AWS Region name where AWS S3 bucket is located
	AwsRegion string
	// AwsTemplateDisableDownload disables downloading templates from AWS S3 buckets
	AwsTemplateDisableDownload bool
	// AzureContainerName for downloading templates from Azure Blob Storage. Example: templates
	AzureContainerName string
	// AzureTenantID for downloading templates from Azure Blob Storage. Example: 00000000-0000-0000-0000-000000000000
	AzureTenantID string
	// AzureClientID for downloading templates from Azure Blob Storage. Example: 00000000-0000-0000-0000-000000000000
	AzureClientID string
	// AzureClientSecret for downloading templates from Azure Blob Storage. Example: 00000000-0000-0000-0000-000000000000
	AzureClientSecret string
	// AzureServiceURL for downloading templates from Azure Blob Storage. Example: https://XXXXXXXXXX.blob.core.windows.net/
	AzureServiceURL string
	// AzureTemplateDisableDownload disables downloading templates from Azure Blob Storage
	AzureTemplateDisableDownload bool
	// Scan Strategy (auto,hosts-spray,templates-spray)
	ScanStrategy string
	// Fuzzing Type overrides template level fuzzing-type configuration
	FuzzingType string
	// Fuzzing Mode overrides template level fuzzing-mode configuration
	FuzzingMode string
	// TlsImpersonate enables TLS impersonation
	TlsImpersonate bool
	// DisplayFuzzPoints enables display of fuzz points for fuzzing
	DisplayFuzzPoints bool
	// FuzzAggressionLevel is the level of fuzzing aggression (low, medium, high.)
	FuzzAggressionLevel string
	// FuzzParamFrequency is the frequency of fuzzing parameters
	FuzzParamFrequency int
	// CodeTemplateSignaturePublicKey is the custom public key used to verify the template signature (algorithm is automatically inferred from the length)
	CodeTemplateSignaturePublicKey string
	// CodeTemplateSignatureAlgorithm specifies the sign algorithm (rsa, ecdsa)
	CodeTemplateSignatureAlgorithm string
	// SignTemplates enables signing of templates
	SignTemplates bool
	// EnableCodeTemplates enables code templates
	EnableCodeTemplates bool
	// DisableUnsignedTemplates disables processing of unsigned templates
	DisableUnsignedTemplates bool
	// Disables cloud upload
	EnableCloudUpload bool
	// ScanID is the scan ID to use for cloud upload
	ScanID string
	// ScanName is the name of the scan to be uploaded
	ScanName string
	// ScanUploadFile is the jsonl file to upload scan results to cloud
	ScanUploadFile string
	// TeamID is the team ID to use for cloud upload
	TeamID string
	// JsConcurrency is the number of concurrent js routines to run
	JsConcurrency int
	// SecretsFile is file containing secrets for nuclei
	SecretsFile goflags.StringSlice
	// PreFetchSecrets pre-fetches the secrets from the auth provider
	PreFetchSecrets bool
	// FormatUseRequiredOnly only uses required fields when generating requests
	FormatUseRequiredOnly bool
	// SkipFormatValidation is used to skip format validation
	SkipFormatValidation bool
	// PayloadConcurrency is the number of concurrent payloads to run per template
	PayloadConcurrency int
	// ProbeConcurrency is the number of concurrent http probes to run with httpx
	ProbeConcurrency int
	// Dast only runs DAST templates
	DAST bool
	// HttpApiEndpoint is the experimental http api endpoint
	HttpApiEndpoint string
	// ListTemplateProfiles lists all available template profiles
	ListTemplateProfiles bool
	// LoadHelperFileFunction is a function that will be used to execute LoadHelperFile.
	// If none is provided, then the default implementation will be used.
	LoadHelperFileFunction LoadHelperFileFunction
	// timeouts contains various types of timeouts used in nuclei
	// these timeouts are derived from dial-timeout (-timeout) with known multipliers
	// This is internally managed and does not need to be set by user by explicitly setting
	// this overrides the default/derived one
	timeouts *Timeouts
}

// SetTimeouts sets the timeout variants to use for the executor
func (opts *Options) SetTimeouts(t *Timeouts) {
	opts.timeouts = t
}

// GetTimeouts returns the timeout variants to use for the executor
func (eo *Options) GetTimeouts() *Timeouts {
	if eo.timeouts != nil {
		// redundant but apply to avoid any potential issues
		eo.timeouts.ApplyDefaults()
		return eo.timeouts
	}
	// set timeout variant value
	eo.timeouts = NewTimeoutVariant(eo.Timeout)
	eo.timeouts.ApplyDefaults()
	return eo.timeouts
}

// Timeouts is a struct that contains all the timeout variants for nuclei
// dialer timeout is used to derive other timeouts
type Timeouts struct {
	// DialTimeout for fastdialer (default 10s)
	DialTimeout time.Duration
	// Tcp(Network Protocol) Read From Connection Timeout (default 5s)
	TcpReadTimeout time.Duration
	// Http Response Header Timeout (default 10s)
	// this timeout prevents infinite hangs started by server if any
	// this is temporarily overridden when using @timeout request annotation
	HttpResponseHeaderTimeout time.Duration
	// HttpTimeout for http client (default -> 3 x dial-timeout = 30s)
	HttpTimeout time.Duration
	// JsCompilerExec timeout/deadline (default -> 2 x dial-timeout = 20s)
	JsCompilerExecutionTimeout time.Duration
	// CodeExecutionTimeout for code execution (default -> 3 x dial-timeout = 30s)
	CodeExecutionTimeout time.Duration
}

// NewTimeoutVariant creates a new timeout variant with the given dial timeout in seconds
func NewTimeoutVariant(dialTimeoutSec int) *Timeouts {
	tv := &Timeouts{
		DialTimeout: time.Duration(dialTimeoutSec) * time.Second,
	}
	tv.ApplyDefaults()
	return tv
}

// ApplyDefaults applies default values to timeout variants when missing
func (tv *Timeouts) ApplyDefaults() {
	if tv.DialTimeout == 0 {
		tv.DialTimeout = 10 * time.Second
	}
	if tv.TcpReadTimeout == 0 {
		tv.TcpReadTimeout = 5 * time.Second
	}
	if tv.HttpResponseHeaderTimeout == 0 {
		tv.HttpResponseHeaderTimeout = 10 * time.Second
	}
	if tv.HttpTimeout == 0 {
		tv.HttpTimeout = 3 * tv.DialTimeout
	}
	if tv.JsCompilerExecutionTimeout == 0 {
		tv.JsCompilerExecutionTimeout = 2 * tv.DialTimeout
	}
	if tv.CodeExecutionTimeout == 0 {
		tv.CodeExecutionTimeout = 3 * tv.DialTimeout
	}
}

// ShouldLoadResume resume file
func (options *Options) ShouldLoadResume() bool {
	return options.Resume != "" && fileutil.FileExists(options.Resume)
}

// ShouldSaveResume file
func (options *Options) ShouldSaveResume() bool {
	return true
}

// ShouldFollowHTTPRedirects determines if http redirects should be followed
func (options *Options) ShouldFollowHTTPRedirects() bool {
	return options.FollowRedirects || options.FollowHostRedirects
}

// HasClientCertificates determines if any client certificate was specified
func (options *Options) HasClientCertificates() bool {
	return options.ClientCertFile != "" || options.ClientCAFile != "" || options.ClientKeyFile != ""
}

// DefaultOptions returns default options for nuclei
func DefaultOptions() *Options {
	return &Options{
		RateLimit:               150,
		RateLimitDuration:       time.Second,
		BulkSize:                25,
		TemplateThreads:         25,
		HeadlessBulkSize:        10,
		PayloadConcurrency:      25,
		HeadlessTemplateThreads: 10,
		ProbeConcurrency:        50,
		Timeout:                 5,
		Retries:                 1,
		MaxHostError:            30,
		ResponseReadSize:        10 * unitutils.Mega,
		ResponseSaveSize:        unitutils.Mega,
	}
}

func (options *Options) ShouldUseHostError() bool {
	return options.MaxHostError > 0 && !options.NoHostErrors
}

func (options *Options) ParseHeadlessOptionalArguments() map[string]string {
	optionalArguments := make(map[string]string)
	for _, v := range options.HeadlessOptionalArguments {
		if argParts := strings.SplitN(v, "=", 2); len(argParts) >= 2 {
			key := strings.TrimSpace(argParts[0])
			value := strings.TrimSpace(argParts[1])
			if key != "" && value != "" {
				optionalArguments[key] = value
			}
		}
	}
	return optionalArguments
}

// LoadHelperFile loads a helper file needed for the template.
//
// If LoadHelperFileFunction is set, then that function will be used.
// Otherwise, the default implementation will be used, which respects the sandbox rules and only loads files from allowed directories.
func (options *Options) LoadHelperFile(helperFile, templatePath string, catalog catalog.Catalog) (io.ReadCloser, error) {
	if options.LoadHelperFileFunction != nil {
		return options.LoadHelperFileFunction(helperFile, templatePath, catalog)
	}
	return options.defaultLoadHelperFile(helperFile, templatePath, catalog)
}

// defaultLoadHelperFile loads a helper file needed for the template
// this respects the sandbox rules and only loads files from
// allowed directories
func (options *Options) defaultLoadHelperFile(helperFile, templatePath string, catalog catalog.Catalog) (io.ReadCloser, error) {
	if !options.AllowLocalFileAccess {
		// if global file access is disabled try loading with restrictions
		absPath, err := options.GetValidAbsPath(helperFile, templatePath)
		if err != nil {
			return nil, err
		}
		helperFile = absPath
	}
	f, err := os.Open(helperFile)
	if err != nil {
		return nil, errorutil.NewWithErr(err).Msgf("could not open file %v", helperFile)
	}
	return f, nil
}

// GetValidAbsPath returns absolute path of helper file if it is allowed to be loaded
// this respects the sandbox rules and only loads files from allowed directories
func (o *Options) GetValidAbsPath(helperFilePath, templatePath string) (string, error) {
	// Conditions to allow helper file
	// 1. If helper file is present in nuclei-templates directory
	// 2. If helper file and template file are in same directory given that its not root directory

	// resolve and clean helper file path
	// ResolveNClean uses a custom base path instead of CWD
	resolvedPath, err := fileutil.ResolveNClean(helperFilePath, config.DefaultConfig.GetTemplateDir())
	if err == nil {
		// As per rule 1, if helper file is present in nuclei-templates directory, allow it
		if strings.HasPrefix(resolvedPath, config.DefaultConfig.GetTemplateDir()) {
			return resolvedPath, nil
		}
	}

	// CleanPath resolves using CWD and cleans the path
	helperFilePath, err = fileutil.CleanPath(helperFilePath)
	if err != nil {
		return "", errorutil.NewWithErr(err).Msgf("could not clean helper file path %v", helperFilePath)
	}

	templatePath, err = fileutil.CleanPath(templatePath)
	if err != nil {
		return "", errorutil.NewWithErr(err).Msgf("could not clean template path %v", templatePath)
	}

	// As per rule 2, if template and helper file exist in same directory or helper file existed in any child dir of template dir
	// and both of them are present in user home directory, allow it
	// Review: should we keep this rule ? add extra option to disable this ?
	if isHomeDir(helperFilePath) && isHomeDir(templatePath) && strings.HasPrefix(filepath.Dir(helperFilePath), filepath.Dir(templatePath)) {
		return helperFilePath, nil
	}

	// all other cases are denied
	return "", errorutil.New("access to helper file %v denied", helperFilePath)
}

// isHomeDir checks if given is home directory
func isHomeDir(path string) bool {
	homeDir := folderutil.HomeDirOrDefault("")
	return strings.HasPrefix(path, homeDir)
}<|MERGE_RESOLUTION|>--- conflicted
+++ resolved
@@ -223,13 +223,10 @@
 	JSONExport string
 	// JSONLExport is the file to export JSONL output format to
 	JSONLExport string
-<<<<<<< HEAD
+	// Redact redacts given keys in
+	Redact goflags.StringSlice
 	// MongoDBExport the collection into which to export the results
 	MongoDBExport string
-=======
-	// Redact redacts given keys in
-	Redact goflags.StringSlice
->>>>>>> 828dac90
 	// EnableProgressBar enables progress bar
 	EnableProgressBar bool
 	// TemplateDisplay displays the template contents
