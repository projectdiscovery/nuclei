--- conflicted
+++ resolved
@@ -470,14 +470,8 @@
 		Timeout:                 5,
 		Retries:                 1,
 		MaxHostError:            30,
-<<<<<<< HEAD
-		ResponseReadSize:        10 * 1024 * 1024,
-		ResponseSaveSize:        1024 * 1024,
-=======
 		ResponseReadSize:        10 * unitutils.Mega,
 		ResponseSaveSize:        unitutils.Mega,
-		ResponseReadTimeout:     5 * time.Second,
->>>>>>> 381ebba6
 	}
 }
 
