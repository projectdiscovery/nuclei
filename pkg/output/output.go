--- conflicted
+++ resolved
@@ -49,7 +49,6 @@
 
 // StandardWriter is a writer writing output to file and screen for results.
 type StandardWriter struct {
-<<<<<<< HEAD
 	json                  bool
 	jsonReqResp           bool
 	timestamp             bool
@@ -63,24 +62,9 @@
 	severityColors        func(severity.Severity) string
 	storeResponse         bool
 	storeResponseDir      string
+	omitTemplate     bool
 	DisableStdout         bool
 	AddNewLinesOutputFile bool // by default this is only done for stdout
-=======
-	json             bool
-	jsonReqResp      bool
-	timestamp        bool
-	noMetadata       bool
-	matcherStatus    bool
-	mutex            *sync.Mutex
-	aurora           aurora.Aurora
-	outputFile       io.WriteCloser
-	traceFile        io.WriteCloser
-	errorFile        io.WriteCloser
-	severityColors   func(severity.Severity) string
-	storeResponse    bool
-	storeResponseDir string
-	omitTemplate     bool
->>>>>>> d1ad79f3
 }
 
 var decolorizerRegex = regexp.MustCompile(`\x1B\[[0-9;]*[a-zA-Z]`)
