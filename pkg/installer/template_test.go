package installer

import (
	"os"
	"path/filepath"
	"strings"
	"testing"

	"github.com/projectdiscovery/nuclei/v3/pkg/catalog/config"
	"github.com/stretchr/testify/require"
)

func TestTemplateInstallation(t *testing.T) {
	// test that the templates are installed correctly
	// along with necessary changes that are made
	HideProgressBar = true

	tm := &TemplateManager{}
	dir, err := os.MkdirTemp("", "nuclei-templates-*")
	require.Nil(t, err)
<<<<<<< HEAD
	defer func() {
		_ = os.RemoveAll(dir)
	}()
	cfgdir, err := os.MkdirTemp("", "nuclei-config-*")
	require.Nil(t, err)
	defer func() {
=======
	cfgdir, err := os.MkdirTemp("", "nuclei-config-*")
	require.Nil(t, err)
	defer func() {
		_ = os.RemoveAll(dir)
>>>>>>> 84a76b3d
		_ = os.RemoveAll(cfgdir)
	}()

	// set the config directory to a temporary directory
	config.DefaultConfig.SetConfigDir(cfgdir)
	// set the templates directory to a temporary directory
	templatesTempDir := filepath.Join(dir, "templates")
	config.DefaultConfig.SetTemplatesDir(templatesTempDir)

	err = tm.FreshInstallIfNotExists()
	if err != nil {
		if strings.Contains(err.Error(), "rate limit") {
			t.Skip("Skipping test due to github rate limit")
		}
		require.Nil(t, err)
	}

	// we should switch to more fine granular tests for template
	// integrity, but for now, we just check that the templates are installed
	counter := 0
	err = filepath.Walk(templatesTempDir, func(path string, info os.FileInfo, err error) error {
		if err != nil {
			return err
		}
		if !info.IsDir() {
			counter++
		}
		return nil
	})
	require.Nil(t, err)

	// we should have at least 1000 templates
	require.Greater(t, counter, 1000)
	// every time we install templates, it should override the ignore file with latest one
	require.FileExists(t, config.DefaultConfig.GetIgnoreFilePath())
	t.Logf("Installed %d templates", counter)
}<|MERGE_RESOLUTION|>--- conflicted
+++ resolved
@@ -18,19 +18,10 @@
 	tm := &TemplateManager{}
 	dir, err := os.MkdirTemp("", "nuclei-templates-*")
 	require.Nil(t, err)
-<<<<<<< HEAD
-	defer func() {
-		_ = os.RemoveAll(dir)
-	}()
-	cfgdir, err := os.MkdirTemp("", "nuclei-config-*")
-	require.Nil(t, err)
-	defer func() {
-=======
 	cfgdir, err := os.MkdirTemp("", "nuclei-config-*")
 	require.Nil(t, err)
 	defer func() {
 		_ = os.RemoveAll(dir)
->>>>>>> 84a76b3d
 		_ = os.RemoveAll(cfgdir)
 	}()
 
