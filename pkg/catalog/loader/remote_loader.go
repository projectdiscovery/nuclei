--- conflicted
+++ resolved
@@ -58,15 +58,9 @@
 		} else {
 			switch remoteContent.Type {
 			case Template:
-<<<<<<< HEAD
-				remoteTemplateList.Append(remoteContent.Content...)
-			case Workflow:
-				remoteWorkFlowList.Append(remoteContent.Content...)
-=======
 				remoteTemplateList = append(remoteTemplateList, remoteContent.Content...)
 			case Workflow:
 				remoteWorkFlowList = append(remoteWorkFlowList, remoteContent.Content...)
->>>>>>> 84a76b3d
 			}
 		}
 	}
@@ -100,13 +94,8 @@
 		return RemoteContent{Error: err}
 	}
 	defer func() {
-<<<<<<< HEAD
 		_ = response.Body.Close()
 	}()
-=======
-         _ = response.Body.Close()
-       }()
->>>>>>> 84a76b3d
 	if response.StatusCode < 200 || response.StatusCode > 299 {
 		return RemoteContent{Error: fmt.Errorf("get \"%s\": unexpect status %d", URL, response.StatusCode)}
 	}
