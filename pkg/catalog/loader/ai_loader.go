--- conflicted
+++ resolved
@@ -34,47 +34,27 @@
 func getAIGeneratedTemplates(prompt string, options *types.Options) ([]string, error) {
 	prompt = strings.TrimSpace(prompt)
 	if len(prompt) < 5 {
-<<<<<<< HEAD
 		return nil, errkit.Newf("Prompt is too short. Please provide a more descriptive prompt")
 	}
 
 	if len(prompt) > 3000 {
 		return nil, errkit.Newf("Prompt is too long. Please limit to 3000 characters")
-=======
-		return nil, errkit.New("Prompt is too short. Please provide a more descriptive prompt").Build()
-	}
-
-	if len(prompt) > 3000 {
-		return nil, errkit.New("Prompt is too long. Please limit to 3000 characters").Build()
->>>>>>> b4644af8
 	}
 
 	template, templateID, err := generateAITemplate(prompt)
 	if err != nil {
-<<<<<<< HEAD
 		return nil, errkit.Newf("Failed to generate template: %v", err)
-=======
-		return nil, errkit.New(fmt.Sprintf("Failed to generate template: %v", err)).Build()
->>>>>>> b4644af8
 	}
 
 	pdcpTemplateDir := filepath.Join(config.DefaultConfig.GetTemplateDir(), "pdcp")
 	if err := os.MkdirAll(pdcpTemplateDir, 0755); err != nil {
-<<<<<<< HEAD
 		return nil, errkit.Newf("Failed to create pdcp template directory: %v", err)
-=======
-		return nil, errkit.New(fmt.Sprintf("Failed to create pdcp template directory: %v", err)).Build()
->>>>>>> b4644af8
 	}
 
 	templateFile := filepath.Join(pdcpTemplateDir, templateID+".yaml")
 	err = os.WriteFile(templateFile, []byte(template), 0644)
 	if err != nil {
-<<<<<<< HEAD
 		return nil, errkit.Newf("Failed to generate template: %v", err)
-=======
-		return nil, errkit.New(fmt.Sprintf("Failed to generate template: %v", err)).Build()
->>>>>>> b4644af8
 	}
 
 	options.Logger.Info().Msgf("Generated template available at: https://cloud.projectdiscovery.io/templates/%s", templateID)
@@ -112,38 +92,22 @@
 	}
 	jsonBody, err := json.Marshal(reqBody)
 	if err != nil {
-<<<<<<< HEAD
 		return "", "", errkit.Newf("Failed to marshal request body: %v", err)
-=======
-		return "", "", errkit.New(fmt.Sprintf("Failed to marshal request body: %v", err)).Build()
->>>>>>> b4644af8
 	}
 
 	req, err := http.NewRequest(http.MethodPost, aiTemplateGeneratorAPIEndpoint, bytes.NewBuffer(jsonBody))
 	if err != nil {
-<<<<<<< HEAD
 		return "", "", errkit.Newf("Failed to create HTTP request: %v", err)
-=======
-		return "", "", errkit.New(fmt.Sprintf("Failed to create HTTP request: %v", err)).Build()
->>>>>>> b4644af8
 	}
 
 	ph := pdcpauth.PDCPCredHandler{}
 	creds, err := ph.GetCreds()
 	if err != nil {
-<<<<<<< HEAD
 		return "", "", errkit.Newf("Failed to get PDCP credentials: %v", err)
 	}
 
 	if creds == nil {
 		return "", "", errkit.Newf("PDCP API Key not configured, Create one for free at https://cloud.projectdiscovery.io/")
-=======
-		return "", "", errkit.New(fmt.Sprintf("Failed to get PDCP credentials: %v", err)).Build()
-	}
-
-	if creds == nil {
-		return "", "", errkit.New("PDCP API Key not configured, Create one for free at https://cloud.projectdiscovery.io/").Build()
->>>>>>> b4644af8
 	}
 
 	req.Header.Set("Content-Type", "application/json")
@@ -151,48 +115,28 @@
 
 	resp, err := retryablehttp.DefaultClient().Do(req)
 	if err != nil {
-<<<<<<< HEAD
 		return "", "", errkit.Newf("Failed to send HTTP request: %v", err)
-=======
-		return "", "", errkit.New(fmt.Sprintf("Failed to send HTTP request: %v", err)).Build()
->>>>>>> b4644af8
 	}
 	defer func() {
 		_ = resp.Body.Close()
 	}()
 
 	if resp.StatusCode == http.StatusUnauthorized {
-<<<<<<< HEAD
 		return "", "", errkit.Newf("Invalid API Key or API Key not configured, Create one for free at https://cloud.projectdiscovery.io/")
-=======
-		return "", "", errkit.New("Invalid API Key or API Key not configured, Create one for free at https://cloud.projectdiscovery.io/").Build()
->>>>>>> b4644af8
 	}
 
 	if resp.StatusCode != http.StatusOK {
 		body, _ := io.ReadAll(resp.Body)
-<<<<<<< HEAD
 		return "", "", errkit.Newf("API returned status code %d: %s", resp.StatusCode, string(body))
-=======
-		return "", "", errkit.New(fmt.Sprintf("API returned status code %d: %s", resp.StatusCode, string(body))).Build()
->>>>>>> b4644af8
 	}
 
 	var result AITemplateResponse
 	if err := json.NewDecoder(resp.Body).Decode(&result); err != nil {
-<<<<<<< HEAD
 		return "", "", errkit.Newf("Failed to decode API response: %v", err)
 	}
 
 	if result.TemplateID == "" || result.Completion == "" {
 		return "", "", errkit.Newf("Failed to generate template")
-=======
-		return "", "", errkit.New(fmt.Sprintf("Failed to decode API response: %v", err)).Build()
-	}
-
-	if result.TemplateID == "" || result.Completion == "" {
-		return "", "", errkit.New("Failed to generate template").Build()
->>>>>>> b4644af8
 	}
 
 	return result.Completion, result.TemplateID, nil
