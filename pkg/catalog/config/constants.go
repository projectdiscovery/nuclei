--- conflicted
+++ resolved
@@ -31,11 +31,7 @@
 	CLIConfigFileName               = "config.yaml"
 	ReportingConfigFilename         = "reporting-config.yaml"
 	// Version is the current version of nuclei
-<<<<<<< HEAD
-	Version = `v3.2.7-dev`
-=======
-	Version = `v3.2.7`
->>>>>>> 48747298
+	Version = `v3.2.8-dev`
 	// Directory Names of custom templates
 	CustomS3TemplatesDirName     = "s3"
 	CustomGitHubTemplatesDirName = "github"
