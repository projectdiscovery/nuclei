package gojs

import (
	"context"
	"fmt"
	"reflect"

	"github.com/Mzack9999/goja"
	"github.com/projectdiscovery/utils/errkit"
)

var (
<<<<<<< HEAD
	ErrInvalidFuncOpts = errkit.New("invalid function options")
	ErrNilRuntime      = errkit.New("runtime is nil")
=======
	ErrInvalidFuncOpts = errkit.New("invalid function options: %v").Build()
	ErrNilRuntime      = errkit.New("runtime is nil").Build()
>>>>>>> b4644af8
)

type FuncOpts struct {
	Name        string
	Signatures  []string
	Description string
	FuncDecl    interface{}
}

// valid checks if the function options are valid
func (f *FuncOpts) valid() bool {
	return f.Name != "" && f.FuncDecl != nil && len(f.Signatures) > 0 && f.Description != ""
}

// wrapWithContext wraps a Go function with context injection
// nolint
func wrapWithContext(runtime *goja.Runtime, fn interface{}) interface{} {
	fnType := reflect.TypeOf(fn)
	if fnType.Kind() != reflect.Func {
		return fn
	}

	// Only wrap if first parameter is context.Context
	if fnType.NumIn() == 0 || fnType.In(0) != reflect.TypeOf((*context.Context)(nil)).Elem() {
		return fn // Return original function unchanged if it doesn't have context.Context as first arg
	}

	// Create input and output type slices
	inTypes := make([]reflect.Type, fnType.NumIn())
	for i := 0; i < fnType.NumIn(); i++ {
		inTypes[i] = fnType.In(i)
	}
	outTypes := make([]reflect.Type, fnType.NumOut())
	for i := 0; i < fnType.NumOut(); i++ {
		outTypes[i] = fnType.Out(i)
	}

	// Create a new function with same signature
	newFnType := reflect.FuncOf(inTypes, outTypes, fnType.IsVariadic())
	newFn := reflect.MakeFunc(newFnType, func(args []reflect.Value) []reflect.Value {
		// Get context from runtime
		var ctx context.Context
		if ctxVal := runtime.Get("context"); ctxVal != nil {
			if ctxObj, ok := ctxVal.Export().(context.Context); ok {
				ctx = ctxObj
			}
		}
		if ctx == nil {
			ctx = context.Background()
		}

		// Add execution ID to context if available
		if execID := runtime.Get("executionId"); execID != nil {
			ctx = context.WithValue(ctx, "executionId", execID.String())
		}

		// Replace first argument (context) with our context
		args[0] = reflect.ValueOf(ctx)

		// Call original function with modified arguments
		return reflect.ValueOf(fn).Call(args)
	})

	return newFn.Interface()
}

// RegisterFunc registers a function with given name, signatures and description
func RegisterFuncWithSignature(runtime *goja.Runtime, opts FuncOpts) error {
	if runtime == nil {
		return ErrNilRuntime
	}
	if !opts.valid() {
<<<<<<< HEAD
		return errkit.Newf("invalid function options: name: %s, signatures: %v, description: %s", opts.Name, opts.Signatures, opts.Description)
=======
		return errkit.New(fmt.Sprintf("invalid function options: name: %s, signatures: %v, description: %s", opts.Name, opts.Signatures, opts.Description)).Build()
>>>>>>> b4644af8
	}

	// Wrap the function with context injection
	// wrappedFn := wrapWithContext(runtime, opts.FuncDecl)
	return runtime.Set(opts.Name, opts.FuncDecl /* wrappedFn */)
}<|MERGE_RESOLUTION|>--- conflicted
+++ resolved
@@ -10,13 +10,8 @@
 )
 
 var (
-<<<<<<< HEAD
 	ErrInvalidFuncOpts = errkit.New("invalid function options")
 	ErrNilRuntime      = errkit.New("runtime is nil")
-=======
-	ErrInvalidFuncOpts = errkit.New("invalid function options: %v").Build()
-	ErrNilRuntime      = errkit.New("runtime is nil").Build()
->>>>>>> b4644af8
 )
 
 type FuncOpts struct {
@@ -89,11 +84,7 @@
 		return ErrNilRuntime
 	}
 	if !opts.valid() {
-<<<<<<< HEAD
 		return errkit.Newf("invalid function options: name: %s, signatures: %v, description: %s", opts.Name, opts.Signatures, opts.Description)
-=======
-		return errkit.New(fmt.Sprintf("invalid function options: name: %s, signatures: %v, description: %s", opts.Name, opts.Signatures, opts.Description)).Build()
->>>>>>> b4644af8
 	}
 
 	// Wrap the function with context injection
