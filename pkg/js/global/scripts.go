package global

import (
	"bytes"
	"context"
	"embed"
	"fmt"
	"math/rand"
	"net"
	"reflect"
	"time"

	"github.com/Mzack9999/goja"
	"github.com/logrusorgru/aurora"
	"github.com/projectdiscovery/gologger"
	"github.com/projectdiscovery/nuclei/v3/pkg/js/gojs"
	"github.com/projectdiscovery/nuclei/v3/pkg/protocols/common/protocolstate"
	"github.com/projectdiscovery/nuclei/v3/pkg/protocols/common/utils/vardump"
	"github.com/projectdiscovery/nuclei/v3/pkg/types"
	"github.com/projectdiscovery/utils/errkit"
	stringsutil "github.com/projectdiscovery/utils/strings"
)

var (
	//go:embed js
	embedFS embed.FS

	//go:embed exports.js
	exports string
	// knownPorts is a list of known ports for protocols implemented in nuclei
	knowPorts = []string{"80", "443", "8080", "8081", "8443", "53"}
)

// default imported modules
// there might be other methods to achieve this
// but this is most straightforward
var (
	defaultImports = `
	  var structs = require("nuclei/structs");
	  var bytes = require("nuclei/bytes");
	`
)

// initBuiltInFunc initializes runtime with builtin functions
func initBuiltInFunc(runtime *goja.Runtime) {

	_ = gojs.RegisterFuncWithSignature(runtime, gojs.FuncOpts{
		Name:        "Rand",
		Signatures:  []string{"Rand(n int) []byte"},
		Description: "Rand returns a random byte slice of length n",
		FuncDecl: func(n int) []byte {
			b := make([]byte, n)
			for i := range b {
				b[i] = byte(rand.Intn(255))
			}
			return b
		},
	})

	_ = gojs.RegisterFuncWithSignature(runtime, gojs.FuncOpts{
		Name:        "RandInt",
		Signatures:  []string{"RandInt() int"},
		Description: "RandInt returns a random int",
		FuncDecl: func() int64 {
			return rand.Int63()
		},
	})

	_ = gojs.RegisterFuncWithSignature(runtime, gojs.FuncOpts{
		Name: "log",
		Signatures: []string{
			"log(msg string)",
			"log(msg map[string]interface{})",
		},
		Description: "log prints given input to stdout with [JS] prefix for debugging purposes ",
		FuncDecl: func(call goja.FunctionCall) goja.Value {
			arg := call.Argument(0).Export()
			switch value := arg.(type) {
			case string:
				gologger.DefaultLogger.Print().Msgf("[%v] %v", aurora.BrightCyan("JS"), value)
			case map[string]interface{}:
				gologger.DefaultLogger.Print().Msgf("[%v] %v", aurora.BrightCyan("JS"), vardump.DumpVariables(value))
			default:
				gologger.DefaultLogger.Print().Msgf("[%v] %v", aurora.BrightCyan("JS"), value)
			}
			return call.Argument(0)
		},
	})

	_ = gojs.RegisterFuncWithSignature(runtime, gojs.FuncOpts{
		Name: "getNetworkPort",
		Signatures: []string{
			"getNetworkPort(port string, defaultPort string) string",
		},
		Description: "getNetworkPort registers defaultPort and returns defaultPort if it is a colliding port with other protocols",
		FuncDecl: func(call goja.FunctionCall) goja.Value {
			inputPort := call.Argument(0).String()
			if inputPort == "" || stringsutil.EqualFoldAny(inputPort, knowPorts...) {
				// if inputPort is empty or a know port of other protocol
				// return given defaultPort
				return call.Argument(1)
			}
			return call.Argument(0)
		},
	})

	// is port open check is port is actually open
	// it can be invoked as isPortOpen(host, port, [timeout])
	// where timeout is optional and defaults to 5 seconds
	_ = gojs.RegisterFuncWithSignature(runtime, gojs.FuncOpts{
		Name: "isPortOpen",
		Signatures: []string{
			"isPortOpen(host string, port string, [timeout int]) bool",
		},
		Description: "isPortOpen checks if given TCP port is open on host. timeout is optional and defaults to 5 seconds",
		FuncDecl: func(ctx context.Context, host string, port string, timeout ...int) (bool, error) {
			if len(timeout) > 0 {
				var cancel context.CancelFunc
				ctx, cancel = context.WithTimeout(ctx, time.Duration(timeout[0])*time.Second)
				defer cancel()
			}
			if host == "" || port == "" {
				return false, errkit.New("isPortOpen: host or port is empty")
			}

			executionId := ctx.Value("executionId").(string)
			dialer := protocolstate.GetDialersWithId(executionId)
			if dialer == nil {
				panic("dialers with executionId " + executionId + " not found")
			}

			conn, err := dialer.Fastdialer.Dial(ctx, "tcp", net.JoinHostPort(host, port))
			if err != nil {
				return false, err
			}
			_ = conn.Close()
			return true, nil
		},
	})

	_ = gojs.RegisterFuncWithSignature(runtime, gojs.FuncOpts{
		Name: "isUDPPortOpen",
		Signatures: []string{
			"isUDPPortOpen(host string, port string, [timeout int]) bool",
		},
		Description: "isUDPPortOpen checks if the given UDP port is open on the host. Timeout is optional and defaults to 5 seconds.",
		FuncDecl: func(ctx context.Context, host string, port string, timeout ...int) (bool, error) {
			if len(timeout) > 0 {
				var cancel context.CancelFunc
				ctx, cancel = context.WithTimeout(ctx, time.Duration(timeout[0])*time.Second)
				defer cancel()
			}
			if host == "" || port == "" {
				return false, errkit.New("isPortOpen: host or port is empty")
			}

			executionId := ctx.Value("executionId").(string)
			dialer := protocolstate.GetDialersWithId(executionId)
			if dialer == nil {
				panic("dialers with executionId " + executionId + " not found")
			}

			conn, err := dialer.Fastdialer.Dial(ctx, "udp", net.JoinHostPort(host, port))
			if err != nil {
				return false, err
			}
			_ = conn.Close()
			return true, nil
		},
	})

	_ = gojs.RegisterFuncWithSignature(runtime, gojs.FuncOpts{
		Name: "ToBytes",
		Signatures: []string{
			"ToBytes(...interface{}) []byte",
		},
		Description: "ToBytes converts given input to byte slice",
		FuncDecl: func(call goja.FunctionCall) goja.Value {
			var buff bytes.Buffer
			allVars := []any{}
			for _, v := range call.Arguments {
				if v.Export() == nil {
					continue
				}
				if v.ExportType().Kind() == reflect.Slice {
					// convert []datatype to []interface{}
					// since it cannot be type asserted to []interface{} directly
					rfValue := reflect.ValueOf(v.Export())
					for i := 0; i < rfValue.Len(); i++ {
						allVars = append(allVars, rfValue.Index(i).Interface())
					}
				} else {
					allVars = append(allVars, v.Export())
				}
			}
			for _, v := range allVars {
				buff.WriteString(types.ToString(v))
			}
			return runtime.ToValue(buff.Bytes())
		},
	})

	_ = gojs.RegisterFuncWithSignature(runtime, gojs.FuncOpts{
		Name: "ToString",
		Signatures: []string{
			"ToString(...interface{}) string",
		},
		Description: "ToString converts given input to string",
		FuncDecl: func(call goja.FunctionCall) goja.Value {
			var buff bytes.Buffer
			for _, v := range call.Arguments {
				exported := v.Export()
				if exported != nil {
					buff.WriteString(types.ToString(exported))
				}
			}
			return runtime.ToValue(buff.String())
		},
	})

	// register additional helpers
	registerAdditionalHelpers(runtime)
}

// RegisterNativeScripts are js scripts that were added for convenience
// and abstraction purposes we execute them in every runtime and make them
// available for use in any js script
// see: scripts/ for examples
func RegisterNativeScripts(runtime *goja.Runtime) error {
	initBuiltInFunc(runtime)

	dirs, err := embedFS.ReadDir("js")
	if err != nil {
		return err
	}
	for _, dir := range dirs {
		if dir.IsDir() {
			continue
		}
		// embeds have / as path separator (on all os)
		contents, err := embedFS.ReadFile("js" + "/" + dir.Name())
		if err != nil {
			return err
		}
		// run all built in js helper functions or scripts
		_, err = runtime.RunString(string(contents))
		if err != nil {
			return err
		}
	}
	// exports defines the exports object
	_, err = runtime.RunString(exports)
	if err != nil {
		return err
	}

	// import default modules
	_, err = runtime.RunString(defaultImports)
	if err != nil {
<<<<<<< HEAD
		return errkit.Wrapf(err, "could not import default modules %v", defaultImports)
=======
		return errkit.Append(errkit.New(fmt.Sprintf("could not import default modules %v", defaultImports)), err)
>>>>>>> b4644af8
	}

	return nil
}<|MERGE_RESOLUTION|>--- conflicted
+++ resolved
@@ -257,11 +257,7 @@
 	// import default modules
 	_, err = runtime.RunString(defaultImports)
 	if err != nil {
-<<<<<<< HEAD
 		return errkit.Wrapf(err, "could not import default modules %v", defaultImports)
-=======
-		return errkit.Append(errkit.New(fmt.Sprintf("could not import default modules %v", defaultImports)), err)
->>>>>>> b4644af8
 	}
 
 	return nil
