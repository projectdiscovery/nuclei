package matchers

import (
	"os"
	"strings"

	"github.com/Knetic/govaluate"
	"github.com/antchfx/htmlquery"
	"github.com/antchfx/xmlquery"

	"github.com/projectdiscovery/gologger"
	"github.com/projectdiscovery/nuclei/v3/pkg/operators/common/dsl"
	"github.com/projectdiscovery/nuclei/v3/pkg/protocols/common/expressions"
	stringsutil "github.com/projectdiscovery/utils/strings"
)

var (
	// showDSLErr controls whether to show hidden DSL errors or not
	showDSLErr = strings.EqualFold(os.Getenv("SHOW_DSL_ERRORS"), "true")
)

// MatchStatusCode matches a status code check against a corpus
func (matcher *Matcher) MatchStatusCode(statusCode int) bool {
	// Iterate over all the status codes accepted as valid
	//
	// Status codes don't support AND conditions.
	for _, status := range matcher.Status {
		// Continue if the status codes don't match
		if statusCode != status {
			continue
		}
		// Return on the first match.
		return true
	}
	return false
}

// MatchSize matches a size check against a corpus
func (matcher *Matcher) MatchSize(length int) bool {
	// Iterate over all the sizes accepted as valid
	//
	// Sizes codes don't support AND conditions.
	for _, size := range matcher.Size {
		// Continue if the size doesn't match
		if length != size {
			continue
		}
		// Return on the first match.
		return true
	}
	return false
}

// MatchWords matches a word check against a corpus.
func (matcher *Matcher) MatchWords(corpus string, data map[string]interface{}) (bool, []string) {
	if matcher.CaseInsensitive {
		corpus = strings.ToLower(corpus)
	}

	var matchedWords []string
	// Iterate over all the words accepted as valid
	for i, word := range matcher.Words {
		if data == nil {
			data = make(map[string]interface{})
		}

		var err error
		word, err = expressions.Evaluate(word, data)
		if err != nil {
			gologger.Warning().Msgf("Error while evaluating word matcher: %q", word)
			if matcher.condition == ANDCondition {
				return false, []string{}
			}
		}
		// Continue if the word doesn't match
		if !strings.Contains(corpus, word) {
			// If we are in an AND request and a match failed,
			// return false as the AND condition fails on any single mismatch.
			switch matcher.condition {
			case ANDCondition:
				return false, []string{}
			case ORCondition:
				continue
			}
		}

		// If the condition was an OR, return on the first match.
		if matcher.condition == ORCondition && !matcher.MatchAll {
			return true, []string{word}
		}
		matchedWords = append(matchedWords, word)

		// If we are at the end of the words, return with true
		if len(matcher.Words)-1 == i && !matcher.MatchAll {
			return true, matchedWords
		}
	}
	if len(matchedWords) > 0 && matcher.MatchAll {
		return true, matchedWords
	}
	return false, []string{}
}

// MatchRegex matches a regex check against a corpus
func (matcher *Matcher) MatchRegex(corpus string) (bool, []string) {
	var matchedRegexes []string
	// Iterate over all the regexes accepted as valid
	for i, regex := range matcher.regexCompiled {
		// Continue if the regex doesn't match
		if !regex.MatchString(corpus) {
			// If we are in an AND request and a match failed,
			// return false as the AND condition fails on any single mismatch.
			switch matcher.condition {
			case ANDCondition:
				return false, []string{}
			case ORCondition:
				continue
			}
		}

		currentMatches := regex.FindAllString(corpus, -1)
		// If the condition was an OR, return on the first match.
		if matcher.condition == ORCondition && !matcher.MatchAll {
			return true, currentMatches
		}

		matchedRegexes = append(matchedRegexes, currentMatches...)

		// If we are at the end of the regex, return with true
		if len(matcher.regexCompiled)-1 == i && !matcher.MatchAll {
			return true, matchedRegexes
		}
	}
	if len(matchedRegexes) > 0 && matcher.MatchAll {
		return true, matchedRegexes
	}
	return false, []string{}
}

// MatchBinary matches a binary check against a corpus
func (matcher *Matcher) MatchBinary(corpus string) (bool, []string) {
	var matchedBinary []string
	// Iterate over all the words accepted as valid
	for i, binary := range matcher.binaryDecoded {
		if !strings.Contains(corpus, binary) {
			// If we are in an AND request and a match failed,
			// return false as the AND condition fails on any single mismatch.
			switch matcher.condition {
			case ANDCondition:
				return false, []string{}
			case ORCondition:
				continue
			}
		}

		// If the condition was an OR, return on the first match.
		if matcher.condition == ORCondition {
			return true, []string{binary}
		}

		matchedBinary = append(matchedBinary, binary)

		// If we are at the end of the words, return with true
		if len(matcher.Binary)-1 == i {
			return true, matchedBinary
		}
	}
	return false, []string{}
}

// MatchDSL matches on a generic map result
func (matcher *Matcher) MatchDSL(data map[string]interface{}) bool {
	logExpressionEvaluationFailure := func(matcherName string, err error) {
		gologger.Warning().Msgf("Could not evaluate expression: %s, error: %s", matcherName, err.Error())
	}

	// Iterate over all the expressions accepted as valid
	for i, expression := range matcher.dslCompiled {
		if varErr := expressions.ContainsUnresolvedVariables(expression.String()); varErr != nil {
			resolvedExpression, err := expressions.Evaluate(expression.String(), data)
			if err != nil {
				logExpressionEvaluationFailure(matcher.Name, err)
				return false
			}
			expression, err = govaluate.NewEvaluableExpressionWithFunctions(resolvedExpression, dsl.HelperFunctions)
			if err != nil {
				logExpressionEvaluationFailure(matcher.Name, err)
				return false
			}
		}

		result, err := expression.Evaluate(data)
		if err != nil {
			if matcher.condition == ANDCondition {
				return false
			}
			if !matcher.ignoreErr(err) {
				gologger.Warning().Msgf("[%s] %s", data["template-id"], err.Error())
			}
			continue
		}

		if boolResult, ok := result.(bool); !ok {
			gologger.Error().Label("WRN").Msgf("[%s] The return value of a DSL statement must return a boolean value.", data["template-id"])
			continue
		} else if !boolResult {
			// If we are in an AND request and a match failed,
			// return false as the AND condition fails on any single mismatch.
			switch matcher.condition {
			case ANDCondition:
				return false
			case ORCondition:
				continue
			}
		}

		// If the condition was an OR, return on the first match.
		if matcher.condition == ORCondition {
			return true
		}

		// If we are at the end of the dsl, return with true
		if len(matcher.dslCompiled)-1 == i {
			return true
		}
	}
	return false
}

// MatchXPath matches on a generic map result
func (matcher *Matcher) MatchXPath(corpus string) bool {
	if strings.HasPrefix(corpus, "<?xml") {
		return matcher.MatchXML(corpus)
	}
	return matcher.MatchHTML(corpus)
}

// MatchHTML matches items from HTML using XPath selectors
func (matcher *Matcher) MatchHTML(corpus string) bool {
	doc, err := htmlquery.Parse(strings.NewReader(corpus))
	if err != nil {
		return false
	}

	matches := 0

	for _, k := range matcher.XPath {
		nodes, err := htmlquery.QueryAll(doc, k)
		if err != nil {
			continue
		}

		// Continue if the xpath doesn't return any nodes
		if len(nodes) == 0 {
			// If we are in an AND request and a match failed,
			// return false as the AND condition fails on any single mismatch.
			switch matcher.condition {
			case ANDCondition:
				return false
			case ORCondition:
				continue
			}
		}

		// If the condition was an OR, return on the first match.
		if matcher.condition == ORCondition && !matcher.MatchAll {
			return true
		}

		matches = matches + len(nodes)
	}
	return matches > 0
}

// MatchXML matches items from XML using XPath selectors
func (matcher *Matcher) MatchXML(corpus string) bool {
	doc, err := xmlquery.Parse(strings.NewReader(corpus))
	if err != nil {
		return false
	}

	matches := 0

	for _, k := range matcher.XPath {
		nodes, err := xmlquery.QueryAll(doc, k)
		if err != nil {
			continue
		}

		// Continue if the xpath doesn't return any nodes
		if len(nodes) == 0 {
			// If we are in an AND request and a match failed,
			// return false as the AND condition fails on any single mismatch.
			switch matcher.condition {
			case ANDCondition:
				return false
			case ORCondition:
				continue
			}
		}

		// If the condition was an OR, return on the first match.
		if matcher.condition == ORCondition && !matcher.MatchAll {
			return true
		}
		matches = matches + len(nodes)
	}

	return matches > 0
}

// ignoreErr checks if the error is to be ignored or not
// Reference: https://github.com/projectdiscovery/nuclei/issues/3950
func (m *Matcher) ignoreErr(err error) bool {
	if showDSLErr {
		return false
	}
<<<<<<< HEAD
	if stringsutil.ContainsAny(err.Error(), "No parameter") {
=======
	if stringsutil.ContainsAny(err.Error(), "No parameter", "error parsing argument value") {
>>>>>>> 00f4595f
		return true
	}
	return false
}<|MERGE_RESOLUTION|>--- conflicted
+++ resolved
@@ -315,11 +315,7 @@
 	if showDSLErr {
 		return false
 	}
-<<<<<<< HEAD
-	if stringsutil.ContainsAny(err.Error(), "No parameter") {
-=======
 	if stringsutil.ContainsAny(err.Error(), "No parameter", "error parsing argument value") {
->>>>>>> 00f4595f
 		return true
 	}
 	return false
