package matchers

import (
	"os"
	"strings"

	"github.com/Knetic/govaluate"
	"github.com/antchfx/htmlquery"
	"github.com/antchfx/xmlquery"

	"github.com/projectdiscovery/gologger"
	"github.com/projectdiscovery/nuclei/v3/pkg/operators/common/dsl"
	"github.com/projectdiscovery/nuclei/v3/pkg/protocols/common/expressions"
	stringsutil "github.com/projectdiscovery/utils/strings"
)

var (
	// showDSLErr controls whether to show hidden DSL errors or not
	showDSLErr = strings.EqualFold(os.Getenv("SHOW_DSL_ERRORS"), "true")
)

// MatchStatusCode matches a status code check against a corpus
func (matcher *Matcher) MatchStatusCode(statusCode int) bool {
	// Iterate over all the status codes accepted as valid
	//
	// Status codes don't support AND conditions.
	for _, status := range matcher.Status {
		// Continue if the status codes don't match
		if statusCode != status {
			continue
		}
		// Return on the first match.
		return true
	}
	return false
}

// MatchSize matches a size check against a corpus
func (matcher *Matcher) MatchSize(length int) bool {
	// Iterate over all the sizes accepted as valid
	//
	// Sizes codes don't support AND conditions.
	for _, size := range matcher.Size {
		// Continue if the size doesn't match
		if length != size {
			continue
		}
		// Return on the first match.
		return true
	}
	return false
}

// MatchWords matches a word check against a corpus.
func (matcher *Matcher) MatchWords(corpus string, data map[string]interface{}) (bool, []string) {
	if matcher.CaseInsensitive {
		corpus = strings.ToLower(corpus)
	}

	var matchedWords []string
	// Iterate over all the words accepted as valid
	for i, word := range matcher.Words {
		if data == nil {
			data = make(map[string]interface{})
		}

		var err error
		word, err = expressions.Evaluate(word, data)
		if err != nil {
			gologger.Warning().Msgf("Error while evaluating word matcher: %q", word)
			if matcher.condition == ANDCondition {
				return false, []string{}
			}
		}
		// Continue if the word doesn't match
		if !strings.Contains(corpus, word) {
			// If we are in an AND request and a match failed,
			// return false as the AND condition fails on any single mismatch.
			switch matcher.condition {
			case ANDCondition:
				return false, []string{}
			case ORCondition:
				continue
			}
		}

		// If the condition was an OR, return on the first match.
		if matcher.condition == ORCondition && !matcher.MatchAll {
			return true, []string{word}
		}
		matchedWords = append(matchedWords, word)

		// If we are at the end of the words, return with true
		if len(matcher.Words)-1 == i && !matcher.MatchAll {
			return true, matchedWords
		}
	}
	if len(matchedWords) > 0 && matcher.MatchAll {
		return true, matchedWords
	}
	return false, []string{}
}

// MatchRegex matches a regex check against a corpus
func (matcher *Matcher) MatchRegex(corpus string) (bool, []string) {
	var matchedRegexes []string
	// Iterate over all the regexes accepted as valid
	for i, regex := range matcher.regexCompiled {
		// Continue if the regex doesn't match
		if !regex.MatchString(corpus) {
			// If we are in an AND request and a match failed,
			// return false as the AND condition fails on any single mismatch.
			switch matcher.condition {
			case ANDCondition:
				return false, []string{}
			case ORCondition:
				continue
			}
		}

		currentMatches := regex.FindAllString(corpus, -1)
		// If the condition was an OR, return on the first match.
		if matcher.condition == ORCondition && !matcher.MatchAll {
			return true, currentMatches
		}

		matchedRegexes = append(matchedRegexes, currentMatches...)

		// If we are at the end of the regex, return with true
		if len(matcher.regexCompiled)-1 == i && !matcher.MatchAll {
			return true, matchedRegexes
		}
	}
	if len(matchedRegexes) > 0 && matcher.MatchAll {
		return true, matchedRegexes
	}
	return false, []string{}
}

// MatchBinary matches a binary check against a corpus
func (matcher *Matcher) MatchBinary(corpus string) (bool, []string) {
	var matchedBinary []string
	// Iterate over all the words accepted as valid
	for i, binary := range matcher.binaryDecoded {
		if !strings.Contains(corpus, binary) {
			// If we are in an AND request and a match failed,
			// return false as the AND condition fails on any single mismatch.
			switch matcher.condition {
			case ANDCondition:
				return false, []string{}
			case ORCondition:
				continue
			}
		}

		// If the condition was an OR, return on the first match.
		if matcher.condition == ORCondition {
			return true, []string{binary}
		}

		matchedBinary = append(matchedBinary, binary)

		// If we are at the end of the words, return with true
		if len(matcher.Binary)-1 == i {
			return true, matchedBinary
		}
	}
	return false, []string{}
}

// MatchDSL matches on a generic map result
func (matcher *Matcher) MatchDSL(data map[string]interface{}) bool {
	logExpressionEvaluationFailure := func(matcherName string, err error) {
		gologger.Warning().Msgf("Could not evaluate expression: %s, error: %s", matcherName, err.Error())
	}

	// Iterate over all the expressions accepted as valid
	for i, expression := range matcher.dslCompiled {
		if varErr := expressions.ContainsUnresolvedVariables(expression.String()); varErr != nil {
			resolvedExpression, err := expressions.Evaluate(expression.String(), data)
			if err != nil {
				logExpressionEvaluationFailure(matcher.Name, err)
				return false
			}
			expression, err = govaluate.NewEvaluableExpressionWithFunctions(resolvedExpression, dsl.HelperFunctions)
			if err != nil {
				logExpressionEvaluationFailure(matcher.Name, err)
				return false
			}
		}

		result, err := expression.Evaluate(data)
		if err != nil {
			if matcher.condition == ANDCondition {
				return false
			}
			if !matcher.ignoreErr(err) {
				gologger.Warning().Msgf("[%s] %s", data["template-id"], err.Error())
			}
			continue
		}

		if boolResult, ok := result.(bool); !ok {
			gologger.Error().Label("WRN").Msgf("[%s] The return value of a DSL statement must return a boolean value.", data["template-id"])
			continue
		} else if !boolResult {
			// If we are in an AND request and a match failed,
			// return false as the AND condition fails on any single mismatch.
			switch matcher.condition {
			case ANDCondition:
				return false
			case ORCondition:
				continue
			}
		}

		// If the condition was an OR, return on the first match.
		if matcher.condition == ORCondition {
			return true
		}

		// If we are at the end of the dsl, return with true
		if len(matcher.dslCompiled)-1 == i {
			return true
		}
	}
	return false
}

// MatchXPath matches on a generic map result
func (matcher *Matcher) MatchXPath(corpus string) bool {
	if strings.HasPrefix(corpus, "<?xml") {
		return matcher.MatchXML(corpus)
	}
	return matcher.MatchHTML(corpus)
}

// MatchHTML matches items from HTML using XPath selectors
func (matcher *Matcher) MatchHTML(corpus string) bool {
	doc, err := htmlquery.Parse(strings.NewReader(corpus))
	if err != nil {
		return false
	}

	matches := 0

	for _, k := range matcher.XPath {
		nodes, err := htmlquery.QueryAll(doc, k)
		if err != nil {
			continue
		}

		// Continue if the xpath doesn't return any nodes
		if len(nodes) == 0 {
			// If we are in an AND request and a match failed,
			// return false as the AND condition fails on any single mismatch.
			switch matcher.condition {
			case ANDCondition:
				return false
			case ORCondition:
				continue
			}
		}

		// If the condition was an OR, return on the first match.
		if matcher.condition == ORCondition && !matcher.MatchAll {
			return true
		}

		matches = matches + len(nodes)
	}
	return matches > 0
}

// MatchXML matches items from XML using XPath selectors
func (matcher *Matcher) MatchXML(corpus string) bool {
	doc, err := xmlquery.Parse(strings.NewReader(corpus))
	if err != nil {
		return false
	}

	matches := 0

	for _, k := range matcher.XPath {
		nodes, err := xmlquery.QueryAll(doc, k)
		if err != nil {
			continue
		}

		// Continue if the xpath doesn't return any nodes
		if len(nodes) == 0 {
			// If we are in an AND request and a match failed,
			// return false as the AND condition fails on any single mismatch.
			switch matcher.condition {
			case ANDCondition:
				return false
			case ORCondition:
				continue
			}
		}

		// If the condition was an OR, return on the first match.
		if matcher.condition == ORCondition && !matcher.MatchAll {
			return true
		}
		matches = matches + len(nodes)
	}

	return matches > 0
}

// ignoreErr checks if the error is to be ignored or not
// Reference: https://github.com/projectdiscovery/nuclei/issues/3950
func (m *Matcher) ignoreErr(err error) bool {
	if showDSLErr {
		return false
	}
<<<<<<< HEAD
	if stringsutil.ContainsAny(err.Error(), "No parameter", dslRepo.ErrParsingArg.Error()) { //nolint
=======
	if stringsutil.ContainsAny(err.Error(), "No parameter", "error parsing argument value") {
>>>>>>> 0f7b33ce
		return true
	}
	return false
}<|MERGE_RESOLUTION|>--- conflicted
+++ resolved
@@ -315,11 +315,7 @@
 	if showDSLErr {
 		return false
 	}
-<<<<<<< HEAD
-	if stringsutil.ContainsAny(err.Error(), "No parameter", dslRepo.ErrParsingArg.Error()) { //nolint
-=======
 	if stringsutil.ContainsAny(err.Error(), "No parameter", "error parsing argument value") {
->>>>>>> 0f7b33ce
 		return true
 	}
 	return false
