package operators

import (
	"fmt"
	"strconv"
	"strings"

	"github.com/pkg/errors"

	"github.com/projectdiscovery/nuclei/v3/pkg/operators/extractors"
	"github.com/projectdiscovery/nuclei/v3/pkg/operators/matchers"
	"github.com/projectdiscovery/nuclei/v3/pkg/protocols/common/generators"
	"github.com/projectdiscovery/nuclei/v3/pkg/protocols/common/utils/excludematchers"
	sliceutil "github.com/projectdiscovery/utils/slice"
)

// Operators contains the operators that can be applied on protocols
type Operators struct {
	// description: |
	//   Matchers contains the detection mechanism for the request to identify
	//   whether the request was successful by doing pattern matching
	//   on request/responses.
	//
	//   Multiple matchers can be combined with `matcher-condition` flag
	//   which accepts either `and` or `or` as argument.
	Matchers []*matchers.Matcher `yaml:"matchers,omitempty" json:"matchers,omitempty" jsonschema:"title=matchers to run on response,description=Detection mechanism to identify whether the request was successful by doing pattern matching"`
	// description: |
	//   Extractors contains the extraction mechanism for the request to identify
	//   and extract parts of the response.
	Extractors []*extractors.Extractor `yaml:"extractors,omitempty" json:"extractors,omitempty" jsonschema:"title=extractors to run on response,description=Extractors contains the extraction mechanism for the request to identify and extract parts of the response"`
	// description: |
	//   MatchersCondition is the condition between the matchers. Default is OR.
	// values:
	//   - "and"
	//   - "or"
	MatchersCondition string `yaml:"matchers-condition,omitempty" json:"matchers-condition,omitempty" jsonschema:"title=condition between the matchers,description=Conditions between the matchers,enum=and,enum=or"`
	// cached variables that may be used along with request.
	matchersCondition matchers.ConditionType

	// TemplateID is the ID of the template for matcher
	TemplateID string `json:"-" yaml:"-" jsonschema:"-"`
	// ExcludeMatchers is a list of excludeMatchers items
	ExcludeMatchers *excludematchers.ExcludeMatchers `json:"-" yaml:"-" jsonschema:"-"`
}

// Compile compiles the operators as well as their corresponding matchers and extractors
func (operators *Operators) Compile() error {
	if operators.MatchersCondition != "" {
		operators.matchersCondition = matchers.ConditionTypes[operators.MatchersCondition]
	} else {
		operators.matchersCondition = matchers.ORCondition
	}

	for _, matcher := range operators.Matchers {
		if err := matcher.CompileMatchers(); err != nil {
			return errors.Wrap(err, "could not compile matcher")
		}
	}
	for _, extractor := range operators.Extractors {
		if err := extractor.CompileExtractors(); err != nil {
			return errors.Wrap(err, "could not compile extractor")
		}
	}
	return nil
}

func (operators *Operators) HasDSL() bool {
	for _, matcher := range operators.Matchers {
		if len(matcher.DSL) > 0 {
			return true
		}
	}

	for _, extractor := range operators.Extractors {
		if len(extractor.DSL) > 0 {
			return true
		}
	}

	return false
}

// GetMatchersCondition returns the condition for the matchers
func (operators *Operators) GetMatchersCondition() matchers.ConditionType {
	return operators.matchersCondition
}

// Result is a result structure created from operators running on data.
type Result struct {
	// Matched is true if any matchers matched
	Matched bool
	// Extracted is true if any result type values were extracted
	Extracted bool
	// Matches is a map of matcher names that we matched
	Matches map[string][]string
	// Extracts contains all the data extracted from inputs
	Extracts map[string][]string
	// OutputExtracts is the list of extracts to be displayed on screen.
	OutputExtracts []string
	outputUnique   map[string]struct{}

	// DynamicValues contains any dynamic values to be templated
	DynamicValues map[string][]string
	// PayloadValues contains payload values provided by user. (Optional)
	PayloadValues map[string]interface{}

	// Optional lineCounts for file protocol
	LineCount string
	// Operators is reference to operators that generated this result (Read-Only)
	Operators *Operators
}

func (result *Result) HasMatch(name string) bool {
	return result.hasItem(name, result.Matches)
}

func (result *Result) HasExtract(name string) bool {
	return result.hasItem(name, result.Extracts)
}

func (result *Result) hasItem(name string, m map[string][]string) bool {
	for matchName := range m {
		if strings.EqualFold(name, matchName) {
			return true
		}
	}
	return false
}

// MakeDynamicValuesCallback takes an input dynamic values map and calls
// the callback function with all variations of the data in input in form
// of map[string]string (interface{}).
func MakeDynamicValuesCallback(input map[string][]string, iterateAllValues bool, callback func(map[string]interface{}) bool) {
	output := make(map[string]interface{}, len(input))

	if !iterateAllValues {
		for k, v := range input {
			if len(v) > 0 {
				output[k] = v[0]
			}
		}
		callback(output)
		return
	}
	inputIndex := make(map[string]int, len(input))

	var maxValue int
	for _, v := range input {
		if len(v) > maxValue {
			maxValue = len(v)
		}
	}

	for i := 0; i < maxValue; i++ {
		for k, v := range input {
			if len(v) == 0 {
				continue
			}
			if len(v) == 1 {
				output[k] = v[0]
				continue
			}
			if gotIndex, ok := inputIndex[k]; !ok {
				inputIndex[k] = 0
				output[k] = v[0]
			} else {
				newIndex := gotIndex + 1
				if newIndex >= len(v) {
					output[k] = v[len(v)-1]
					continue
				}
				output[k] = v[newIndex]
				inputIndex[k] = newIndex
			}
		}
		// skip if the callback says so
		if callback(output) {
			return
		}
	}
}

// Merge merges a result structure into the other.
func (r *Result) Merge(result *Result) {
	if !r.Matched && result.Matched {
		r.Matched = result.Matched
	}
	if !r.Extracted && result.Extracted {
		r.Extracted = result.Extracted
	}

	for k, v := range result.Matches {
		r.Matches[k] = sliceutil.Dedupe(append(r.Matches[k], v...))
	}
	for k, v := range result.Extracts {
		r.Extracts[k] = sliceutil.Dedupe(append(r.Extracts[k], v...))
	}

	r.outputUnique = make(map[string]struct{})
	output := r.OutputExtracts
	r.OutputExtracts = make([]string, 0, len(output))
	for _, v := range output {
		if _, ok := r.outputUnique[v]; !ok {
			r.outputUnique[v] = struct{}{}
			r.OutputExtracts = append(r.OutputExtracts, v)
		}
	}
	for _, v := range result.OutputExtracts {
		if _, ok := r.outputUnique[v]; !ok {
			r.outputUnique[v] = struct{}{}
			r.OutputExtracts = append(r.OutputExtracts, v)
		}
	}
	for k, v := range result.DynamicValues {
		if _, ok := r.DynamicValues[k]; !ok {
			r.DynamicValues[k] = v
		} else {
			r.DynamicValues[k] = sliceutil.Dedupe(append(r.DynamicValues[k], v...))
		}
	}
	for k, v := range result.PayloadValues {
		r.PayloadValues[k] = v
	}
}

// MatchFunc performs matching operation for a matcher on model and returns true or false.
type MatchFunc func(data map[string]interface{}, matcher *matchers.Matcher) (bool, []string)

// ExtractFunc performs extracting operation for an extractor on model and returns true or false.
type ExtractFunc func(data map[string]interface{}, matcher *extractors.Extractor) map[string]struct{}

// Execute executes the operators on data and returns a result structure
func (operators *Operators) Execute(data map[string]interface{}, match MatchFunc, extract ExtractFunc, isDebug bool) (*Result, bool) {
	matcherCondition := operators.GetMatchersCondition()

	var matches bool
	result := &Result{
		Matches:       make(map[string][]string),
		Extracts:      make(map[string][]string),
		DynamicValues: make(map[string][]string),
		outputUnique:  make(map[string]struct{}),
		Operators:     operators,
	}

	// state variable to check if all extractors are internal
<<<<<<< HEAD
	allInternalExtractors := true
=======
	var allInternalExtractors = true
>>>>>>> 84a76b3d

	// Start with the extractors first and evaluate them.
	for _, extractor := range operators.Extractors {
		if !extractor.Internal && allInternalExtractors {
			allInternalExtractors = false
		}
		var extractorResults []string
		for match := range extract(data, extractor) {
			extractorResults = append(extractorResults, match)

			if extractor.Internal {
				if data, ok := result.DynamicValues[extractor.Name]; !ok {
					result.DynamicValues[extractor.Name] = []string{match}
				} else {
					result.DynamicValues[extractor.Name] = append(data, match)
				}
			} else {
				if _, ok := result.outputUnique[match]; !ok {
					result.OutputExtracts = append(result.OutputExtracts, match)
					result.outputUnique[match] = struct{}{}
				}
			}
		}
		if len(extractorResults) > 0 && !extractor.Internal && extractor.Name != "" {
			result.Extracts[extractor.Name] = extractorResults
		}
		// update data with whatever was extracted doesn't matter if it is internal or not (skip unless it empty)
		if len(extractorResults) > 0 {
			data[extractor.Name] = getExtractedValue(extractorResults)
		}
	}

	// expose dynamic values to same request matchers
	if len(result.DynamicValues) > 0 {
		dataDynamicValues := make(map[string]interface{})
		for dynName, dynValues := range result.DynamicValues {
			if len(dynValues) > 1 {
				for dynIndex, dynValue := range dynValues {
					dynKeyName := fmt.Sprintf("%s%d", dynName, dynIndex)
					dataDynamicValues[dynKeyName] = dynValue
				}
				dataDynamicValues[dynName] = dynValues
			} else {
				dataDynamicValues[dynName] = dynValues[0]
			}

		}
		data = generators.MergeMaps(data, dataDynamicValues)
	}

	for matcherIndex, matcher := range operators.Matchers {
		// Skip matchers that are in the blocklist
		if operators.ExcludeMatchers != nil {
			if operators.ExcludeMatchers.Match(operators.TemplateID, matcher.Name) {
				continue
			}
		}
		if isMatch, matched := match(data, matcher); isMatch {
			if isDebug { // matchers without an explicit name or with AND condition should only be made visible if debug is enabled
				matcherName := GetMatcherName(matcher, matcherIndex)
				result.Matches[matcherName] = matched
			} else { // if it's a "named" matcher with OR condition, then display it
				if matcherCondition == matchers.ORCondition && matcher.Name != "" {
					result.Matches[matcher.Name] = matched
				}
			}
			matches = true
		} else if matcherCondition == matchers.ANDCondition {
			if len(result.DynamicValues) > 0 {
				return result, true
			}
			return result, false
		}
	}

	result.Matched = matches
	result.Extracted = len(result.OutputExtracts) > 0
	if len(result.DynamicValues) > 0 && allInternalExtractors {
		// only return early if all extractors are internal
		// if some are internal and some are not then followthrough
		return result, true
	}

	// Don't print if we have matchers, and they have not matched, regardless of extractor
	if len(operators.Matchers) > 0 && !matches {
		// if dynamic values are present then it is not a failure
		if len(result.DynamicValues) > 0 {
			return result, true
		}
		return nil, false
	}
	// Write a final string of output if matcher type is
	// AND or if we have extractors for the mechanism too.
	if len(result.Extracts) > 0 || len(result.OutputExtracts) > 0 || matches {
		return result, true
	}
	// if dynamic values are present then it is not a failure
	if len(result.DynamicValues) > 0 {
		return result, true
	}
	return nil, false
}

// GetMatcherName returns matchername of given matcher
func GetMatcherName(matcher *matchers.Matcher, matcherIndex int) string {
	if matcher.Name != "" {
		return matcher.Name
	} else {
		return matcher.Type.String() + "-" + strconv.Itoa(matcherIndex+1) // making the index start from 1 to be more readable
	}
}

// ExecuteInternalExtractors executes internal dynamic extractors
func (operators *Operators) ExecuteInternalExtractors(data map[string]interface{}, extract ExtractFunc) map[string]interface{} {
	dynamicValues := make(map[string]interface{})

	// Start with the extractors first and evaluate them.
	for _, extractor := range operators.Extractors {
		if !extractor.Internal {
			continue
		}
		for match := range extract(data, extractor) {
			if _, ok := dynamicValues[extractor.Name]; !ok {
				dynamicValues[extractor.Name] = match
			}
		}
	}
	return dynamicValues
}

// IsEmpty determines if the operator has matchers or extractors
func (operators *Operators) IsEmpty() bool {
	return operators.Len() == 0
}

// Len calculates the sum of the number of matchers and extractors
func (operators *Operators) Len() int {
	return len(operators.Matchers) + len(operators.Extractors)
}

// getExtractedValue takes array of extracted values if it only has one value
// then it is flattened and returned as a string else original type is returned
func getExtractedValue(values []string) any {
	if len(values) == 1 {
		return values[0]
	} else {
		return values
	}
}

// EvalBoolSlice evaluates a slice of bools using a logical AND
func EvalBoolSlice(slice []bool, isAnd bool) bool {
	if len(slice) == 0 {
		return false
	}

	result := slice[0]
	for _, b := range slice[1:] {
		if isAnd {
			result = result && b
		} else {
			result = result || b
		}
	}
	return result
}<|MERGE_RESOLUTION|>--- conflicted
+++ resolved
@@ -243,11 +243,7 @@
 	}
 
 	// state variable to check if all extractors are internal
-<<<<<<< HEAD
-	allInternalExtractors := true
-=======
 	var allInternalExtractors = true
->>>>>>> 84a76b3d
 
 	// Start with the extractors first and evaluate them.
 	for _, extractor := range operators.Extractors {
