--- conflicted
+++ resolved
@@ -29,13 +29,9 @@
 		// Establish a connection to GitLab and build a client object with which to download templates from GitLab
 		gitLabClient, err := getGitLabClient(options.GitLabServerURL, options.GitLabToken)
 		if err != nil {
-<<<<<<< HEAD
 			errx := errkit.FromError(err)
 			errx.Msgf("Error establishing GitLab client for %s %s", options.GitLabServerURL, err)
 			return nil, errx
-=======
-			return nil, errkit.Append(errkit.New(fmt.Sprintf("Error establishing GitLab client for %s %s", options.GitLabServerURL, err)), err)
->>>>>>> b4644af8
 		}
 
 		// Create a new GitLab service client
