package customtemplates

import (
	"context"
	"fmt"
	"os"
	"path/filepath"
	"strings"

	"github.com/aws/aws-sdk-go-v2/aws"
	"github.com/aws/aws-sdk-go-v2/config"
	"github.com/aws/aws-sdk-go-v2/credentials"
	"github.com/aws/aws-sdk-go-v2/feature/s3/manager"
	"github.com/aws/aws-sdk-go-v2/service/s3"
	"github.com/projectdiscovery/gologger"
	nucleiConfig "github.com/projectdiscovery/nuclei/v3/pkg/catalog/config"
	"github.com/projectdiscovery/nuclei/v3/pkg/types"
	"github.com/projectdiscovery/utils/errkit"
	stringsutil "github.com/projectdiscovery/utils/strings"
)

var _ Provider = &customTemplateS3Bucket{}

type customTemplateS3Bucket struct {
	s3Client   *s3.Client
	bucketName string
	prefix     string
	Location   string
}

// Download retrieves all custom templates from s3 bucket
func (bk *customTemplateS3Bucket) Download(ctx context.Context) {
	downloadPath := filepath.Join(nucleiConfig.DefaultConfig.CustomS3TemplatesDirectory, bk.bucketName)

	s3Manager := manager.NewDownloader(bk.s3Client)
	paginator := s3.NewListObjectsV2Paginator(bk.s3Client, &s3.ListObjectsV2Input{
		Bucket: &bk.bucketName,
		Prefix: &bk.prefix,
	})

	for paginator.HasMorePages() {
		page, err := paginator.NextPage(context.TODO())
		if err != nil {
			gologger.Error().Msgf("error downloading s3 bucket %s %s", bk.bucketName, err)
			return
		}
		for _, obj := range page.Contents {
			if err := downloadToFile(s3Manager, downloadPath, bk.bucketName, aws.ToString(obj.Key)); err != nil {
				gologger.Error().Msgf("error downloading s3 bucket %s %s", bk.bucketName, err)
				return
			}
		}
	}
	gologger.Info().Msgf("AWS bucket %s was cloned successfully at %s", bk.bucketName, downloadPath)
}

// Update downloads custom templates from s3 bucket
func (bk *customTemplateS3Bucket) Update(ctx context.Context) {
	bk.Download(ctx)
}

// NewS3Providers returns a new instances of a s3 providers for downloading custom templates
func NewS3Providers(options *types.Options) ([]*customTemplateS3Bucket, error) {
	providers := []*customTemplateS3Bucket{}
	if options.AwsBucketName != "" && !options.AwsTemplateDisableDownload {
		s3c, err := getS3Client(context.TODO(), options.AwsAccessKey, options.AwsSecretKey, options.AwsRegion, options.AwsProfile)
		if err != nil {
<<<<<<< HEAD
			errx := errkit.FromError(err)
			errx.Msgf("error downloading s3 bucket %s", options.AwsBucketName)
			return nil, errx
=======
			return nil, errkit.Append(errkit.New(fmt.Sprintf("error downloading s3 bucket %s", options.AwsBucketName)), err)
>>>>>>> b4644af8
		}
		ctBucket := &customTemplateS3Bucket{
			bucketName: options.AwsBucketName,
			s3Client:   s3c,
		}
		if strings.Contains(options.AwsBucketName, "/") {
			bPath := strings.SplitN(options.AwsBucketName, "/", 2)
			ctBucket.bucketName = bPath[0]
			ctBucket.prefix = bPath[1]
		}
		providers = append(providers, ctBucket)
	}
	return providers, nil
}

func downloadToFile(downloader *manager.Downloader, targetDirectory, bucket, key string) error {
	// Create the directories in the path
	file := filepath.Join(targetDirectory, key)
	// If empty dir in s3
	if stringsutil.HasSuffixI(key, "/") {
		return os.MkdirAll(file, 0775)
	}
	if err := os.MkdirAll(filepath.Dir(file), 0775); err != nil {
		return err
	}

	// Set up the local file
	fd, err := os.Create(file)
	if err != nil {
		return err
	}
	defer func() {
		_ = fd.Close()
	}()

	// Download the file using the AWS SDK for Go
	_, err = downloader.Download(context.TODO(), fd, &s3.GetObjectInput{Bucket: &bucket, Key: &key})

	return err
}

func getS3Client(ctx context.Context, accessKey string, secretKey string, region string, profile string) (*s3.Client, error) {
	var cfg aws.Config
	var err error
	if profile != "" {
		cfg, err = config.LoadDefaultConfig(ctx, config.WithSharedConfigProfile(profile))
		if err != nil {
			return nil, err
		}
	} else if accessKey != "" && secretKey != "" {
		cfg, err = config.LoadDefaultConfig(ctx, config.WithCredentialsProvider(credentials.NewStaticCredentialsProvider(accessKey, secretKey, "")), config.WithRegion(region))
		if err != nil {
			return nil, err
		}
	} else {
		cfg, err = config.LoadDefaultConfig(ctx)
		if err != nil {
			return nil, err
		}
	}
	return s3.NewFromConfig(cfg), nil
}<|MERGE_RESOLUTION|>--- conflicted
+++ resolved
@@ -65,13 +65,9 @@
 	if options.AwsBucketName != "" && !options.AwsTemplateDisableDownload {
 		s3c, err := getS3Client(context.TODO(), options.AwsAccessKey, options.AwsSecretKey, options.AwsRegion, options.AwsProfile)
 		if err != nil {
-<<<<<<< HEAD
 			errx := errkit.FromError(err)
 			errx.Msgf("error downloading s3 bucket %s", options.AwsBucketName)
 			return nil, errx
-=======
-			return nil, errkit.Append(errkit.New(fmt.Sprintf("error downloading s3 bucket %s", options.AwsBucketName)), err)
->>>>>>> b4644af8
 		}
 		ctBucket := &customTemplateS3Bucket{
 			bucketName: options.AwsBucketName,
