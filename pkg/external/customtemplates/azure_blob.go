--- conflicted
+++ resolved
@@ -30,13 +30,9 @@
 		// Establish a connection to Azure and build a client object with which to download templates from Azure Blob Storage
 		azClient, err := getAzureBlobClient(options.AzureTenantID, options.AzureClientID, options.AzureClientSecret, options.AzureServiceURL)
 		if err != nil {
-<<<<<<< HEAD
 			errx := errkit.FromError(err)
 			errx.Msgf("Error establishing Azure Blob client for %s", options.AzureContainerName)
 			return nil, errx
-=======
-			return nil, errkit.Append(errkit.New(fmt.Sprintf("Error establishing Azure Blob client for %s", options.AzureContainerName)), err)
->>>>>>> b4644af8
 		}
 
 		// Create a new Azure Blob Storage container object
