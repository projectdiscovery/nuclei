--- conflicted
+++ resolved
@@ -7,12 +7,8 @@
 	"strings"
 	"sync/atomic"
 
-<<<<<<< HEAD
 	"github.com/Mzack9999/goja"
-=======
-	"github.com/dop251/goja"
 	"github.com/projectdiscovery/nuclei/v3/pkg/js/compiler"
->>>>>>> 84a76b3d
 	"github.com/projectdiscovery/nuclei/v3/pkg/protocols"
 	"github.com/projectdiscovery/nuclei/v3/pkg/protocols/common/generators"
 	"github.com/projectdiscovery/nuclei/v3/pkg/scan"
@@ -301,13 +297,8 @@
 		return values, err
 	}
 	defer func() {
-<<<<<<< HEAD
 		_ = reader.Close()
 	}()
-=======
-         _ = reader.Close()
-       }()
->>>>>>> 84a76b3d
 	bin, err := io.ReadAll(reader)
 	if err != nil {
 		return values, err
