package charts

import (
	"fmt"
	"os"
	"sort"
	"time"

	"github.com/go-echarts/go-echarts/v2/charts"
	"github.com/go-echarts/go-echarts/v2/components"
	"github.com/go-echarts/go-echarts/v2/opts"
	"github.com/labstack/echo/v4"
	"github.com/projectdiscovery/nuclei/v3/pkg/scan/events"
	sliceutil "github.com/projectdiscovery/utils/slice"
)

const (
	TopK         = 50
	SpacerHeight = "50px"
)

func (s *ScanEventsCharts) AllCharts(c echo.Context) error {
	page := s.allCharts(c)
	return page.Render(c.Response().Writer)
}

func (s *ScanEventsCharts) GenerateHTML(filePath string) error {
	page := s.allCharts(nil)
	output, err := os.Create(filePath)
	if err != nil {
		return err
	}
	defer func() {
<<<<<<< HEAD
		_ = output.Close()
	}()
=======
         _ = output.Close()
       }()
>>>>>>> 84a76b3d
	return page.Render(output)
}

// AllCharts generates all the charts for the scan events and returns a page component
func (s *ScanEventsCharts) allCharts(c echo.Context) *components.Page {
	page := components.NewPage()
	page.PageTitle = "Nuclei Charts"
	line1 := s.totalRequestsOverTime(c)
	// line1.SetSpacerHeight(SpacerHeight)
	kline := s.topSlowTemplates(c)
	// kline.SetSpacerHeight(SpacerHeight)
	line2 := s.requestsVSInterval(c)
	// line2.SetSpacerHeight(SpacerHeight)
	line3 := s.concurrencyVsTime(c)
	// line3.SetSpacerHeight(SpacerHeight)
	page.AddCharts(line1, kline, line2, line3)
	page.SetLayout(components.PageCenterLayout)
	// page.Theme = "dark"
	page.Validate()

	return page
}

func (s *ScanEventsCharts) TotalRequestsOverTime(c echo.Context) error {
	line := s.totalRequestsOverTime(c)
	return line.Render(c.Response().Writer)
}

// totalRequestsOverTime generates a line chart showing total requests count over time
func (s *ScanEventsCharts) totalRequestsOverTime(c echo.Context) *charts.Line {
	line := charts.NewLine()
	line.SetGlobalOptions(
		charts.WithTitleOpts(opts.Title{
			Title:    "Nuclei: Total Requests vs Time",
			Subtitle: "Chart Shows Total Requests Count Over Time (for each/all Protocols)",
		}),
	)

<<<<<<< HEAD
	startTime := time.Now()
=======
	var startTime = time.Now()
>>>>>>> 84a76b3d
	var endTime time.Time

	for _, event := range s.data {
		if event.Time.Before(startTime) {
			startTime = event.Time
		}
		if event.Time.After(endTime) {
			endTime = event.Time
		}
	}
	data := getCategoryRequestCount(s.data)
	max := 0
	for _, v := range data {
		if len(v) > max {
			max = len(v)
		}
	}
	line.SetXAxis(time.Now().Format(time.RFC3339))
	for k, v := range data {
		lineData := make([]opts.LineData, 0)
		temp := 0
		for _, scanEvent := range v {
			temp += scanEvent.MaxRequests
			val := scanEvent.Time.Sub(startTime)
			lineData = append(lineData, opts.LineData{
				Value: []interface{}{val.Milliseconds(), temp},
				Name:  scanEvent.TemplateID,
			})
		}
		line.AddSeries(k, lineData, charts.WithLineChartOpts(opts.LineChart{Smooth: opts.Bool(false)}), charts.WithLabelOpts(opts.Label{Show: opts.Bool(true), Position: "top"}))
	}

	line.SetGlobalOptions(
		charts.WithTitleOpts(opts.Title{Title: "Nuclei: total-req vs time"}),
		charts.WithXAxisOpts(opts.XAxis{Name: "Time", Type: "time", AxisLabel: &opts.AxisLabel{Show: opts.Bool(true), ShowMaxLabel: opts.Bool(true), Formatter: opts.FuncOpts(`function (date) { return (date/1000)+'s'; }`)}}),
		charts.WithYAxisOpts(opts.YAxis{Name: "Requests Sent", Type: "value"}),
		charts.WithInitializationOpts(opts.Initialization{Theme: "dark"}),
		charts.WithDataZoomOpts(opts.DataZoom{Type: "slider", Start: 0, End: 100}),
		charts.WithGridOpts(opts.Grid{Left: "10%", Right: "10%", Bottom: "15%", Top: "20%"}),
		charts.WithToolboxOpts(opts.Toolbox{Show: opts.Bool(true), Feature: &opts.ToolBoxFeature{
			SaveAsImage: &opts.ToolBoxFeatureSaveAsImage{Show: opts.Bool(true), Name: "save", Title: "save"},
			DataZoom:    &opts.ToolBoxFeatureDataZoom{Show: opts.Bool(true), Title: map[string]string{"zoom": "zoom", "back": "back"}},
			DataView:    &opts.ToolBoxFeatureDataView{Show: opts.Bool(true), Title: "raw", Lang: []string{"raw", "exit", "refresh"}},
		}}),
	)

	line.Validate()
	return line
}

func (s *ScanEventsCharts) TopSlowTemplates(c echo.Context) error {
	kline := s.topSlowTemplates(c)
	return kline.Render(c.Response().Writer)
}

// topSlowTemplates generates a Kline chart showing the top slow templates by time taken
func (s *ScanEventsCharts) topSlowTemplates(c echo.Context) *charts.Kline {
	kline := charts.NewKLine()
	kline.SetGlobalOptions(
		charts.WithTitleOpts(opts.Title{
			Title:    "Nuclei: Top Slow Templates",
			Subtitle: fmt.Sprintf("Chart Shows Top Slow Templates (by time taken) (Top %v)", TopK),
		}),
	)
	ids := map[string][]int64{}
<<<<<<< HEAD
	startTime := time.Now()
=======
	var startTime = time.Now()
>>>>>>> 84a76b3d
	for _, event := range s.data {
		if event.Time.Before(startTime) {
			startTime = event.Time
		}
	}
	for _, event := range s.data {
		ids[event.TemplateID] = append(ids[event.TemplateID], event.Time.Sub(startTime).Milliseconds())
	}

	type entry struct {
		ID        string
		KlineData opts.KlineData
		start     int64
		end       int64
	}
	data := []entry{}

	for a, b := range ids {
		if len(b) < 2 {
			continue // Prevents index out of range error
		}
		d := entry{
			ID:        a,
			KlineData: opts.KlineData{Value: []int64{b[0], b[len(b)-1], b[0], b[len(b)-1]}}, // Adjusted to prevent index out of range error
			start:     b[0],
			end:       b[len(b)-1],
		}
		data = append(data, d)
	}

	sort.Slice(data, func(i, j int) bool {
		return data[i].end-data[i].start > data[j].end-data[j].start
	})

	x := make([]string, 0)
	y := make([]opts.KlineData, 0)
	for _, event := range data[:TopK] {
		x = append(x, event.ID)
		y = append(y, event.KlineData)
	}

	kline.SetXAxis(x).AddSeries("templates", y)
	kline.SetGlobalOptions(
		charts.WithTitleOpts(opts.Title{Title: fmt.Sprintf("Nuclei: Top %v Slow Templates", TopK)}),
		charts.WithXAxisOpts(opts.XAxis{
			Type:      "category",
			Show:      opts.Bool(true),
			AxisLabel: &opts.AxisLabel{Rotate: 90, Show: opts.Bool(true), ShowMinLabel: opts.Bool(true), ShowMaxLabel: opts.Bool(true), Formatter: opts.FuncOpts(`function (value) { return value; }`)},
		}),
		charts.WithYAxisOpts(opts.YAxis{
			Scale:     opts.Bool(true),
			Type:      "value",
			Show:      opts.Bool(true),
			AxisLabel: &opts.AxisLabel{Show: opts.Bool(true), Formatter: opts.FuncOpts(`function (ms) {  return Math.floor(ms/60000) + 'm' + Math.floor((ms/60000 - Math.floor(ms/60000))*60) + 's'; }`)},
		}),
		charts.WithDataZoomOpts(opts.DataZoom{Type: "slider", Start: 0, End: 100}),
		charts.WithGridOpts(opts.Grid{Left: "10%", Right: "10%", Bottom: "40%", Top: "10%"}),
		charts.WithTooltipOpts(opts.Tooltip{Show: opts.Bool(true), Trigger: "item", TriggerOn: "mousemove|click", Enterable: opts.Bool(true), Formatter: opts.FuncOpts(`function (params) { return params.name ; }`)}),
		charts.WithToolboxOpts(opts.Toolbox{Show: opts.Bool(true), Feature: &opts.ToolBoxFeature{
			SaveAsImage: &opts.ToolBoxFeatureSaveAsImage{Show: opts.Bool(true), Name: "save", Title: "save"},
			DataZoom:    &opts.ToolBoxFeatureDataZoom{Show: opts.Bool(true), Title: map[string]string{"zoom": "zoom", "back": "back"}},
			DataView:    &opts.ToolBoxFeatureDataView{Show: opts.Bool(true), Title: "raw", Lang: []string{"raw", "exit", "refresh"}},
		}}),
	)

	return kline
}

func (s *ScanEventsCharts) RequestsVSInterval(c echo.Context) error {
	line := s.requestsVSInterval(c)
	return line.Render(c.Response().Writer)
}

// requestsVSInterval generates a line chart showing requests per second over time
func (s *ScanEventsCharts) requestsVSInterval(c echo.Context) *charts.Line {
	line := charts.NewLine()
	line.SetGlobalOptions(
		charts.WithTitleOpts(opts.Title{
			Title:    "Nuclei: Requests Per Second vs Time",
			Subtitle: "Chart Shows RPS (Requests Per Second) Over Time",
		}),
	)

	sort.Slice(s.data, func(i, j int) bool {
		return s.data[i].Time.Before(s.data[j].Time)
	})

	var interval time.Duration

	if c != nil {
		interval, _ = time.ParseDuration(c.QueryParam("interval"))
	}
	if interval <= 3 {
		interval = 5 * time.Second
	}

	data := []opts.LineData{}
	temp := 0
	if len(s.data) > 0 {
		orig := s.data[0].Time
		startTime := orig
		xaxisData := []int64{}
		for _, v := range s.data {
			if v.Time.Sub(startTime) > interval {
				millisec := v.Time.Sub(orig).Milliseconds()
				xaxisData = append(xaxisData, millisec)
				data = append(data, opts.LineData{Value: temp, Name: v.Time.Sub(orig).String()})
				temp = 0
				startTime = v.Time
			}
			temp += 1
		}
		// Handle last interval if exists
		if temp > 0 {
			millisec := s.data[len(s.data)-1].Time.Sub(orig).Milliseconds()
			xaxisData = append(xaxisData, millisec)
			data = append(data, opts.LineData{Value: temp, Name: s.data[len(s.data)-1].Time.Sub(orig).String()})
		}
		line.SetXAxis(xaxisData)
		line.AddSeries("RPS", data, charts.WithLineChartOpts(opts.LineChart{Smooth: opts.Bool(false)}), charts.WithLabelOpts(opts.Label{Show: opts.Bool(true), Position: "top"}))
	}

	line.SetGlobalOptions(
		charts.WithTitleOpts(opts.Title{Title: "Nuclei: Template Execution", Subtitle: "Time Interval: " + interval.String()}),
		charts.WithXAxisOpts(opts.XAxis{Name: "Time Intervals", Type: "category", AxisLabel: &opts.AxisLabel{Show: opts.Bool(true), ShowMaxLabel: opts.Bool(true), Formatter: opts.FuncOpts(`function (date) { return (date/1000)+'s'; }`)}}),
		charts.WithYAxisOpts(opts.YAxis{Name: "RPS Value", Type: "value", Show: opts.Bool(true)}),
		charts.WithInitializationOpts(opts.Initialization{Theme: "dark"}),
		charts.WithDataZoomOpts(opts.DataZoom{Type: "slider", Start: 0, End: 100}),
		charts.WithGridOpts(opts.Grid{Left: "10%", Right: "10%", Bottom: "15%", Top: "20%"}),
		charts.WithToolboxOpts(opts.Toolbox{Show: opts.Bool(true), Feature: &opts.ToolBoxFeature{
			SaveAsImage: &opts.ToolBoxFeatureSaveAsImage{Show: opts.Bool(true), Name: "save", Title: "save"},
			DataZoom:    &opts.ToolBoxFeatureDataZoom{Show: opts.Bool(true), Title: map[string]string{"zoom": "zoom", "back": "back"}},
			DataView:    &opts.ToolBoxFeatureDataView{Show: opts.Bool(true), Title: "raw", Lang: []string{"raw", "exit", "refresh"}},
		}}),
	)

	line.Validate()
	return line
}

func (s *ScanEventsCharts) ConcurrencyVsTime(c echo.Context) error {
	line := s.concurrencyVsTime(c)
	return line.Render(c.Response().Writer)
}

// concurrencyVsTime generates a line chart showing concurrency (total workers) over time
func (s *ScanEventsCharts) concurrencyVsTime(c echo.Context) *charts.Line {
	line := charts.NewLine()
	line.SetGlobalOptions(
		charts.WithTitleOpts(opts.Title{
			Title:    "Nuclei: Concurrency vs Time",
			Subtitle: "Chart Shows Concurrency (Total Workers) Over Time",
		}),
	)

	dataset := sliceutil.Clone(s.data)

	sort.Slice(dataset, func(i, j int) bool {
		return dataset[i].Time.Before(dataset[j].Time)
	})

	var interval time.Duration
	if c != nil {
		interval, _ = time.ParseDuration(c.QueryParam("interval"))
	}
	if interval <= 3 {
		interval = 5 * time.Second
	}

	// create array with time interval as x-axis and worker count as y-axis
	// entry is a struct with time and poolsize
	type entry struct {
		Time     time.Duration
		poolsize int
	}
	allEntries := []entry{}

	dataIndex := 0
	maxIndex := len(dataset) - 1
	currEntry := entry{}

	lastTime := dataset[0].Time
	for dataIndex <= maxIndex {
		currTime := dataset[dataIndex].Time
		if currTime.Sub(lastTime) > interval {
			// next batch
			currEntry.Time = interval
			allEntries = append(allEntries, currEntry)
			lastTime = dataset[dataIndex-1].Time
		}
		if dataset[dataIndex].EventType == events.ScanStarted {
			currEntry.poolsize += 1
		} else {
			currEntry.poolsize -= 1
		}
		dataIndex += 1
	}

	plotData := []opts.LineData{}
	xaxisData := []int64{}
	tempTime := time.Duration(0)
	for _, v := range allEntries {
		tempTime += v.Time
		plotData = append(plotData, opts.LineData{Value: v.poolsize, Name: tempTime.String()})
		xaxisData = append(xaxisData, tempTime.Milliseconds())
	}
	line.SetXAxis(xaxisData)
	line.AddSeries("Concurrency", plotData, charts.WithLineChartOpts(opts.LineChart{Smooth: opts.Bool(false)}), charts.WithLabelOpts(opts.Label{Show: opts.Bool(true), Position: "top"}))

	line.SetGlobalOptions(
		charts.WithTitleOpts(opts.Title{Title: "Nuclei: WorkerPool", Subtitle: "Time Interval: " + interval.String()}),
		charts.WithXAxisOpts(opts.XAxis{Name: "Time Intervals", Type: "category", AxisLabel: &opts.AxisLabel{Show: opts.Bool(true), ShowMaxLabel: opts.Bool(true), Formatter: opts.FuncOpts(`function (date) { return (date/1000)+'s'; }`)}}),
		charts.WithYAxisOpts(opts.YAxis{Name: "Total Workers", Type: "value", Show: opts.Bool(true)}),
		charts.WithInitializationOpts(opts.Initialization{Theme: "dark"}),
		charts.WithDataZoomOpts(opts.DataZoom{Type: "slider", Start: 0, End: 100}),
		charts.WithGridOpts(opts.Grid{Left: "10%", Right: "10%", Bottom: "15%", Top: "20%"}),
		charts.WithToolboxOpts(opts.Toolbox{Show: opts.Bool(true), Feature: &opts.ToolBoxFeature{
			SaveAsImage: &opts.ToolBoxFeatureSaveAsImage{Show: opts.Bool(true), Name: "save", Title: "save"},
			DataZoom:    &opts.ToolBoxFeatureDataZoom{Show: opts.Bool(true), Title: map[string]string{"zoom": "zoom", "back": "back"}},
			DataView:    &opts.ToolBoxFeatureDataView{Show: opts.Bool(true), Title: "raw", Lang: []string{"raw", "exit", "refresh"}},
		}}),
	)

	line.Validate()
	return line
}

// getCategoryRequestCount returns a map of category and request count
func getCategoryRequestCount(values []events.ScanEvent) map[string][]events.ScanEvent {
	mx := make(map[string][]events.ScanEvent)
	for _, event := range values {
		mx[event.TemplateType] = append(mx[event.TemplateType], event)
	}
	return mx
}<|MERGE_RESOLUTION|>--- conflicted
+++ resolved
@@ -31,13 +31,8 @@
 		return err
 	}
 	defer func() {
-<<<<<<< HEAD
 		_ = output.Close()
 	}()
-=======
-         _ = output.Close()
-       }()
->>>>>>> 84a76b3d
 	return page.Render(output)
 }
 
@@ -76,11 +71,7 @@
 		}),
 	)
 
-<<<<<<< HEAD
 	startTime := time.Now()
-=======
-	var startTime = time.Now()
->>>>>>> 84a76b3d
 	var endTime time.Time
 
 	for _, event := range s.data {
@@ -146,11 +137,7 @@
 		}),
 	)
 	ids := map[string][]int64{}
-<<<<<<< HEAD
 	startTime := time.Now()
-=======
-	var startTime = time.Now()
->>>>>>> 84a76b3d
 	for _, event := range s.data {
 		if event.Time.Before(startTime) {
 			startTime = event.Time
