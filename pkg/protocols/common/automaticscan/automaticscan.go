--- conflicted
+++ resolved
@@ -16,10 +16,7 @@
 	"github.com/projectdiscovery/nuclei/v3/pkg/catalog/loader"
 	"github.com/projectdiscovery/nuclei/v3/pkg/core"
 	"github.com/projectdiscovery/nuclei/v3/pkg/core/inputs"
-<<<<<<< HEAD
-=======
 	"github.com/projectdiscovery/nuclei/v3/pkg/output"
->>>>>>> 340c9531
 	"github.com/projectdiscovery/nuclei/v3/pkg/protocols"
 	"github.com/projectdiscovery/nuclei/v3/pkg/protocols/common/contextargs"
 	"github.com/projectdiscovery/nuclei/v3/pkg/protocols/common/helpers/writer"
@@ -38,27 +35,10 @@
 	"gopkg.in/yaml.v2"
 )
 
-<<<<<<< HEAD
-// Service is a service for automatic scan execution
-type Service struct {
-	opts          protocols.ExecutorOptions
-	store         *loader.Store
-	engine        *core.Engine
-	target        inputs.InputProvider
-	wappalyzer    *wappalyzer.Wappalyze
-	childExecuter *core.ChildExecuter
-	httpclient    *retryablehttp.Client
-
-	results            bool
-	allTemplates       []string
-	technologyMappings map[string]string
-}
-=======
 const (
 	mappingFilename = "wappalyzer-mapping.yml"
 	maxDefaultBody  = 4 * 1024 * 1024 // 4MB
 )
->>>>>>> 340c9531
 
 // Options contains configuration options for automatic scan service
 type Options struct {
@@ -73,7 +53,7 @@
 	opts               protocols.ExecutorOptions
 	store              *loader.Store
 	engine             *core.Engine
-	target             core.InputProvider
+	target             inputs.InputProvider
 	wappalyzer         *wappalyzer.Wappalyze
 	childExecuter      *core.ChildExecuter
 	httpclient         *retryablehttp.Client
@@ -237,14 +217,7 @@
 	}
 	gologger.Verbose().Msgf("Found %d fingerprints for %s\n", len(normalized), input.Input)
 
-<<<<<<< HEAD
-	if s.opts.Options.Verbose {
-		gologger.Verbose().Msgf("Wappalyzer fingerprints %v for %s\n", normalized, input.PrettyPrint())
-	}
-
-=======
 	// normalize fingerprints using mapping data
->>>>>>> 340c9531
 	for k := range normalized {
 		// Replace values with mapping data
 		if value, ok := s.technologyMappings[k]; ok {
@@ -265,16 +238,9 @@
 	return sliceutil.Dedupe(items)
 }
 
-<<<<<<< HEAD
-	templatesList := s.store.LoadTemplatesWithTags(s.allTemplates, uniqueTags)
-	gologger.Info().Msgf("Executing tags (%v) for host %s (%d templates)", strings.Join(uniqueTags, ","), input.PrettyPrint(), len(templatesList))
-	for _, t := range templatesList {
-		s.opts.Progress.AddToTotal(int64(t.Executer.Requests()))
-=======
 // getTagsUsingDetectionTemplates returns tags using detection templates
 func (s *Service) getTagsUsingDetectionTemplates(input *contextargs.MetaInput) ([]string, int) {
 	ctxArgs := contextargs.NewWithInput(input.Input)
->>>>>>> 340c9531
 
 	// execute tech detection templates on target
 	tags := map[string]struct{}{}
