--- conflicted
+++ resolved
@@ -117,13 +117,10 @@
 	// based on given logic. by default nuclei reverts to using value of `-c` when threads count
 	// is not specified or is 0 in template
 	OverrideThreadsCount PayloadThreadSetterCallback
-<<<<<<< HEAD
 	// AuthProvider is a provider for auth strategies
 	AuthProvider authprovider.AuthProvider
-=======
 	//TemporaryDirectory is the directory to store temporary files
 	TemporaryDirectory string
->>>>>>> bbac102c
 }
 
 // GetThreadsForPayloadRequests returns the number of threads to use as default for
