package network

import (
	"fmt"
	"strconv"
	"strings"

	"github.com/pkg/errors"

	"github.com/projectdiscovery/fastdialer/fastdialer"
	"github.com/projectdiscovery/nuclei/v3/pkg/operators"
	"github.com/projectdiscovery/nuclei/v3/pkg/protocols"
	"github.com/projectdiscovery/nuclei/v3/pkg/protocols/common/expressions"
	"github.com/projectdiscovery/nuclei/v3/pkg/protocols/common/generators"
	"github.com/projectdiscovery/nuclei/v3/pkg/protocols/network/networkclientpool"
	"github.com/projectdiscovery/utils/errkit"
	fileutil "github.com/projectdiscovery/utils/file"
)

// Request contains a Network protocol request to be made from a template
type Request struct {
	// ID is the optional id of the request
	ID string `yaml:"id,omitempty" json:"id,omitempty" jsonschema:"title=id of the request,description=ID of the network request"`

	// description: |
	//   Host to send network requests to.
	//
	//   Usually it's set to `{{Hostname}}`. If you want to enable TLS for
	//   TCP Connection, you can use `tls://{{Hostname}}`.
	// examples:
	//   - value: |
	//       []string{"{{Hostname}}"}
	Address   []string `yaml:"host,omitempty" json:"host,omitempty" jsonschema:"title=host to send requests to,description=Host to send network requests to"`
	addresses []addressKV

	// description: |
	//   Attack is the type of payload combinations to perform.
	//
	//   Batteringram is inserts the same payload into all defined payload positions at once, pitchfork combines multiple payload sets and clusterbomb generates
	//   permutations and combinations for all payloads.
	AttackType generators.AttackTypeHolder `yaml:"attack,omitempty" json:"attack,omitempty" jsonschema:"title=attack is the payload combination,description=Attack is the type of payload combinations to perform,enum=batteringram,enum=pitchfork,enum=clusterbomb"`
	// description: |
	//   Payloads contains any payloads for the current request.
	//
	//   Payloads support both key-values combinations where a list
	//   of payloads is provided, or optionally a single file can also
	//   be provided as payload which will be read on run-time.
	Payloads map[string]interface{} `yaml:"payloads,omitempty" json:"payloads,omitempty" jsonschema:"title=payloads for the network request,description=Payloads contains any payloads for the current request"`
	// description: |
	//   Threads specifies number of threads to use sending requests. This enables Connection Pooling.
	//
	//   Connection: Close attribute must not be used in request while using threads flag, otherwise
	//   pooling will fail and engine will continue to close connections after requests.
	// examples:
	//   - name: Send requests using 10 concurrent threads
	//     value: 10
	Threads int `yaml:"threads,omitempty" json:"threads,omitempty" jsonschema:"title=threads for sending requests,description=Threads specifies number of threads to use sending requests. This enables Connection Pooling"`

	// description: |
	//   Inputs contains inputs for the network socket
	Inputs []*Input `yaml:"inputs,omitempty" json:"inputs,omitempty" jsonschema:"title=inputs for the network request,description=Inputs contains any input/output for the current request"`
	// description: |
	//   Port is the port to send network requests to. this acts as default port but is overriden if target/input contains
	// non-http(s) ports like 80,8080,8081 etc
	Port string `yaml:"port,omitempty" json:"port,omitempty" jsonschema:"title=port to send requests to,description=Port to send network requests to,oneof_type=string;integer"`

	// description:	|
	//	ExcludePorts is the list of ports to exclude from being scanned . It is intended to be used with `Port` field and contains a list of ports which are ignored/skipped
	ExcludePorts string `yaml:"exclude-ports,omitempty" json:"exclude-ports,omitempty" jsonschema:"title=exclude ports from being scanned,description=Exclude ports from being scanned"`
	// description: |
	//   ReadSize is the size of response to read at the end
	//
	//   Default value for read-size is 1024.
	// examples:
	//   - value: "2048"
	ReadSize int `yaml:"read-size,omitempty" json:"read-size,omitempty" jsonschema:"title=size of network response to read,description=Size of response to read at the end. Default is 1024 bytes"`
	// description: |
	//   ReadAll determines if the data stream should be read till the end regardless of the size
	//
	//   Default value for read-all is false.
	// examples:
	//   - value: false
	ReadAll bool `yaml:"read-all,omitempty" json:"read-all,omitempty" jsonschema:"title=read all response stream,description=Read all response stream till the server stops sending"`

	// description: |
	//   SelfContained specifies if the request is self-contained.
	SelfContained bool `yaml:"-" json:"-"`

	// description: |
	//   StopAtFirstMatch stops the execution of the requests and template as soon as a match is found.
	StopAtFirstMatch bool `yaml:"stop-at-first-match,omitempty" json:"stop-at-first-match,omitempty" jsonschema:"title=stop at first match,description=Stop the execution after a match is found"`

	// description: |
	// ports is post processed list of ports to scan (obtained from Port)
	ports []string `yaml:"-" json:"-"`

	// Operators for the current request go here.
	operators.Operators `yaml:",inline,omitempty"`
	CompiledOperators   *operators.Operators `yaml:"-" json:"-"`

	generator *generators.PayloadGenerator
	// cache any variables that may be needed for operation.
	dialer  *fastdialer.Dialer
	options *protocols.ExecutorOptions
}

// RequestPartDefinitions contains a mapping of request part definitions and their
// description. Multiple definitions are separated by commas.
// Definitions not having a name (generated on runtime) are prefixed & suffixed by <>.
var RequestPartDefinitions = map[string]string{
	"template-id":   "ID of the template executed",
	"template-info": "Info Block of the template executed",
	"template-path": "Path of the template executed",
	"host":          "Host is the input to the template",
	"matched":       "Matched is the input which was matched upon",
	"type":          "Type is the type of request made",
	"request":       "Network request made from the client",
	"body,all,data": "Network response received from server (default)",
	"raw":           "Full Network protocol data",
}

type addressKV struct {
	address string
	tls     bool
}

// Input is the input to send on the network
type Input struct {
	// description: |
	//   Data is the data to send as the input.
	//
	//   It supports DSL Helper Functions as well as normal expressions.
	// examples:
	//   - value: "\"TEST\""
	//   - value: "\"hex_decode('50494e47')\""
	Data string `yaml:"data,omitempty" json:"data,omitempty" jsonschema:"title=data to send as input,description=Data is the data to send as the input,oneof_type=string;integer"`
	// description: |
	//   Type is the type of input specified in `data` field.
	//
	//   Default value is text, but hex can be used for hex formatted data.
	// values:
	//   - "hex"
	//   - "text"
	Type NetworkInputTypeHolder `yaml:"type,omitempty" json:"type,omitempty" jsonschema:"title=type is the type of input data,description=Type of input specified in data field,enum=hex,enum=text"`
	// description: |
	//   Read is the number of bytes to read from socket.
	//
	//   This can be used for protocols which expect an immediate response. You can
	//   read and write responses one after another and eventually perform matching
	//   on every data captured with `name` attribute.
	//
	//   The [network docs](https://nuclei.projectdiscovery.io/templating-guide/protocols/network/) highlight more on how to do this.
	// examples:
	//   - value: "1024"
	Read int `yaml:"read,omitempty" json:"read,omitempty" jsonschema:"title=bytes to read from socket,description=Number of bytes to read from socket"`
	// description: |
	//   Name is the optional name of the data read to provide matching on.
	// examples:
	//   - value: "\"prefix\""
	Name string `yaml:"name,omitempty" json:"name,omitempty" jsonschema:"title=optional name for data read,description=Optional name of the data read to provide matching on"`
}

// GetID returns the unique ID of the request if any.
func (request *Request) GetID() string {
	return request.ID
}

// Compile compiles the protocol request for further execution.
func (request *Request) Compile(options *protocols.ExecutorOptions) error {
	var shouldUseTLS bool
	var err error

	request.options = options
	for _, address := range request.Address {
		// check if the connection should be encrypted
		if strings.HasPrefix(address, "tls://") {
			shouldUseTLS = true
			address = strings.TrimPrefix(address, "tls://")
		}
		request.addresses = append(request.addresses, addressKV{address: address, tls: shouldUseTLS})
	}
	// Pre-compile any input dsl functions before executing the request.
	for _, input := range request.Inputs {
		if input.Type.String() != "" {
			continue
		}
		if compiled, evalErr := expressions.Evaluate(input.Data, map[string]interface{}{}); evalErr == nil {
			input.Data = compiled
		}
	}

	// parse ports and validate
	if request.Port != "" {
		for _, port := range strings.Split(request.Port, ",") {
			if port == "" {
				continue
			}
			portInt, err := strconv.Atoi(port)
			if err != nil {
<<<<<<< HEAD
				return errkit.Wrapf(err, "could not parse port %v from '%s'", port, request.Port)
			}
			if portInt < 1 || portInt > 65535 {
				return errkit.Newf("port %v is not in valid range", portInt)
=======
				return errkit.Append(errkit.New(fmt.Sprintf("could not parse port %v from '%s'", port, request.Port)), err)
			}
			if portInt < 1 || portInt > 65535 {
				return errkit.New(fmt.Sprintf("%s: port %v is not in valid range", request.TemplateID, portInt)).Build()
>>>>>>> b4644af8
			}
			request.ports = append(request.ports, port)
		}
	}

	// Resolve payload paths from vars if they exists
	for name, payload := range request.options.Options.Vars.AsMap() {
		payloadStr, ok := payload.(string)
		// check if inputs contains the payload
		var hasPayloadName bool
		for _, input := range request.Inputs {
			if input.Type.String() != "" {
				continue
			}
			if expressions.ContainsVariablesWithNames(map[string]interface{}{name: payload}, input.Data) == nil {
				hasPayloadName = true
				break
			}
		}
		if ok && hasPayloadName && fileutil.FileExists(payloadStr) {
			if request.Payloads == nil {
				request.Payloads = make(map[string]interface{})
			}
			request.Payloads[name] = payloadStr
		}
	}

	if len(request.Payloads) > 0 {
		request.generator, err = generators.New(request.Payloads, request.AttackType.Value, request.options.TemplatePath, request.options.Catalog, request.options.Options.AttackType, request.options.Options)
		if err != nil {
			return errors.Wrap(err, "could not parse payloads")
		}
		// if we have payloads, adjust threads if none specified
		request.Threads = options.GetThreadsForNPayloadRequests(request.Requests(), request.Threads)
	}

	// Create a client for the class
	client, err := networkclientpool.Get(options.Options, &networkclientpool.Configuration{
		CustomDialer: options.CustomFastdialer,
	})
	if err != nil {
		return errors.Wrap(err, "could not get network client")
	}
	request.dialer = client

	if len(request.Matchers) > 0 || len(request.Extractors) > 0 {
		compiled := &request.Operators
		compiled.ExcludeMatchers = options.ExcludeMatchers
		compiled.TemplateID = options.TemplateID
		if err := compiled.Compile(); err != nil {
			return errors.Wrap(err, "could not compile operators")
		}
		request.CompiledOperators = compiled
	}
	return nil
}

// Requests returns the total number of requests the YAML rule will perform
func (request *Request) Requests() int {
	return len(request.Address)
}

func (request *Request) SetDialer(dialer *fastdialer.Dialer) {
	request.dialer = dialer
}

// UpdateOptions replaces this request's options with a new copy
func (r *Request) UpdateOptions(opts *protocols.ExecutorOptions) {
	r.options.ApplyNewEngineOptions(opts)
}<|MERGE_RESOLUTION|>--- conflicted
+++ resolved
@@ -197,17 +197,10 @@
 			}
 			portInt, err := strconv.Atoi(port)
 			if err != nil {
-<<<<<<< HEAD
 				return errkit.Wrapf(err, "could not parse port %v from '%s'", port, request.Port)
 			}
 			if portInt < 1 || portInt > 65535 {
 				return errkit.Newf("port %v is not in valid range", portInt)
-=======
-				return errkit.Append(errkit.New(fmt.Sprintf("could not parse port %v from '%s'", port, request.Port)), err)
-			}
-			if portInt < 1 || portInt > 65535 {
-				return errkit.New(fmt.Sprintf("%s: port %v is not in valid range", request.TemplateID, portInt)).Build()
->>>>>>> b4644af8
 			}
 			request.ports = append(request.ports, port)
 		}
