--- conflicted
+++ resolved
@@ -303,13 +303,8 @@
 		return errors.Wrap(err, "could not connect to server")
 	}
 	defer func() {
-<<<<<<< HEAD
 		_ = conn.Close()
 	}()
-=======
-         _ = conn.Close()
-       }()
->>>>>>> 84a76b3d
 	_ = conn.SetDeadline(time.Now().Add(time.Duration(request.options.Options.Timeout) * time.Second))
 
 	var interactshURLs []string
