--- conflicted
+++ resolved
@@ -172,13 +172,9 @@
 		allvars[name] = v
 		metaSrc.AddVariable(gozerotypes.Variable{Name: name, Value: v})
 	}
-<<<<<<< HEAD
-	timeout := request.options.CruiseControl.StandardTimeout() * TimeoutMultiplier
-	ctx, cancel := context.WithTimeout(context.Background(), timeout)
-=======
 
 	// set timeout using multiplier
-	timeout := TimeoutMultiplier * request.options.Options.Timeout
+	timeout := TimeoutMultiplier * request.options.CruiseControl.StandardTimeout()
 
 	if request.PreCondition != "" {
 		if request.options.Options.Debug || request.options.Options.DebugRequests {
@@ -216,7 +212,6 @@
 	}
 
 	ctx, cancel := context.WithTimeout(context.Background(), time.Duration(timeout)*time.Second)
->>>>>>> abc8ac8e
 	defer cancel()
 	// Note: we use contextutil despite the fact that gozero accepts context as argument
 	gOutput, err := contextutil.ExecFuncWithTwoReturns(ctx, func() (*gozerotypes.Result, error) {
