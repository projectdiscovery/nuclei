package http

import (
	"fmt"
	"io"
	"strings"

	"github.com/projectdiscovery/nuclei/v3/pkg/protocols/common/generators"
	"github.com/projectdiscovery/rawhttp"
	"github.com/projectdiscovery/utils/errkit"
)

// dump creates a dump of the http request in form of a byte slice
func dump(req *generatedRequest, reqURL string) ([]byte, error) {
	if req.request != nil {
		// Use a clone to avoid a race condition with the http transport
		bin, err := req.request.Clone(req.request.Context()).Dump()
		if err != nil {
<<<<<<< HEAD
			return nil, errkit.Wrapf(err, "could not dump request: %v", req.request.String())
=======
			return nil, errkit.New(fmt.Sprintf("http: could not dump request: %v: %s", req.request.String(), err)).Build()
>>>>>>> b4644af8
		}
		return bin, nil
	}
	rawHttpOptions := &rawhttp.Options{CustomHeaders: req.rawRequest.UnsafeHeaders, CustomRawBytes: req.rawRequest.UnsafeRawBytes}
	bin, err := rawhttp.DumpRequestRaw(req.rawRequest.Method, reqURL, req.rawRequest.Path, generators.ExpandMapValues(req.rawRequest.Headers), io.NopCloser(strings.NewReader(req.rawRequest.Data)), rawHttpOptions)
	if err != nil {
<<<<<<< HEAD
		return nil, errkit.Wrapf(err, "could not dump request: %v", reqURL)
=======
		return nil, errkit.New(fmt.Sprintf("http: could not dump request: %v: %s", reqURL, err)).Build()
>>>>>>> b4644af8
	}
	return bin, nil
}<|MERGE_RESOLUTION|>--- conflicted
+++ resolved
@@ -16,22 +16,14 @@
 		// Use a clone to avoid a race condition with the http transport
 		bin, err := req.request.Clone(req.request.Context()).Dump()
 		if err != nil {
-<<<<<<< HEAD
 			return nil, errkit.Wrapf(err, "could not dump request: %v", req.request.String())
-=======
-			return nil, errkit.New(fmt.Sprintf("http: could not dump request: %v: %s", req.request.String(), err)).Build()
->>>>>>> b4644af8
 		}
 		return bin, nil
 	}
 	rawHttpOptions := &rawhttp.Options{CustomHeaders: req.rawRequest.UnsafeHeaders, CustomRawBytes: req.rawRequest.UnsafeRawBytes}
 	bin, err := rawhttp.DumpRequestRaw(req.rawRequest.Method, reqURL, req.rawRequest.Path, generators.ExpandMapValues(req.rawRequest.Headers), io.NopCloser(strings.NewReader(req.rawRequest.Data)), rawHttpOptions)
 	if err != nil {
-<<<<<<< HEAD
 		return nil, errkit.Wrapf(err, "could not dump request: %v", reqURL)
-=======
-		return nil, errkit.New(fmt.Sprintf("http: could not dump request: %v: %s", reqURL, err)).Build()
->>>>>>> b4644af8
 	}
 	return bin, nil
 }