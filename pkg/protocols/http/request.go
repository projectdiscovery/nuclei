package http

import (
	"bytes"
	"context"
	"encoding/hex"
	"fmt"
	"io"
	"net/http"
	"strconv"
	"strings"
	"sync"
	"sync/atomic"
	"time"

	"github.com/pkg/errors"
	"go.uber.org/multierr"
	"golang.org/x/sync/errgroup"
	"moul.io/http2curl"

	"github.com/projectdiscovery/fastdialer/fastdialer"
	"github.com/projectdiscovery/gologger"
	"github.com/projectdiscovery/nuclei/v3/pkg/operators"
	"github.com/projectdiscovery/nuclei/v3/pkg/output"
	"github.com/projectdiscovery/nuclei/v3/pkg/protocols"
	"github.com/projectdiscovery/nuclei/v3/pkg/protocols/common/contextargs"
	"github.com/projectdiscovery/nuclei/v3/pkg/protocols/common/expressions"
	"github.com/projectdiscovery/nuclei/v3/pkg/protocols/common/generators"
	"github.com/projectdiscovery/nuclei/v3/pkg/protocols/common/helpers/eventcreator"
	"github.com/projectdiscovery/nuclei/v3/pkg/protocols/common/helpers/responsehighlighter"
	"github.com/projectdiscovery/nuclei/v3/pkg/protocols/common/interactsh"
	"github.com/projectdiscovery/nuclei/v3/pkg/protocols/common/protocolstate"
	"github.com/projectdiscovery/nuclei/v3/pkg/protocols/http/httpclientpool"
	"github.com/projectdiscovery/nuclei/v3/pkg/protocols/http/httputils"
	"github.com/projectdiscovery/nuclei/v3/pkg/protocols/http/signer"
	"github.com/projectdiscovery/nuclei/v3/pkg/protocols/http/signerpool"
	templateTypes "github.com/projectdiscovery/nuclei/v3/pkg/templates/types"
	"github.com/projectdiscovery/nuclei/v3/pkg/types"
	"github.com/projectdiscovery/rawhttp"
	convUtil "github.com/projectdiscovery/utils/conversion"
	errorutil "github.com/projectdiscovery/utils/errors"
	httpUtils "github.com/projectdiscovery/utils/http"
	"github.com/projectdiscovery/utils/reader"
	sliceutil "github.com/projectdiscovery/utils/slice"
	stringsutil "github.com/projectdiscovery/utils/strings"
	urlutil "github.com/projectdiscovery/utils/url"
)

const (
	defaultMaxWorkers = 150
)

var (
	MaxBodyRead = int64(1 << 22) // 4MB using shift operator
	// ErrMissingVars is error occured when variables are missing
	ErrMissingVars = errors.New("stop execution due to unresolved variables")
)

// Ensure that Request satisfies the protocols.Request interface
var _ protocols.Request = &Request{}

// Type returns the type of the protocol request
func (request *Request) Type() templateTypes.ProtocolType {
	return templateTypes.HTTPProtocol
}

// executeRaceRequest executes race condition request for a URL
func (request *Request) executeRaceRequest(input *contextargs.Context, previous output.InternalEvent, callback protocols.OutputEventCallback) error {
	reqURL := input.MetaInput.Input
	var generatedRequests []*generatedRequest

	// Requests within race condition should be dumped once and the output prefilled to allow DSL language to work
	// This will introduce a delay and will populate in hacky way the field "request" of outputEvent
	generator := request.newGenerator(false)

	inputData, payloads, ok := generator.nextValue()
	if !ok {
		return nil
	}
	ctx := request.newContext(input)
	requestForDump, err := generator.Make(ctx, input, inputData, payloads, nil)
	if err != nil {
		return err
	}
	request.setCustomHeaders(requestForDump)
	dumpedRequest, err := dump(requestForDump, reqURL)
	if err != nil {
		return err
	}
	if request.options.Options.Debug || request.options.Options.DebugRequests || request.options.Options.StoreResponse {
		msg := fmt.Sprintf("[%s] Dumped HTTP request for %s\n\n", request.options.TemplateID, reqURL)
		if request.options.Options.Debug || request.options.Options.DebugRequests {
			gologger.Info().Msg(msg)
			gologger.Print().Msgf("%s", string(dumpedRequest))
		}
		if request.options.Options.StoreResponse {
			request.options.Output.WriteStoreDebugData(reqURL, request.options.TemplateID, request.Type().String(), fmt.Sprintf("%s\n%s", msg, dumpedRequest))
		}
	}
	previous["request"] = string(dumpedRequest)

	// Pre-Generate requests
	for i := 0; i < request.RaceNumberRequests; i++ {
		generator := request.newGenerator(false)
		inputData, payloads, ok := generator.nextValue()
		if !ok {
			break
		}
		ctx := request.newContext(input)
		generatedRequest, err := generator.Make(ctx, input, inputData, payloads, nil)
		if err != nil {
			return err
		}
		generatedRequests = append(generatedRequests, generatedRequest)
	}

	shouldStop := (request.options.Options.StopAtFirstMatch || request.StopAtFirstMatch || request.options.StopAtFirstMatch)
	spmHandler := httputils.NewNonBlockingSPMHandler[error](ctx, shouldStop)
	gotMatches := &atomic.Bool{}
	// wrappedCallback is a callback that wraps the original callback
	// to implement stop at first match logic
	wrappedCallback := func(event *output.InternalWrappedEvent) {
		if !event.HasOperatorResult() {
			callback(event) // not required but we can allow it
			return
		}
		// this will execute match condition such that if stop at first match is enabled
		// this will be only executed once
		spmHandler.MatchCallback(func() {
			gotMatches.Store(true)
			callback(event)
		})
		if shouldStop {
			// stop all running requests and exit
			spmHandler.Trigger()
		}
	}

	for i := 0; i < request.RaceNumberRequests; i++ {
		spmHandler.Acquire()
		// execute http request
		go func(httpRequest *generatedRequest) {
			defer spmHandler.Release()
			if spmHandler.FoundFirstMatch() {
				// stop sending more requests condition is met
				return
			}

			select {
			case <-spmHandler.Done():
				return
			case spmHandler.ResultChan <- request.executeRequest(input, httpRequest, previous, false, wrappedCallback, 0):
				return
			}
		}(generatedRequests[i])
		request.options.Progress.IncrementRequests()
	}
	spmHandler.Wait()

	if spmHandler.FoundFirstMatch() {
		// ignore any context cancellation and in-transit execution errors
		return nil
	}
	return multierr.Combine(spmHandler.CombinedResults()...)
}

// executeRaceRequest executes parallel requests for a template
func (request *Request) executeParallelHTTP(input *contextargs.Context, dynamicValues output.InternalEvent, callback protocols.OutputEventCallback) error {
	// Workers that keeps enqueuing new requests
	maxWorkers := request.Threads

	// if request threads matches global payload concurrency we follow it
	shouldFollowGlobal := maxWorkers == request.options.Options.PayloadConcurrency

	if protocolstate.IsLowOnMemory() {
		maxWorkers = protocolstate.GuardThreadsOrDefault(request.Threads)
	}

	// Stop-at-first-match logic while executing requests
	// parallely using threads
	shouldStop := (request.options.Options.StopAtFirstMatch || request.StopAtFirstMatch || request.options.StopAtFirstMatch)
	spmHandler := httputils.NewBlockingSPMHandler[error](context.Background(), maxWorkers, shouldStop)
	// wrappedCallback is a callback that wraps the original callback
	// to implement stop at first match logic
	wrappedCallback := func(event *output.InternalWrappedEvent) {
		if !event.HasOperatorResult() {
			callback(event) // not required but we can allow it
			return
		}
		// this will execute match condition such that if stop at first match is enabled
		// this will be only executed once
		spmHandler.MatchCallback(func() {
			callback(event)
		})
		if shouldStop {
			// stop all running requests and exit
			spmHandler.Trigger()
		}
	}

	// iterate payloads and make requests
	generator := request.newGenerator(false)
	for {
		inputData, payloads, ok := generator.nextValue()
		if !ok {
			break
		}

		// resize check point - nop if there are no changes
		if shouldFollowGlobal && spmHandler.Size() != request.options.Options.PayloadConcurrency {
			spmHandler.Resize(request.options.Options.PayloadConcurrency)
		}

		ctx := request.newContext(input)
		generatedHttpRequest, err := generator.Make(ctx, input, inputData, payloads, dynamicValues)
		if err != nil {
			if err == types.ErrNoMoreRequests {
				break
			}
			request.options.Progress.IncrementFailedRequestsBy(int64(generator.Total()))
			return err
		}
		if input.MetaInput.Input == "" {
			input.MetaInput.Input = generatedHttpRequest.URL()
		}
		spmHandler.Acquire()
		go func(httpRequest *generatedRequest) {
			defer spmHandler.Release()
			if spmHandler.FoundFirstMatch() {
				return
			}

			select {
			case <-spmHandler.Done():
				return
			case spmHandler.ResultChan <- func() error {
				// putting ratelimiter here prevents any unnecessary waiting if any
				request.options.RateLimitTake()
				previous := make(map[string]interface{})
				return request.executeRequest(input, httpRequest, previous, false, wrappedCallback, 0)
			}():
				return
			}
		}(generatedHttpRequest)
		request.options.Progress.IncrementRequests()
	}
	spmHandler.Wait()
	if spmHandler.FoundFirstMatch() {
		// ignore any context cancellation and in-transit execution errors
		return nil
	}
	return multierr.Combine(spmHandler.CombinedResults()...)
}

// executeTurboHTTP executes turbo http request for a URL
func (request *Request) executeTurboHTTP(input *contextargs.Context, dynamicValues, previous output.InternalEvent, callback protocols.OutputEventCallback) error {
	generator := request.newGenerator(false)

	// need to extract the target from the url
	URL, err := urlutil.Parse(input.MetaInput.Input)
	if err != nil {
		return err
	}

	pipeOptions := rawhttp.DefaultPipelineOptions
	pipeOptions.Host = URL.Host
	pipeOptions.MaxConnections = 1
	if request.PipelineConcurrentConnections > 0 {
		pipeOptions.MaxConnections = request.PipelineConcurrentConnections
	}
	if request.PipelineRequestsPerConnection > 0 {
		pipeOptions.MaxPendingRequests = request.PipelineRequestsPerConnection
	}
	pipeClient := rawhttp.NewPipelineClient(pipeOptions)

	// defaultMaxWorkers should be a sufficient value to keep queues always full
	maxWorkers := defaultMaxWorkers
	// in case the queue is bigger increase the workers
	if pipeOptions.MaxPendingRequests > maxWorkers {
		maxWorkers = pipeOptions.MaxPendingRequests
	}

	// Stop-at-first-match logic while executing requests
	// parallely using threads
	// Stop-at-first-match logic while executing requests
	// parallely using threads
	shouldStop := (request.options.Options.StopAtFirstMatch || request.StopAtFirstMatch || request.options.StopAtFirstMatch)
	spmHandler := httputils.NewBlockingSPMHandler[error](context.Background(), maxWorkers, shouldStop)
	// wrappedCallback is a callback that wraps the original callback
	// to implement stop at first match logic
	wrappedCallback := func(event *output.InternalWrappedEvent) {
		if !event.HasOperatorResult() {
			callback(event) // not required but we can allow it
			return
		}
		// this will execute match condition such that if stop at first match is enabled
		// this will be only executed once
		spmHandler.MatchCallback(func() {
			callback(event)
		})
		if shouldStop {
			// stop all running requests and exit
			spmHandler.Trigger()
		}
	}

	for {
		inputData, payloads, ok := generator.nextValue()
		if !ok {
			break
		}
		ctx := request.newContext(input)
		generatedHttpRequest, err := generator.Make(ctx, input, inputData, payloads, dynamicValues)
		if err != nil {
			request.options.Progress.IncrementFailedRequestsBy(int64(generator.Total()))
			return err
		}
		if input.MetaInput.Input == "" {
			input.MetaInput.Input = generatedHttpRequest.URL()
		}
		generatedHttpRequest.pipelinedClient = pipeClient
		spmHandler.Acquire()
		go func(httpRequest *generatedRequest) {
			defer spmHandler.Release()
			if spmHandler.FoundFirstMatch() {
				// skip if first match is found
				return
			}

			select {
			case <-spmHandler.Done():
				return
			case spmHandler.ResultChan <- request.executeRequest(input, httpRequest, previous, false, wrappedCallback, 0):
				return
			}
		}(generatedHttpRequest)
		request.options.Progress.IncrementRequests()
	}
	spmHandler.Wait()
	if spmHandler.FoundFirstMatch() {
		// ignore any context cancellation and in-transit execution errors
		return nil
	}
	return multierr.Combine(spmHandler.CombinedResults()...)
}

// ExecuteWithResults executes the final request on a URL
func (request *Request) ExecuteWithResults(input *contextargs.Context, dynamicValues, previous output.InternalEvent) <-chan protocols.Result {
	results := make(chan protocols.Result)
	var errGroup errgroup.Group

	onResult := func(event *output.InternalWrappedEvent) {
		results <- protocols.Result{Event: event}
	}

	errGroup.Go(func() error {
		if request.Pipeline || request.Race && request.RaceNumberRequests > 0 || request.Threads > 0 {
			variablesMap := request.options.Variables.Evaluate(generators.MergeMaps(dynamicValues, previous))
			dynamicValues = generators.MergeMaps(variablesMap, dynamicValues, request.options.Constants)
		}
		// verify if pipeline was requested
		if request.Pipeline {
			return request.executeTurboHTTP(input, dynamicValues, previous, onResult)
		}
		// verify if a basic race condition was requested
		if request.Race && request.RaceNumberRequests > 0 {
			return request.executeRaceRequest(input, dynamicValues, onResult)
		}

		// verify if fuzz elaboration was requested
		if len(request.Fuzzing) > 0 {
			return request.executeFuzzingRule(input, dynamicValues, onResult)
		}

		// verify if parallel elaboration was requested
		if request.Threads > 0 && len(request.Payloads) > 0 {
			return request.executeParallelHTTP(input, dynamicValues, onResult)
		}

		generator := request.newGenerator(false)

<<<<<<< HEAD
		var gotDynamicValues map[string][]string
		var requestErr error
=======
			request.options.RateLimitTake()
>>>>>>> 721ddda9

		for {
			// returns two values, error and skip, which skips the execution for the request instance.
			executeFunc := func(data string, payloads, dynamicValue map[string]interface{}) (bool, error) {
				hasInteractMatchers := interactsh.HasMatchers(request.CompiledOperators)

				request.options.RateLimiter.Take()

				ctx := request.newContext(input)
				ctxWithTimeout, cancel := context.WithTimeout(ctx, time.Duration(request.options.Options.Timeout)*time.Second)
				defer cancel()
				generatedHttpRequest, err := generator.Make(ctxWithTimeout, input, data, payloads, dynamicValue)
				if err != nil {
					if err == types.ErrNoMoreRequests {
						return true, nil
					}
					request.options.Progress.IncrementFailedRequestsBy(int64(generator.Total()))
					return true, err
				}

				if generatedHttpRequest.customCancelFunction != nil {
					defer generatedHttpRequest.customCancelFunction()
				}

				hasInteractMarkers := interactsh.HasMarkers(data) || len(generatedHttpRequest.interactshURLs) > 0
				if input.MetaInput.Input == "" {
					input.MetaInput.Input = generatedHttpRequest.URL()
				}
				// Check if hosts keep erroring
				if request.options.HostErrorsCache != nil && request.options.HostErrorsCache.Check(input.MetaInput.ID()) {
					return true, nil
				}
				var gotMatches bool
				execReqErr := request.executeRequest(input, generatedHttpRequest, previous, hasInteractMatchers, func(event *output.InternalWrappedEvent) {
					// a special case where operators has interactsh matchers and multiple request are made
					// ex: status_code_2 , interactsh_protocol (from 1st request) etc
					needsRequestEvent := interactsh.HasMatchers(request.CompiledOperators) && request.NeedsRequestCondition()
					if (hasInteractMarkers || needsRequestEvent) && request.options.Interactsh != nil {
						requestData := &interactsh.RequestData{
							MakeResultFunc: request.MakeResultEvent,
							Event:          event,
							Operators:      request.CompiledOperators,
							MatchFunc:      request.Match,
							ExtractFunc:    request.Extract,
						}
						allOASTUrls := httputils.GetInteractshURLSFromEvent(event.InternalEvent)
						allOASTUrls = append(allOASTUrls, generatedHttpRequest.interactshURLs...)
						request.options.Interactsh.RequestEvent(sliceutil.Dedupe(allOASTUrls), requestData)
						gotMatches = request.options.Interactsh.AlreadyMatched(requestData)
					}
					// Add the extracts to the dynamic values if any.
					if event.OperatorsResult != nil {
						gotMatches = event.OperatorsResult.Matched
						gotDynamicValues = generators.MergeMapsMany(event.OperatorsResult.DynamicValues, dynamicValues, gotDynamicValues)
					}
					// Note: This is a race condition prone zone i.e when request has interactsh_matchers
					// Interactsh.RequestEvent tries to access/update output.InternalWrappedEvent depending on logic
					// to avoid conflicts with `callback` mutex is used here and in Interactsh.RequestEvent
					// Note: this only happens if requests > 1 and interactsh matcher is used
					// TODO: interactsh logic in nuclei needs to be refactored to avoid such situations
					onResult(event)
				}, generator.currentIndex)

				// If a variable is unresolved, skip all further requests
				if errors.Is(execReqErr, ErrMissingVars) {
					return true, nil
				}
				if execReqErr != nil {
					if request.options.HostErrorsCache != nil {
						request.options.HostErrorsCache.MarkFailed(input.MetaInput.ID(), err)
					}
					requestErr = errorutil.NewWithErr(execReqErr).Msgf("got err while executing %v", generatedHttpRequest.URL())
				}
				request.options.Progress.IncrementRequests()

				// If this was a match, and we want to stop at first match, skip all further requests.
				shouldStopAtFirstMatch := generatedHttpRequest.original.options.Options.StopAtFirstMatch || generatedHttpRequest.original.options.StopAtFirstMatch || request.StopAtFirstMatch
				if shouldStopAtFirstMatch && gotMatches {
					return true, nil
				}
				return false, nil
			}

			inputData, payloads, ok := generator.nextValue()
			if !ok {
				break
			}
			var gotErr error
			var skip bool
			if len(gotDynamicValues) > 0 {
				operators.MakeDynamicValuesCallback(gotDynamicValues, request.IterateAll, func(data map[string]interface{}) bool {
					if skip, gotErr = executeFunc(inputData, payloads, data); skip || gotErr != nil {
						return true
					}
					return false
				})
			} else {
				skip, gotErr = executeFunc(inputData, payloads, dynamicValues)
			}
			if gotErr != nil && requestErr == nil {
				requestErr = gotErr
			}
			if skip || gotErr != nil {
				break
			}
		}
		return requestErr
	})

	go func() {
		defer close(results)
		if err := errGroup.Wait(); err != nil {
			results <- protocols.Result{Error: err}
		}
	}()

	return results
}

const drainReqSize = int64(8 * 1024)

// executeRequest executes the actual generated request and returns error if occurred
func (request *Request) executeRequest(input *contextargs.Context, generatedRequest *generatedRequest, previousEvent output.InternalEvent, hasInteractMatchers bool, processEvent protocols.OutputEventCallback, requestCount int) (err error) {

	// wrap one more callback for validation and fixing event
	callback := func(event *output.InternalWrappedEvent) {
		// validateNFixEvent performs necessary validation on generated event
		// and attempts to fix it , this includes things like making sure
		// `template-id` is set , `request-url-pattern` is set etc
		request.validateNFixEvent(input, generatedRequest, err, event)
		processEvent(event)
	}

	request.setCustomHeaders(generatedRequest)

	// Try to evaluate any payloads before replacement
	finalMap := generators.MergeMaps(generatedRequest.dynamicValues, generatedRequest.meta)

	// add known variables from metainput
	if _, ok := finalMap["ip"]; !ok && input.MetaInput.CustomIP != "" {
		finalMap["ip"] = input.MetaInput.CustomIP
	}

	for payloadName, payloadValue := range generatedRequest.meta {
		if data, err := expressions.Evaluate(types.ToString(payloadValue), finalMap); err == nil {
			generatedRequest.meta[payloadName] = data
		}
	}

	var (
		resp          *http.Response
		fromCache     bool
		dumpedRequest []byte
	)

	// Dump request for variables checks
	// For race conditions we can't dump the request body at this point as it's already waiting the open-gate event, already handled with a similar code within the race function
	if !generatedRequest.original.Race {

		// change encoding type to content-length unless transfer-encoding header is manually set
		if generatedRequest.request != nil && !stringsutil.EqualFoldAny(generatedRequest.request.Method, http.MethodGet, http.MethodHead) && generatedRequest.request.Body != nil && generatedRequest.request.Header.Get("Transfer-Encoding") != "chunked" {
			var newReqBody *reader.ReusableReadCloser
			newReqBody, ok := generatedRequest.request.Body.(*reader.ReusableReadCloser)
			if !ok {
				newReqBody, err = reader.NewReusableReadCloser(generatedRequest.request.Body)
			}
			if err == nil {
				// update the request body with the reusable reader
				generatedRequest.request.Body = newReqBody
				// get content length
				length, _ := io.Copy(io.Discard, newReqBody)
				generatedRequest.request.ContentLength = length
			} else {
				// log error and continue
				gologger.Verbose().Msgf("[%v] Could not read request body while forcing transfer encoding: %s\n", request.options.TemplateID, err)
				err = nil
			}
		}

		// do the same for unsafe requests
		if generatedRequest.rawRequest != nil && !stringsutil.EqualFoldAny(generatedRequest.rawRequest.Method, http.MethodGet, http.MethodHead) && generatedRequest.rawRequest.Data != "" && generatedRequest.rawRequest.Headers["Transfer-Encoding"] != "chunked" {
			generatedRequest.rawRequest.Headers["Content-Length"] = strconv.Itoa(len(generatedRequest.rawRequest.Data))
		}

		var dumpError error
		// TODO: dump is currently not working with post-processors - somehow it alters the signature
		dumpedRequest, dumpError = dump(generatedRequest, input.MetaInput.Input)
		if dumpError != nil {
			return dumpError
		}
		dumpedRequestString := string(dumpedRequest)

		if ignoreList := GetVariablesNamesSkipList(generatedRequest.original.Signature.Value); ignoreList != nil {
			if varErr := expressions.ContainsVariablesWithIgnoreList(ignoreList, dumpedRequestString); varErr != nil && !request.SkipVariablesCheck {
				gologger.Warning().Msgf("[%s] Could not make http request for %s: %v\n", request.options.TemplateID, input.MetaInput.Input, varErr)
				return ErrMissingVars
			}
		} else { // Check if are there any unresolved variables. If yes, skip unless overridden by user.
			if varErr := expressions.ContainsUnresolvedVariables(dumpedRequestString); varErr != nil && !request.SkipVariablesCheck {
				gologger.Warning().Msgf("[%s] Could not make http request for %s: %v\n", request.options.TemplateID, input.MetaInput.Input, varErr)
				return ErrMissingVars
			}
		}
	}

	// === apply auth strategies ===
	if generatedRequest.request != nil {
		generatedRequest.ApplyAuth(request.options.AuthProvider)
	}

	var formedURL string
	var hostname string
	timeStart := time.Now()
	if generatedRequest.original.Pipeline {
		// if request is a pipeline request, use the pipelined client
		if generatedRequest.rawRequest != nil {
			formedURL = generatedRequest.rawRequest.FullURL
			if parsed, parseErr := urlutil.ParseURL(formedURL, true); parseErr == nil {
				hostname = parsed.Host
			}
			resp, err = generatedRequest.pipelinedClient.DoRaw(generatedRequest.rawRequest.Method, input.MetaInput.Input, generatedRequest.rawRequest.Path, generators.ExpandMapValues(generatedRequest.rawRequest.Headers), io.NopCloser(strings.NewReader(generatedRequest.rawRequest.Data)))
		} else if generatedRequest.request != nil {
			resp, err = generatedRequest.pipelinedClient.Dor(generatedRequest.request)
		}
	} else if generatedRequest.original.Unsafe && generatedRequest.rawRequest != nil {
		// if request is a unsafe request, use the rawhttp client
		formedURL = generatedRequest.rawRequest.FullURL
		// use request url as matched url if empty
		if formedURL == "" {
			urlx, err := urlutil.Parse(input.MetaInput.Input)
			if err != nil {
				formedURL = fmt.Sprintf("%s%s", input.MetaInput.Input, generatedRequest.rawRequest.Path)
			} else {
				_ = urlx.MergePath(generatedRequest.rawRequest.Path, true)
				formedURL = urlx.String()
			}
		}
		if parsed, parseErr := urlutil.ParseURL(formedURL, true); parseErr == nil {
			hostname = parsed.Host
		}
		options := *generatedRequest.original.rawhttpClient.Options
		options.FollowRedirects = request.Redirects
		options.CustomRawBytes = generatedRequest.rawRequest.UnsafeRawBytes
		options.ForceReadAllBody = request.ForceReadAllBody
		options.SNI = request.options.Options.SNI
		inputUrl := input.MetaInput.Input
		if url, err := urlutil.ParseURL(inputUrl, false); err == nil {
			url.Path = ""
			url.Params = urlutil.NewOrderedParams() // donot include query params
			// inputUrl should only contain scheme://host:port
			inputUrl = url.String()
		}
		formedURL = fmt.Sprintf("%s%s", inputUrl, generatedRequest.rawRequest.Path)
		resp, err = generatedRequest.original.rawhttpClient.DoRawWithOptions(generatedRequest.rawRequest.Method, inputUrl, generatedRequest.rawRequest.Path, generators.ExpandMapValues(generatedRequest.rawRequest.Headers), io.NopCloser(strings.NewReader(generatedRequest.rawRequest.Data)), &options)
	} else {
		//** For Normal requests **//
		hostname = generatedRequest.request.URL.Host
		formedURL = generatedRequest.request.URL.String()
		// if nuclei-project is available check if the request was already sent previously
		if request.options.ProjectFile != nil {
			// if unavailable fail silently
			fromCache = true
			resp, err = request.options.ProjectFile.Get(dumpedRequest)
			if err != nil {
				fromCache = false
			}
		}
		if resp == nil {
			if errSignature := request.handleSignature(generatedRequest); errSignature != nil {
				return errSignature
			}

			httpclient := request.httpClient
			if input.CookieJar != nil {
				connConfiguration := request.connConfiguration
				connConfiguration.Connection.SetCookieJar(input.CookieJar)
				client, err := httpclientpool.Get(request.options.Options, connConfiguration)
				if err != nil {
					return errors.Wrap(err, "could not get http client")
				}
				httpclient = client
			}
			resp, err = httpclient.Do(generatedRequest.request)
		}
	}
	// use request url as matched url if empty
	if formedURL == "" {
		formedURL = input.MetaInput.Input
	}

	// converts whitespace and other chars that cannot be printed to url encoded values
	formedURL = urlutil.URLEncodeWithEscapes(formedURL)

	// Dump the requests containing all headers
	if !generatedRequest.original.Race {
		var dumpError error
		dumpedRequest, dumpError = dump(generatedRequest, input.MetaInput.Input)
		if dumpError != nil {
			return dumpError
		}
		dumpedRequestString := string(dumpedRequest)
		if request.options.Options.Debug || request.options.Options.DebugRequests || request.options.Options.StoreResponse {
			msg := fmt.Sprintf("[%s] Dumped HTTP request for %s\n\n", request.options.TemplateID, formedURL)

			if request.options.Options.Debug || request.options.Options.DebugRequests {
				gologger.Info().Msg(msg)
				gologger.Print().Msgf("%s", dumpedRequestString)
			}
			if request.options.Options.StoreResponse {
				request.options.Output.WriteStoreDebugData(input.MetaInput.Input, request.options.TemplateID, request.Type().String(), fmt.Sprintf("%s\n%s", msg, dumpedRequestString))
			}
		}
	}

	if err != nil {
		// rawhttp doesn't support draining response bodies.
		if resp != nil && resp.Body != nil && generatedRequest.rawRequest == nil && !generatedRequest.original.Pipeline {
			_, _ = io.CopyN(io.Discard, resp.Body, drainReqSize)
			resp.Body.Close()
		}
		request.options.Output.Request(request.options.TemplatePath, formedURL, request.Type().String(), err)
		request.options.Progress.IncrementErrorsBy(1)

		// In case of interactsh markers and request times out, still send
		// a callback event so in case we receive an interaction, correlation is possible.
		// Also, to log failed use-cases.
		outputEvent := request.responseToDSLMap(&http.Response{}, input.MetaInput.Input, formedURL, convUtil.String(dumpedRequest), "", "", "", 0, generatedRequest.meta)
		if i := strings.LastIndex(hostname, ":"); i != -1 {
			hostname = hostname[:i]
		}

		if input.MetaInput.CustomIP != "" {
			outputEvent["ip"] = input.MetaInput.CustomIP
		} else {
			outputEvent["ip"] = httpclientpool.Dialer.GetDialedIP(hostname)
		}

		if len(generatedRequest.interactshURLs) > 0 {
			// according to logic we only need to trigger a callback if interactsh was used
			// and request failed in hope that later on oast interaction will be received
			event := &output.InternalWrappedEvent{}
			if request.CompiledOperators != nil && request.CompiledOperators.HasDSL() {
				event.InternalEvent = outputEvent
			}
			callback(event)
		}
		return err
	}

	var curlCommand string
	if !request.Unsafe && resp != nil && generatedRequest.request != nil && resp.Request != nil && !request.Race {
		bodyBytes, _ := generatedRequest.request.BodyBytes()
		resp.Request.Body = io.NopCloser(bytes.NewReader(bodyBytes))
		command, err := http2curl.GetCurlCommand(generatedRequest.request.Request)
		if err == nil && command != nil {
			curlCommand = command.String()
		}
	}

	gologger.Verbose().Msgf("[%s] Sent HTTP request to %s", request.options.TemplateID, formedURL)
	request.options.Output.Request(request.options.TemplatePath, formedURL, request.Type().String(), err)

	duration := time.Since(timeStart)

	// define max body read limit
	maxBodylimit := MaxBodyRead // 10MB
	if request.MaxSize > 0 {
		maxBodylimit = int64(request.MaxSize)
	}
	if request.options.Options.ResponseReadSize != 0 {
		maxBodylimit = int64(request.options.Options.ResponseReadSize)
	}

	// respChain is http response chain that reads response body
	// efficiently by reusing buffers and does all decoding and optimizations
	respChain := httpUtils.NewResponseChain(resp, maxBodylimit)
	defer respChain.Close() // reuse buffers

	// we only intend to log/save the final redirected response
	// i.e why we have to use sync.Once to ensure it's only done once
	var errx error
	onceFunc := sync.OnceFunc(func() {
		// if nuclei-project is enabled store the response if not previously done
		if request.options.ProjectFile != nil && !fromCache {
			if err := request.options.ProjectFile.Set(dumpedRequest, resp, respChain.Body().Bytes()); err != nil {
				errx = errors.Wrap(err, "could not store in project file")
			}
		}
	})

	// evaluate responses continiously until first redirect request in reverse order
	for respChain.Has() {
		// fill buffers, read response body and reuse connection
		if err := respChain.Fill(); err != nil {
			return errors.Wrap(err, "could not generate response chain")
		}
		// save response to projectfile
		onceFunc()
		matchedURL := input.MetaInput.Input
		if generatedRequest.rawRequest != nil {
			if generatedRequest.rawRequest.FullURL != "" {
				matchedURL = generatedRequest.rawRequest.FullURL
			} else {
				matchedURL = formedURL
			}
		}
		if generatedRequest.request != nil {
			matchedURL = generatedRequest.request.URL.String()
		}
		// Give precedence to the final URL from response
		if respChain.Request() != nil {
			if responseURL := respChain.Request().URL.String(); responseURL != "" {
				matchedURL = responseURL
			}
		}
		finalEvent := make(output.InternalEvent)

		outputEvent := request.responseToDSLMap(respChain.Response(), input.MetaInput.Input, matchedURL, convUtil.String(dumpedRequest), respChain.FullResponse().String(), respChain.Body().String(), respChain.Headers().String(), duration, generatedRequest.meta)
		// add response fields to template context and merge templatectx variables to output event
		request.options.AddTemplateVars(input.MetaInput, request.Type(), request.ID, outputEvent)
		if request.options.HasTemplateCtx(input.MetaInput) {
			outputEvent = generators.MergeMaps(outputEvent, request.options.GetTemplateCtx(input.MetaInput).GetAll())
		}
		if i := strings.LastIndex(hostname, ":"); i != -1 {
			hostname = hostname[:i]
		}
		outputEvent["curl-command"] = curlCommand
		if input.MetaInput.CustomIP != "" {
			outputEvent["ip"] = input.MetaInput.CustomIP
		} else {
			outputEvent["ip"] = httpclientpool.Dialer.GetDialedIP(hostname)
		}
		if request.options.Interactsh != nil {
			request.options.Interactsh.MakePlaceholders(generatedRequest.interactshURLs, outputEvent)
		}
		for k, v := range previousEvent {
			finalEvent[k] = v
		}
		for k, v := range outputEvent {
			finalEvent[k] = v
		}

		// Add to history the current request number metadata if asked by the user.
		if request.NeedsRequestCondition() {
			for k, v := range outputEvent {
				key := fmt.Sprintf("%s_%d", k, requestCount)
				if previousEvent != nil {
					previousEvent[key] = v
				}
				finalEvent[key] = v
			}
		}
		// prune signature internal values if any
		request.pruneSignatureInternalValues(generatedRequest.meta)

		event := eventcreator.CreateEventWithAdditionalOptions(request, generators.MergeMaps(generatedRequest.dynamicValues, finalEvent), request.options.Options.Debug || request.options.Options.DebugResponse, func(internalWrappedEvent *output.InternalWrappedEvent) {
			internalWrappedEvent.OperatorsResult.PayloadValues = generatedRequest.meta
		})
		if hasInteractMatchers {
			event.UsesInteractsh = true
		}

		// if requrlpattern is enabled, only then it is reflected in result event else it is empty string
		// consult @Ice3man543 before changing this logic (context: vuln_hash)
		if request.options.ExportReqURLPattern {
			for _, v := range event.Results {
				v.ReqURLPattern = generatedRequest.requestURLPattern
			}
		}

		responseContentType := respChain.Response().Header.Get("Content-Type")
		isResponseTruncated := request.MaxSize > 0 && respChain.Body().Len() >= request.MaxSize
		dumpResponse(event, request, respChain.FullResponse().Bytes(), formedURL, responseContentType, isResponseTruncated, input.MetaInput.Input)

		callback(event)

		// Skip further responses if we have stop-at-first-match and a match
		if (request.options.Options.StopAtFirstMatch || request.options.StopAtFirstMatch || request.StopAtFirstMatch) && event.HasResults() {
			return nil
		}
		// proceed with previous response
		// we evaluate operators recursively for each response
		// until we reach the first redirect response
		if !respChain.Previous() {
			break
		}
	}
	// return project file save error if any
	return errx
}

// validateNFixEvent validates and fixes the event
// it adds any missing template-id and request-url-pattern
func (request *Request) validateNFixEvent(input *contextargs.Context, gr *generatedRequest, err error, event *output.InternalWrappedEvent) {
	if event != nil {
		if event.InternalEvent == nil {
			event.InternalEvent = make(map[string]interface{})
			event.InternalEvent["template-id"] = request.options.TemplateID
		}
		// add the request URL pattern to the event
		event.InternalEvent[ReqURLPatternKey] = gr.requestURLPattern
		if event.InternalEvent["host"] == nil {
			event.InternalEvent["host"] = input.MetaInput.Input
		}
		if event.InternalEvent["template-id"] == nil {
			event.InternalEvent["template-id"] = request.options.TemplateID
		}
		if event.InternalEvent["type"] == nil {
			event.InternalEvent["type"] = request.Type().String()
		}
		if event.InternalEvent["template-path"] == nil {
			event.InternalEvent["template-path"] = request.options.TemplatePath
		}
		if event.InternalEvent["template-info"] == nil {
			event.InternalEvent["template-info"] = request.options.TemplateInfo
		}
		if err != nil {
			event.InternalEvent["error"] = err.Error()
		}
	}
}

// handleSignature of the http request
func (request *Request) handleSignature(generatedRequest *generatedRequest) error {
	switch request.Signature.Value {
	case AWSSignature:
		var awsSigner signer.Signer
		allvars := generators.MergeMaps(request.options.Options.Vars.AsMap(), generatedRequest.dynamicValues)
		awsopts := signer.AWSOptions{
			AwsID:          types.ToString(allvars["aws-id"]),
			AwsSecretToken: types.ToString(allvars["aws-secret"]),
		}
		awsSigner, err := signerpool.Get(request.options.Options, &signerpool.Configuration{SignerArgs: &awsopts})
		if err != nil {
			return err
		}
		ctx := signer.GetCtxWithArgs(allvars, signer.AwsDefaultVars)
		err = awsSigner.SignHTTP(ctx, generatedRequest.request.Request)
		if err != nil {
			return err
		}
	}

	return nil
}

// setCustomHeaders sets the custom headers for generated request
func (request *Request) setCustomHeaders(req *generatedRequest) {
	for k, v := range request.customHeaders {
		if req.rawRequest != nil {
			req.rawRequest.Headers[k] = v
		} else {
			kk, vv := strings.TrimSpace(k), strings.TrimSpace(v)
			req.request.Header.Set(kk, vv)
			if kk == "Host" {
				req.request.Host = vv
			}
		}
	}
}

const CRLF = "\r\n"

func dumpResponse(event *output.InternalWrappedEvent, request *Request, redirectedResponse []byte, formedURL string, responseContentType string, isResponseTruncated bool, reqURL string) {
	cliOptions := request.options.Options
	if cliOptions.Debug || cliOptions.DebugResponse || cliOptions.StoreResponse {
		response := string(redirectedResponse)

		var highlightedResult string
		if responseContentType == "application/octet-stream" || ((responseContentType == "" || responseContentType == "application/x-www-form-urlencoded") && responsehighlighter.HasBinaryContent(response)) {
			highlightedResult = createResponseHexDump(event, response, cliOptions.NoColor)
		} else {
			highlightedResult = responsehighlighter.Highlight(event.OperatorsResult, response, cliOptions.NoColor, false)
		}

		msg := "[%s] Dumped HTTP response %s\n\n%s"
		if isResponseTruncated {
			msg = "[%s] Dumped HTTP response (Truncated) %s\n\n%s"
		}
		fMsg := fmt.Sprintf(msg, request.options.TemplateID, formedURL, highlightedResult)
		if cliOptions.Debug || cliOptions.DebugResponse {
			gologger.Debug().Msg(fMsg)
		}
		if cliOptions.StoreResponse {
			request.options.Output.WriteStoreDebugData(reqURL, request.options.TemplateID, request.Type().String(), fMsg)
		}
	}
}

func createResponseHexDump(event *output.InternalWrappedEvent, response string, noColor bool) string {
	CRLFs := CRLF + CRLF
	headerEndIndex := strings.Index(response, CRLFs) + len(CRLFs)
	if headerEndIndex > 0 {
		headers := response[0:headerEndIndex]
		responseBodyHexDump := hex.Dump([]byte(response[headerEndIndex:]))

		highlightedHeaders := responsehighlighter.Highlight(event.OperatorsResult, headers, noColor, false)
		highlightedResponse := responsehighlighter.Highlight(event.OperatorsResult, responseBodyHexDump, noColor, true)
		return fmt.Sprintf("%s\n%s", highlightedHeaders, highlightedResponse)
	} else {
		return responsehighlighter.Highlight(event.OperatorsResult, hex.Dump([]byte(response)), noColor, true)
	}
}

func (request *Request) pruneSignatureInternalValues(maps ...map[string]interface{}) {
	var signatureFieldsToSkip map[string]interface{}
	switch request.Signature.Value {
	case AWSSignature:
		signatureFieldsToSkip = signer.AwsInternalOnlyVars
	default:
		return
	}

	for _, m := range maps {
		for fieldName := range signatureFieldsToSkip {
			delete(m, fieldName)
		}
	}
}

func (request *Request) newContext(input *contextargs.Context) context.Context {
	if input.MetaInput.CustomIP != "" {
		return context.WithValue(context.Background(), fastdialer.IP, input.MetaInput.CustomIP)
	}
	return context.Background()
}<|MERGE_RESOLUTION|>--- conflicted
+++ resolved
@@ -379,19 +379,15 @@
 
 		generator := request.newGenerator(false)
 
-<<<<<<< HEAD
 		var gotDynamicValues map[string][]string
 		var requestErr error
-=======
-			request.options.RateLimitTake()
->>>>>>> 721ddda9
 
 		for {
 			// returns two values, error and skip, which skips the execution for the request instance.
 			executeFunc := func(data string, payloads, dynamicValue map[string]interface{}) (bool, error) {
 				hasInteractMatchers := interactsh.HasMatchers(request.CompiledOperators)
 
-				request.options.RateLimiter.Take()
+				request.options.RateLimitTake()
 
 				ctx := request.newContext(input)
 				ctxWithTimeout, cancel := context.WithTimeout(ctx, time.Duration(request.options.Options.Timeout)*time.Second)
