--- conflicted
+++ resolved
@@ -147,10 +147,6 @@
 func (b *Browser) Close() {
 	_ = b.engine.Close()
 	b.launcher.Kill()
-<<<<<<< HEAD
 	os.RemoveAll(b.tempDir)
 	processutil.CloseProcesses(processutil.IsChromeProcess, b.previousPIDs)
-=======
-	_ = os.RemoveAll(b.tempDir)
->>>>>>> 84a76b3d
 }