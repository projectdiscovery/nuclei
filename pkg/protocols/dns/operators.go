--- conflicted
+++ resolved
@@ -150,11 +150,7 @@
 	if traceData != nil {
 		for i, dnsRecord := range traceData.DNSData {
 			if withSteps {
-<<<<<<< HEAD
-				_, _ = fmt.Fprintf(buffer, "request %d to resolver %s:\n", i, strings.Join(dnsRecord.Resolver, ","))
-=======
 				fmt.Fprintf(buffer, "request %d to resolver %s:\n", i, strings.Join(dnsRecord.Resolver, ","))
->>>>>>> 84a76b3d
 			}
 			_, _ = fmt.Fprintf(buffer, "%s\n", dnsRecord.Raw)
 		}
