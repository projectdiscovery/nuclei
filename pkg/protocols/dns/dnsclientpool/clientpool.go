--- conflicted
+++ resolved
@@ -70,12 +70,7 @@
 
 // Get creates or gets a client for the protocol based on custom configuration
 func Get(options *types.Options, configuration *Configuration) (*retryabledns.Client, error) {
-<<<<<<< HEAD
-	//nolint
-	if !(configuration.Retries > 1) && len(configuration.Resolvers) == 0 {
-=======
 	if (configuration.Retries <= 1) && len(configuration.Resolvers) == 0 {
->>>>>>> 84a76b3d
 		return normalClient, nil
 	}
 	hash := configuration.Hash()
