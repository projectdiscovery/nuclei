package provider

import (
	"errors"
	"fmt"
	"strings"

	"github.com/projectdiscovery/gologger"
	"github.com/projectdiscovery/nuclei/v3/pkg/input/formats"
	"github.com/projectdiscovery/nuclei/v3/pkg/input/provider/http"
	"github.com/projectdiscovery/nuclei/v3/pkg/input/provider/list"
	"github.com/projectdiscovery/nuclei/v3/pkg/input/types"
	"github.com/projectdiscovery/nuclei/v3/pkg/protocols/common/contextargs"
	"github.com/projectdiscovery/nuclei/v3/pkg/protocols/common/generators"
	configTypes "github.com/projectdiscovery/nuclei/v3/pkg/types"
	"github.com/projectdiscovery/utils/errkit"
	stringsutil "github.com/projectdiscovery/utils/strings"
)

var (
<<<<<<< HEAD
	ErrNotImplemented = errkit.New("provider does not implement method")
	ErrInactiveInput  = fmt.Errorf("input is inactive")
=======
	ErrInactiveInput = fmt.Errorf("input is inactive")
>>>>>>> b4644af8
)

// ErrNotImplemented returns an error when a provider does not implement a method
func ErrNotImplemented(provider, method string) error {
	return errkit.New(fmt.Sprintf("provider %s does not implement %s", provider, method)).Build()
}

const (
	MultiFormatInputProvider = "MultiFormatInputProvider"
	ListInputProvider        = "ListInputProvider"
	SimpleListInputProvider  = "SimpleInputProvider"
)

// IsErrNotImplemented checks if an error is a not implemented error
func IsErrNotImplemented(err error) bool {
	if err == nil {
		return false
	}
	if stringsutil.ContainsAll(err.Error(), "provider", "does not implement") {
		return true
	}
	return false
}

// Validate all Implementations
var (
	// SimpleInputProvider is more like a No-Op and returns given list of urls as input
	_ InputProvider = &SimpleInputProvider{}
	// HttpInputProvider provides support for formats that contain complete request/response
	// like burp, openapi, postman,proxify, etc.
	_ InputProvider = &http.HttpInputProvider{}
	// ListInputProvider provides support for simple list of urls or files etc
	_ InputProvider = &list.ListInputProvider{}
)

// InputProvider is unified input provider interface that provides
// processed inputs to nuclei by parsing and providing different
// formats such as list,openapi,postman,proxify,burp etc.
type InputProvider interface {
	// Count returns total targets for input provider
	Count() int64
	// Iterate over all inputs in order
	Iterate(callback func(value *contextargs.MetaInput) bool)
	// Set adds item to input provider
	Set(executionId string, value string)
	// SetWithProbe adds item to input provider with http probing
	SetWithProbe(executionId string, value string, probe types.InputLivenessProbe) error
	// SetWithExclusions adds item to input provider if it doesn't match any of the exclusions
	SetWithExclusions(executionId string, value string) error
	// InputType returns the type of input provider
	InputType() string
	// Close the input provider and cleanup any resources
	Close()
}

// InputOptions contains options for input provider
type InputOptions struct {
	// Options for global config
	Options *configTypes.Options
	// NotFoundCallback is the callback to call when input is not found
	// only supported in list input provider
	NotFoundCallback func(template string) bool
}

// NewInputProvider creates a new input provider based on the options
// and returns it
func NewInputProvider(opts InputOptions) (InputProvider, error) {
	// optionally load generated vars values if available
	val, err := formats.ReadOpenAPIVarDumpFile()
	if err != nil && !errors.Is(err, formats.ErrNoVarsDumpFile) {
		// log error and continue
		gologger.Error().Msgf("Could not read vars dump file: %s\n", err)
	}
	extraVars := make(map[string]interface{})
	if val != nil {
		for _, v := range val.Var {
			v = strings.TrimSpace(v)
			// split into key value
			parts := strings.SplitN(v, "=", 2)
			if len(parts) == 2 {
				extraVars[parts[0]] = parts[1]
			}
		}
	}

	// check if input provider is supported
	if strings.EqualFold(opts.Options.InputFileMode, "list") {
		// create a new list input provider
		return list.New(&list.Options{
			Options:          opts.Options,
			NotFoundCallback: opts.NotFoundCallback,
		})
	} else {
		// use HttpInputProvider
		return http.NewHttpInputProvider(&http.HttpMultiFormatOptions{
			InputFile: opts.Options.TargetsFilePath,
			InputMode: opts.Options.InputFileMode,
			Options: formats.InputFormatOptions{
				Variables:            generators.MergeMaps(extraVars, opts.Options.Vars.AsMap()),
				SkipFormatValidation: opts.Options.SkipFormatValidation,
				RequiredOnly:         opts.Options.FormatUseRequiredOnly,
			},
		})
	}
}

// SupportedInputFormats returns all supported input formats of nuclei
func SupportedInputFormats() string {
	return "list, " + http.SupportedFormats()
}<|MERGE_RESOLUTION|>--- conflicted
+++ resolved
@@ -18,12 +18,8 @@
 )
 
 var (
-<<<<<<< HEAD
 	ErrNotImplemented = errkit.New("provider does not implement method")
 	ErrInactiveInput  = fmt.Errorf("input is inactive")
-=======
-	ErrInactiveInput = fmt.Errorf("input is inactive")
->>>>>>> b4644af8
 )
 
 // ErrNotImplemented returns an error when a provider does not implement a method
