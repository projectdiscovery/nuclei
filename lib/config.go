package nuclei

import (
	"context"
	"errors"
	"time"

	"github.com/projectdiscovery/goflags"
	"github.com/projectdiscovery/gologger"
	"github.com/projectdiscovery/nuclei/v3/pkg/utils"
	"github.com/projectdiscovery/utils/errkit"

	"github.com/projectdiscovery/nuclei/v3/pkg/authprovider"
	"github.com/projectdiscovery/nuclei/v3/pkg/catalog"
	"github.com/projectdiscovery/nuclei/v3/pkg/model/types/severity"
	"github.com/projectdiscovery/nuclei/v3/pkg/output"
	"github.com/projectdiscovery/nuclei/v3/pkg/progress"
	"github.com/projectdiscovery/nuclei/v3/pkg/protocols/common/hosterrorscache"
	"github.com/projectdiscovery/nuclei/v3/pkg/protocols/common/interactsh"
	"github.com/projectdiscovery/nuclei/v3/pkg/protocols/common/utils/vardump"
	"github.com/projectdiscovery/nuclei/v3/pkg/protocols/headless/engine"
	"github.com/projectdiscovery/nuclei/v3/pkg/templates/types"
	pkgtypes "github.com/projectdiscovery/nuclei/v3/pkg/types"
)

// TemplateSources contains template sources
// which define where to load templates from
type TemplateSources struct {
	Templates       []string // template file/directory paths
	Workflows       []string // workflow file/directory paths
	RemoteTemplates []string // remote template urls
	RemoteWorkflows []string // remote workflow urls
	TrustedDomains  []string // trusted domains for remote templates/workflows
}

// WithTemplatesOrWorkflows sets templates / workflows to use /load
func WithTemplatesOrWorkflows(sources TemplateSources) NucleiSDKOptions {
	return func(e *NucleiEngine) error {
		// by default all of these values are empty
		e.opts.Templates = sources.Templates
		e.opts.Workflows = sources.Workflows
		e.opts.TemplateURLs = sources.RemoteTemplates
		e.opts.WorkflowURLs = sources.RemoteWorkflows
		e.opts.RemoteTemplateDomainList = append(e.opts.RemoteTemplateDomainList, sources.TrustedDomains...)
		return nil
	}
}

// config contains all SDK configuration options
type TemplateFilters struct {
	Severity             string   // filter by severities (accepts CSV values of info, low, medium, high, critical)
	ExcludeSeverities    string   // filter by excluding severities (accepts CSV values of info, low, medium, high, critical)
	ProtocolTypes        string   // filter by protocol types
	ExcludeProtocolTypes string   // filter by excluding protocol types
	Authors              []string // fiter by author
	Tags                 []string // filter by tags present in template
	ExcludeTags          []string // filter by excluding tags present in template
	IncludeTags          []string // filter by including tags present in template
	IDs                  []string // filter by template IDs
	ExcludeIDs           []string // filter by excluding template IDs
	TemplateCondition    []string // DSL condition/ expression
}

// WithTemplateFilters sets template filters and only templates matching the filters will be
// loaded and executed
func WithTemplateFilters(filters TemplateFilters) NucleiSDKOptions {
	return func(e *NucleiEngine) error {
		s := severity.Severities{}
		if err := s.Set(filters.Severity); err != nil {
			return err
		}
		es := severity.Severities{}
		if err := es.Set(filters.ExcludeSeverities); err != nil {
			return err
		}
		pt := types.ProtocolTypes{}
		if err := pt.Set(filters.ProtocolTypes); err != nil {
			return err
		}
		ept := types.ProtocolTypes{}
		if err := ept.Set(filters.ExcludeProtocolTypes); err != nil {
			return err
		}
		e.opts.Authors = filters.Authors
		e.opts.Tags = filters.Tags
		e.opts.ExcludeTags = filters.ExcludeTags
		e.opts.IncludeTags = filters.IncludeTags
		e.opts.IncludeIds = filters.IDs
		e.opts.ExcludeIds = filters.ExcludeIDs
		e.opts.Severities = s
		e.opts.ExcludeSeverities = es
		e.opts.Protocols = pt
		e.opts.ExcludeProtocols = ept
		e.opts.IncludeConditions = filters.TemplateCondition
		return nil
	}
}

// InteractshOpts contains options for interactsh
type InteractshOpts interactsh.Options

// WithInteractshOptions sets interactsh options
func WithInteractshOptions(opts InteractshOpts) NucleiSDKOptions {
	return func(e *NucleiEngine) error {
<<<<<<< HEAD
		// WithInteractshOptions can be used when creating ThreadSafeNucleiEngine but not after it's initialized
		if e.mode == threadSafe && e.interactshOpts != nil {
			return ErrOptionsNotSupported.Msgf("WithInteractshOptions")
=======
		if e.mode == threadSafe {
			return errkit.Wrap(ErrOptionsNotSupported, "WithInteractshOptions")
>>>>>>> b625a659
		}
		optsPtr := &opts
		e.interactshOpts = (*interactsh.Options)(optsPtr)
		return nil
	}
}

// Concurrency options
type Concurrency struct {
	TemplateConcurrency           int // number of templates to run concurrently (per host in host-spray mode)
	HostConcurrency               int // number of hosts to scan concurrently  (per template in template-spray mode)
	HeadlessHostConcurrency       int // number of hosts to scan concurrently for headless templates  (per template in template-spray mode)
	HeadlessTemplateConcurrency   int // number of templates to run concurrently for headless templates (per host in host-spray mode)
	JavascriptTemplateConcurrency int // number of templates to run concurrently for javascript templates (per host in host-spray mode)
	TemplatePayloadConcurrency    int // max concurrent payloads to run for a template (a good default is 25)
	ProbeConcurrency              int // max concurrent http probes to run (a good default is 50)
}

// WithConcurrency sets concurrency options
func WithConcurrency(opts Concurrency) NucleiSDKOptions {
	return func(e *NucleiEngine) error {
		// minimum required is 1
		if opts.TemplateConcurrency <= 0 {
			return errors.New("template threads must be at least 1")
		}
		if opts.HostConcurrency <= 0 {
			return errors.New("host concurrency must be at least 1")
		}
		if opts.HeadlessHostConcurrency <= 0 {
			return errors.New("headless host concurrency must be at least 1")
		}
		if opts.HeadlessTemplateConcurrency <= 0 {
			return errors.New("headless template threads must be at least 1")
		}
		if opts.JavascriptTemplateConcurrency <= 0 {
			return errors.New("js must be at least 1")
		}
		if opts.TemplatePayloadConcurrency <= 0 {
			return errors.New("payload concurrency must be at least 1")
		}
		if opts.ProbeConcurrency <= 0 {
			return errors.New("probe concurrency must be at least 1")
		}
		e.opts.TemplateThreads = opts.TemplateConcurrency
		e.opts.BulkSize = opts.HostConcurrency
		e.opts.HeadlessBulkSize = opts.HeadlessHostConcurrency
		e.opts.HeadlessTemplateThreads = opts.HeadlessTemplateConcurrency
		e.opts.JsConcurrency = opts.JavascriptTemplateConcurrency
		e.opts.PayloadConcurrency = opts.TemplatePayloadConcurrency
		e.opts.ProbeConcurrency = opts.ProbeConcurrency
		return nil
	}
}

// WithResponseReadSize sets the maximum size of response to read in bytes.
// A value of 0 means no limit. Recommended values: 1MB (1048576) to 10MB (10485760).
func WithResponseReadSize(responseReadSize int) NucleiSDKOptions {
	return func(e *NucleiEngine) error {
		if responseReadSize < 0 {
			return errors.New("response read size must be non-negative")
		}
		e.opts.ResponseReadSize = responseReadSize
		return nil
	}
}

// WithGlobalRateLimit sets global rate (i.e all hosts combined) limit options
// Deprecated: will be removed in favour of WithGlobalRateLimitCtx in next release
func WithGlobalRateLimit(maxTokens int, duration time.Duration) NucleiSDKOptions {
	return WithGlobalRateLimitCtx(context.Background(), maxTokens, duration)
}

// WithGlobalRateLimitCtx allows setting a global rate limit for the entire engine
func WithGlobalRateLimitCtx(ctx context.Context, maxTokens int, duration time.Duration) NucleiSDKOptions {
	return func(e *NucleiEngine) error {
		e.opts.RateLimit = maxTokens
		e.opts.RateLimitDuration = duration
		e.rateLimiter = utils.GetRateLimiter(ctx, e.opts.RateLimit, e.opts.RateLimitDuration)
		return nil
	}
}

// HeadlessOpts contains options for headless templates
type HeadlessOpts struct {
	PageTimeout     int // timeout for page load
	ShowBrowser     bool
	HeadlessOptions []string
	UseChrome       bool
}

// EnableHeadless allows execution of headless templates
// *Use With Caution*: Enabling headless mode may open up attack surface due to browser usage
// and can be prone to exploitation by custom unverified templates if not properly configured
func EnableHeadlessWithOpts(hopts *HeadlessOpts) NucleiSDKOptions {
	return func(e *NucleiEngine) error {
		e.opts.Headless = true
		if hopts != nil {
			e.opts.HeadlessOptionalArguments = hopts.HeadlessOptions
			e.opts.PageTimeout = hopts.PageTimeout
			e.opts.ShowBrowser = hopts.ShowBrowser
			e.opts.UseInstalledChrome = hopts.UseChrome
		}
		if engine.MustDisableSandbox() {
			e.Logger.Warning().Msgf("The current platform and privileged user will run the browser without sandbox")
		}
		browser, err := engine.New(e.opts)
		if err != nil {
			return err
		}
		e.browserInstance = browser
		return nil
	}
}

// StatsOptions
type StatsOptions struct {
	Interval         int
	JSON             bool
	MetricServerPort int
}

// EnableStats enables Stats collection with defined interval(in sec) and callback
// Note: callback is executed in a separate goroutine
func EnableStatsWithOpts(opts StatsOptions) NucleiSDKOptions {
	return func(e *NucleiEngine) error {
		if e.mode == threadSafe {
			return errkit.Wrap(ErrOptionsNotSupported, "EnableStatsWithOpts")
		}
		if opts.Interval == 0 {
			opts.Interval = 5 //sec
		}
		e.opts.StatsInterval = opts.Interval
		e.enableStats = true
		e.opts.StatsJSON = opts.JSON
		e.opts.MetricsPort = opts.MetricServerPort
		return nil
	}
}

// VerbosityOptions
type VerbosityOptions struct {
	Verbose       bool // show verbose output
	Silent        bool // show only results
	Debug         bool // show debug output
	DebugRequest  bool // show request in debug output
	DebugResponse bool // show response in debug output
	ShowVarDump   bool // show variable dumps in output
}

// WithVerbosity allows setting verbosity options of (internal) nuclei engine
// and does not affect SDK output
func WithVerbosity(opts VerbosityOptions) NucleiSDKOptions {
	return func(e *NucleiEngine) error {
		if e.mode == threadSafe {
			return errkit.Wrap(ErrOptionsNotSupported, "WithVerbosity")
		}
		e.opts.Verbose = opts.Verbose
		e.opts.Silent = opts.Silent
		e.opts.Debug = opts.Debug
		e.opts.DebugRequests = opts.DebugRequest
		e.opts.DebugResponse = opts.DebugResponse
		if opts.ShowVarDump {
			vardump.EnableVarDump = true
		}
		return nil
	}
}

// NetworkConfig contains network config options
// ex: retries , httpx probe , timeout etc
type NetworkConfig struct {
	DisableMaxHostErr     bool     // Disable max host error optimization (Hosts are not skipped even if they are not responding)
	Interface             string   // Interface to use for network scan
	InternalResolversList []string // Use a list of resolver
	LeaveDefaultPorts     bool     // Leave default ports for http/https
	MaxHostError          int      // Maximum number of host errors to allow before skipping that host
	Retries               int      // Number of retries
	SourceIP              string   // SourceIP sets custom source IP address for network requests
	SystemResolvers       bool     // Use system resolvers
	Timeout               int      // Timeout in seconds
	TrackError            []string // Adds given errors to max host error watchlist
}

// WithNetworkConfig allows setting network config options
func WithNetworkConfig(opts NetworkConfig) NucleiSDKOptions {
	return func(e *NucleiEngine) error {
<<<<<<< HEAD
		// WithNetworkConfig can be used when creating ThreadSafeNucleiEngine but not after it's initialized
		if e.mode == threadSafe && e.hostErrCache != nil {
			return ErrOptionsNotSupported.Msgf("WithNetworkConfig")
=======
		if e.mode == threadSafe {
			return errkit.Wrap(ErrOptionsNotSupported, "WithNetworkConfig")
		}
		e.opts.NoHostErrors = opts.DisableMaxHostErr
		e.opts.MaxHostError = opts.MaxHostError
		if e.opts.ShouldUseHostError() {
			maxHostError := opts.MaxHostError
			if e.opts.TemplateThreads > maxHostError {
				e.Logger.Warning().Msg("The concurrency value is higher than max-host-error")
				e.Logger.Info().Msgf("Adjusting max-host-error to the concurrency value: %d", e.opts.TemplateThreads)
				maxHostError = e.opts.TemplateThreads
				e.opts.MaxHostError = maxHostError
			}
			cache := hosterrorscache.New(maxHostError, hosterrorscache.DefaultMaxHostsCount, e.opts.TrackError)
			cache.SetVerbose(e.opts.Verbose)
			e.hostErrCache = cache
>>>>>>> b625a659
		}
		e.opts.Timeout = opts.Timeout
		e.opts.Retries = opts.Retries
		e.opts.LeaveDefaultPorts = opts.LeaveDefaultPorts
		e.opts.Interface = opts.Interface
		e.opts.SourceIP = opts.SourceIP
		e.opts.SystemResolvers = opts.SystemResolvers
		e.opts.InternalResolversList = opts.InternalResolversList
		return nil
	}
}

// WithProxy allows setting proxy options
func WithProxy(proxy []string, proxyInternalRequests bool) NucleiSDKOptions {
	return func(e *NucleiEngine) error {
		if e.mode == threadSafe {
			return errkit.Wrap(ErrOptionsNotSupported, "WithProxy")
		}
		e.opts.Proxy = proxy
		e.opts.ProxyInternal = proxyInternalRequests
		return nil
	}
}

// WithScanStrategy allows setting scan strategy options
func WithScanStrategy(strategy string) NucleiSDKOptions {
	return func(e *NucleiEngine) error {
		e.opts.ScanStrategy = strategy
		return nil
	}
}

// OutputWriter
type OutputWriter output.Writer

// UseOutputWriter allows setting custom output writer
// by default a mock writer is used with user defined callback
// if outputWriter is used callback will be ignored
func UseOutputWriter(writer OutputWriter) NucleiSDKOptions {
	return func(e *NucleiEngine) error {
		if e.mode == threadSafe {
			return errkit.Wrap(ErrOptionsNotSupported, "UseOutputWriter")
		}
		e.customWriter = writer
		return nil
	}
}

// StatsWriter
type StatsWriter progress.Progress

// UseStatsWriter allows setting a custom stats writer
// which can be used to write stats somewhere (ex: send to webserver etc)
func UseStatsWriter(writer StatsWriter) NucleiSDKOptions {
	return func(e *NucleiEngine) error {
		if e.mode == threadSafe {
			return errkit.Wrap(ErrOptionsNotSupported, "UseStatsWriter")
		}
		e.customProgress = writer
		return nil
	}
}

// WithTemplateUpdateCallback allows setting a callback which will be called
// when nuclei templates are outdated
// Note: Nuclei-templates are crucial part of nuclei and using outdated templates or nuclei sdk is not recommended
// as it may cause unexpected results due to compatibility issues
func WithTemplateUpdateCallback(disableTemplatesAutoUpgrade bool, callback func(newVersion string)) NucleiSDKOptions {
	return func(e *NucleiEngine) error {
		if e.mode == threadSafe {
			return errkit.Wrap(ErrOptionsNotSupported, "WithTemplateUpdateCallback")
		}
		e.disableTemplatesAutoUpgrade = disableTemplatesAutoUpgrade
		e.onUpdateAvailableCallback = callback
		return nil
	}
}

// WithSandboxOptions allows setting supported sandbox options
func WithSandboxOptions(allowLocalFileAccess bool, restrictLocalNetworkAccess bool) NucleiSDKOptions {
	return func(e *NucleiEngine) error {
		if e.mode == threadSafe {
			return errkit.Wrap(ErrOptionsNotSupported, "WithSandboxOptions")
		}
		e.opts.AllowLocalFileAccess = allowLocalFileAccess
		e.opts.RestrictLocalNetworkAccess = restrictLocalNetworkAccess
		return nil
	}
}

// EnableCodeTemplates allows loading/executing code protocol templates
func EnableCodeTemplates() NucleiSDKOptions {
	return func(e *NucleiEngine) error {
		e.opts.EnableCodeTemplates = true
		e.opts.EnableSelfContainedTemplates = true
		return nil
	}
}

// EnableSelfContainedTemplates allows loading/executing self-contained templates
func EnableSelfContainedTemplates() NucleiSDKOptions {
	return func(e *NucleiEngine) error {
		e.opts.EnableSelfContainedTemplates = true
		return nil
	}
}

// EnableGlobalMatchersTemplates allows loading/executing global-matchers templates
func EnableGlobalMatchersTemplates() NucleiSDKOptions {
	return func(e *NucleiEngine) error {
		e.opts.EnableGlobalMatchersTemplates = true
		return nil
	}
}

// DisableTemplateCache disables template caching
func DisableTemplateCache() NucleiSDKOptions {
	return func(e *NucleiEngine) error {
		e.opts.DoNotCacheTemplates = true
		return nil
	}
}

// EnableFileTemplates allows loading/executing file protocol templates
func EnableFileTemplates() NucleiSDKOptions {
	return func(e *NucleiEngine) error {
		e.opts.EnableFileTemplates = true
		return nil
	}
}

// WithHeaders allows setting custom header/cookie to include in all http request in header:value format
func WithHeaders(headers []string) NucleiSDKOptions {
	return func(e *NucleiEngine) error {
		e.opts.CustomHeaders = headers
		return nil
	}
}

// WithVars allows setting custom variables to use in templates/workflows context
func WithVars(vars []string) NucleiSDKOptions {
	// Create a goflags.RuntimeMap
	runtimeVars := goflags.RuntimeMap{}
	for _, v := range vars {
		err := runtimeVars.Set(v)
		if err != nil {
			return func(e *NucleiEngine) error {
				return err
			}
		}
	}

	return func(e *NucleiEngine) error {
		e.opts.Vars = runtimeVars
		return nil
	}
}

// EnablePassiveMode allows enabling passive HTTP response processing mode
func EnablePassiveMode() NucleiSDKOptions {
	return func(e *NucleiEngine) error {
		e.opts.OfflineHTTP = true
		e.opts.DisableHTTPProbe = true
		return nil
	}
}

// EnableMatcherStatus allows enabling matcher status
func EnableMatcherStatus() NucleiSDKOptions {
	return func(e *NucleiEngine) error {
		e.opts.MatcherStatus = true
		return nil
	}
}

// WithAuthProvider allows setting a custom authprovider implementation
func WithAuthProvider(provider authprovider.AuthProvider) NucleiSDKOptions {
	return func(e *NucleiEngine) error {
		e.authprovider = provider
		return nil
	}
}

// LoadSecretsFromFile allows loading secrets from file
func LoadSecretsFromFile(files []string, prefetch bool) NucleiSDKOptions {
	return func(e *NucleiEngine) error {
		e.opts.SecretsFile = goflags.StringSlice(files)
		e.opts.PreFetchSecrets = prefetch
		return nil
	}
}

// DASTMode only run DAST templates
func DASTMode() NucleiSDKOptions {
	return func(e *NucleiEngine) error {
		e.opts.DAST = true
		return nil
	}
}

// SignedTemplatesOnly only run signed templates and disabled loading all unsigned templates
func SignedTemplatesOnly() NucleiSDKOptions {
	return func(e *NucleiEngine) error {
		e.opts.DisableUnsignedTemplates = true
		return nil
	}
}

// WithCatalog uses a supplied catalog
func WithCatalog(cat catalog.Catalog) NucleiSDKOptions {
	return func(e *NucleiEngine) error {
		e.catalog = cat
		return nil
	}
}

// DisableUpdateCheck disables nuclei update check
func DisableUpdateCheck() NucleiSDKOptions {
	return func(e *NucleiEngine) error {
		DefaultConfig.DisableUpdateCheck()
		return nil
	}
}

// WithResumeFile allows setting a resume file
func WithResumeFile(file string) NucleiSDKOptions {
	return func(e *NucleiEngine) error {
		e.opts.Resume = file
		return nil
	}
}

// WithLogger allows setting a shared gologger instance
func WithLogger(logger *gologger.Logger) NucleiSDKOptions {
	return func(e *NucleiEngine) error {
		e.Logger = logger
		if e.opts != nil {
			e.opts.Logger = logger
		}
		if e.executerOpts != nil {
			e.executerOpts.Logger = logger
		}
		return nil
	}
}

// WithOptions sets all options at once
func WithOptions(opts *pkgtypes.Options) NucleiSDKOptions {
	return func(e *NucleiEngine) error {
		e.opts = opts
		return nil
	}
}<|MERGE_RESOLUTION|>--- conflicted
+++ resolved
@@ -102,14 +102,9 @@
 // WithInteractshOptions sets interactsh options
 func WithInteractshOptions(opts InteractshOpts) NucleiSDKOptions {
 	return func(e *NucleiEngine) error {
-<<<<<<< HEAD
 		// WithInteractshOptions can be used when creating ThreadSafeNucleiEngine but not after it's initialized
 		if e.mode == threadSafe && e.interactshOpts != nil {
-			return ErrOptionsNotSupported.Msgf("WithInteractshOptions")
-=======
-		if e.mode == threadSafe {
 			return errkit.Wrap(ErrOptionsNotSupported, "WithInteractshOptions")
->>>>>>> b625a659
 		}
 		optsPtr := &opts
 		e.interactshOpts = (*interactsh.Options)(optsPtr)
@@ -296,12 +291,8 @@
 // WithNetworkConfig allows setting network config options
 func WithNetworkConfig(opts NetworkConfig) NucleiSDKOptions {
 	return func(e *NucleiEngine) error {
-<<<<<<< HEAD
 		// WithNetworkConfig can be used when creating ThreadSafeNucleiEngine but not after it's initialized
 		if e.mode == threadSafe && e.hostErrCache != nil {
-			return ErrOptionsNotSupported.Msgf("WithNetworkConfig")
-=======
-		if e.mode == threadSafe {
 			return errkit.Wrap(ErrOptionsNotSupported, "WithNetworkConfig")
 		}
 		e.opts.NoHostErrors = opts.DisableMaxHostErr
@@ -317,7 +308,6 @@
 			cache := hosterrorscache.New(maxHostError, hosterrorscache.DefaultMaxHostsCount, e.opts.TrackError)
 			cache.SetVerbose(e.opts.Verbose)
 			e.hostErrCache = cache
->>>>>>> b625a659
 		}
 		e.opts.Timeout = opts.Timeout
 		e.opts.Retries = opts.Retries
@@ -497,7 +487,7 @@
 func WithAuthProvider(provider authprovider.AuthProvider) NucleiSDKOptions {
 	return func(e *NucleiEngine) error {
 		e.authprovider = provider
-		return nil
+		return nilhttps://hypixel.net/bounty
 	}
 }
 
