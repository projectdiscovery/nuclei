package nuclei

import (
	"context"
	"errors"
	"time"

	"github.com/projectdiscovery/goflags"
	"github.com/projectdiscovery/gologger"
	"github.com/projectdiscovery/ratelimit"

	"github.com/projectdiscovery/nuclei/v3/pkg/authprovider"
	"github.com/projectdiscovery/nuclei/v3/pkg/catalog"
	"github.com/projectdiscovery/nuclei/v3/pkg/model/types/severity"
	"github.com/projectdiscovery/nuclei/v3/pkg/output"
	"github.com/projectdiscovery/nuclei/v3/pkg/progress"
	"github.com/projectdiscovery/nuclei/v3/pkg/protocols/common/hosterrorscache"
	"github.com/projectdiscovery/nuclei/v3/pkg/protocols/common/interactsh"
	"github.com/projectdiscovery/nuclei/v3/pkg/protocols/common/utils/vardump"
	"github.com/projectdiscovery/nuclei/v3/pkg/protocols/headless/engine"
	"github.com/projectdiscovery/nuclei/v3/pkg/templates/types"
	pkgtypes "github.com/projectdiscovery/nuclei/v3/pkg/types"
)

// TemplateSources contains template sources
// which define where to load templates from
type TemplateSources struct {
	Templates       []string // template file/directory paths
	Workflows       []string // workflow file/directory paths
	RemoteTemplates []string // remote template urls
	RemoteWorkflows []string // remote workflow urls
	TrustedDomains  []string // trusted domains for remote templates/workflows
}

// WithTemplatesOrWorkflows sets templates / workflows to use /load
func WithTemplatesOrWorkflows(sources TemplateSources) NucleiSDKOptions {
	return func(e *NucleiEngine) error {
		// by default all of these values are empty
		e.opts.Templates = sources.Templates
		e.opts.Workflows = sources.Workflows
		e.opts.TemplateURLs = sources.RemoteTemplates
		e.opts.WorkflowURLs = sources.RemoteWorkflows
		e.opts.RemoteTemplateDomainList = append(e.opts.RemoteTemplateDomainList, sources.TrustedDomains...)
		return nil
	}
}

// config contains all SDK configuration options
type TemplateFilters struct {
	Severity             string   // filter by severities (accepts CSV values of info, low, medium, high, critical)
	ExcludeSeverities    string   // filter by excluding severities (accepts CSV values of info, low, medium, high, critical)
	ProtocolTypes        string   // filter by protocol types
	ExcludeProtocolTypes string   // filter by excluding protocol types
	Authors              []string // fiter by author
	Tags                 []string // filter by tags present in template
	ExcludeTags          []string // filter by excluding tags present in template
	IncludeTags          []string // filter by including tags present in template
	IDs                  []string // filter by template IDs
	ExcludeIDs           []string // filter by excluding template IDs
	TemplateCondition    []string // DSL condition/ expression
}

// WithTemplateFilters sets template filters and only templates matching the filters will be
// loaded and executed
func WithTemplateFilters(filters TemplateFilters) NucleiSDKOptions {
	return func(e *NucleiEngine) error {
		s := severity.Severities{}
		if err := s.Set(filters.Severity); err != nil {
			return err
		}
		es := severity.Severities{}
		if err := es.Set(filters.ExcludeSeverities); err != nil {
			return err
		}
		pt := types.ProtocolTypes{}
		if err := pt.Set(filters.ProtocolTypes); err != nil {
			return err
		}
		ept := types.ProtocolTypes{}
		if err := ept.Set(filters.ExcludeProtocolTypes); err != nil {
			return err
		}
		e.opts.Authors = filters.Authors
		e.opts.Tags = filters.Tags
		e.opts.ExcludeTags = filters.ExcludeTags
		e.opts.IncludeTags = filters.IncludeTags
		e.opts.IncludeIds = filters.IDs
		e.opts.ExcludeIds = filters.ExcludeIDs
		e.opts.Severities = s
		e.opts.ExcludeSeverities = es
		e.opts.Protocols = pt
		e.opts.ExcludeProtocols = ept
		e.opts.IncludeConditions = filters.TemplateCondition
		return nil
	}
}

// InteractshOpts contains options for interactsh
type InteractshOpts interactsh.Options

// WithInteractshOptions sets interactsh options
func WithInteractshOptions(opts InteractshOpts) NucleiSDKOptions {
	return func(e *NucleiEngine) error {
		if e.mode == threadSafe {
			return ErrOptionsNotSupported.Msgf("WithInteractshOptions")
		}
		optsPtr := &opts
		e.interactshOpts = (*interactsh.Options)(optsPtr)
		return nil
	}
}

// Concurrency options
type Concurrency struct {
	TemplateConcurrency           int // number of templates to run concurrently (per host in host-spray mode)
	HostConcurrency               int // number of hosts to scan concurrently  (per template in template-spray mode)
	HeadlessHostConcurrency       int // number of hosts to scan concurrently for headless templates  (per template in template-spray mode)
	HeadlessTemplateConcurrency   int // number of templates to run concurrently for headless templates (per host in host-spray mode)
	JavascriptTemplateConcurrency int // number of templates to run concurrently for javascript templates (per host in host-spray mode)
	TemplatePayloadConcurrency    int // max concurrent payloads to run for a template (a good default is 25)
	ProbeConcurrency              int // max concurrent http probes to run (a good default is 50)
}

// WithConcurrency sets concurrency options
func WithConcurrency(opts Concurrency) NucleiSDKOptions {
	return func(e *NucleiEngine) error {
		// minimum required is 1
		if opts.TemplateConcurrency <= 0 {
			return errors.New("template threads must be at least 1")
		}
		if opts.HostConcurrency <= 0 {
			return errors.New("host concurrency must be at least 1")
		}
		if opts.HeadlessHostConcurrency <= 0 {
			return errors.New("headless host concurrency must be at least 1")
		}
		if opts.HeadlessTemplateConcurrency <= 0 {
			return errors.New("headless template threads must be at least 1")
		}
		if opts.JavascriptTemplateConcurrency <= 0 {
			return errors.New("js must be at least 1")
		}
		if opts.TemplatePayloadConcurrency <= 0 {
			return errors.New("payload concurrency must be at least 1")
		}
		if opts.ProbeConcurrency <= 0 {
			return errors.New("probe concurrency must be at least 1")
		}
		e.opts.TemplateThreads = opts.TemplateConcurrency
		e.opts.BulkSize = opts.HostConcurrency
		e.opts.HeadlessBulkSize = opts.HeadlessHostConcurrency
		e.opts.HeadlessTemplateThreads = opts.HeadlessTemplateConcurrency
		e.opts.JsConcurrency = opts.JavascriptTemplateConcurrency
		e.opts.PayloadConcurrency = opts.TemplatePayloadConcurrency
		e.opts.ProbeConcurrency = opts.ProbeConcurrency
		return nil
	}
}

// WithResponseReadSize sets the maximum size of response to read in bytes.
// A value of 0 means no limit. Recommended values: 1MB (1048576) to 10MB (10485760).
func WithResponseReadSize(responseReadSize int) NucleiSDKOptions {
	return func(e *NucleiEngine) error {
		if responseReadSize < 0 {
			return errors.New("response read size must be non-negative")
		}
		e.opts.ResponseReadSize = responseReadSize
		return nil
	}
}

// WithGlobalRateLimit sets global rate (i.e all hosts combined) limit options
// Deprecated: will be removed in favour of WithGlobalRateLimitCtx in next release
func WithGlobalRateLimit(maxTokens int, duration time.Duration) NucleiSDKOptions {
	return WithGlobalRateLimitCtx(context.Background(), maxTokens, duration)
}

// WithGlobalRateLimitCtx allows setting a global rate limit for the entire engine
func WithGlobalRateLimitCtx(ctx context.Context, maxTokens int, duration time.Duration) NucleiSDKOptions {
	return func(e *NucleiEngine) error {
		e.opts.RateLimit = maxTokens
		e.opts.RateLimitDuration = duration
		e.rateLimiter = ratelimit.New(ctx, uint(e.opts.RateLimit), e.opts.RateLimitDuration)
		return nil
	}
}

// HeadlessOpts contains options for headless templates
type HeadlessOpts struct {
	PageTimeout     int // timeout for page load
	ShowBrowser     bool
	HeadlessOptions []string
	UseChrome       bool
}

// EnableHeadless allows execution of headless templates
// *Use With Caution*: Enabling headless mode may open up attack surface due to browser usage
// and can be prone to exploitation by custom unverified templates if not properly configured
func EnableHeadlessWithOpts(hopts *HeadlessOpts) NucleiSDKOptions {
	return func(e *NucleiEngine) error {
		e.opts.Headless = true
		if hopts != nil {
			e.opts.HeadlessOptionalArguments = hopts.HeadlessOptions
			e.opts.PageTimeout = hopts.PageTimeout
			e.opts.ShowBrowser = hopts.ShowBrowser
			e.opts.UseInstalledChrome = hopts.UseChrome
		}
		if engine.MustDisableSandbox() {
			e.Logger.Warning().Msgf("The current platform and privileged user will run the browser without sandbox")
		}
		browser, err := engine.New(e.opts)
		if err != nil {
			return err
		}
		e.browserInstance = browser
		return nil
	}
}

// StatsOptions
type StatsOptions struct {
	Interval         int
	JSON             bool
	MetricServerPort int
}

// EnableStats enables Stats collection with defined interval(in sec) and callback
// Note: callback is executed in a separate goroutine
func EnableStatsWithOpts(opts StatsOptions) NucleiSDKOptions {
	return func(e *NucleiEngine) error {
		if e.mode == threadSafe {
			return ErrOptionsNotSupported.Msgf("EnableStatsWithOpts")
		}
		if opts.Interval == 0 {
			opts.Interval = 5 //sec
		}
		e.opts.StatsInterval = opts.Interval
		e.enableStats = true
		e.opts.StatsJSON = opts.JSON
		e.opts.MetricsPort = opts.MetricServerPort
		return nil
	}
}

// VerbosityOptions
type VerbosityOptions struct {
	Verbose       bool // show verbose output
	Silent        bool // show only results
	Debug         bool // show debug output
	DebugRequest  bool // show request in debug output
	DebugResponse bool // show response in debug output
	ShowVarDump   bool // show variable dumps in output
}

// WithVerbosity allows setting verbosity options of (internal) nuclei engine
// and does not affect SDK output
func WithVerbosity(opts VerbosityOptions) NucleiSDKOptions {
	return func(e *NucleiEngine) error {
		if e.mode == threadSafe {
			return ErrOptionsNotSupported.Msgf("WithVerbosity")
		}
		e.opts.Verbose = opts.Verbose
		e.opts.Silent = opts.Silent
		e.opts.Debug = opts.Debug
		e.opts.DebugRequests = opts.DebugRequest
		e.opts.DebugResponse = opts.DebugResponse
		if opts.ShowVarDump {
			vardump.EnableVarDump = true
		}
		return nil
	}
}

// NetworkConfig contains network config options
// ex: retries , httpx probe , timeout etc
type NetworkConfig struct {
	DisableMaxHostErr     bool     // Disable max host error optimization (Hosts are not skipped even if they are not responding)
	Interface             string   // Interface to use for network scan
	InternalResolversList []string // Use a list of resolver
	LeaveDefaultPorts     bool     // Leave default ports for http/https
	MaxHostError          int      // Maximum number of host errors to allow before skipping that host
	Retries               int      // Number of retries
	SourceIP              string   // SourceIP sets custom source IP address for network requests
	SystemResolvers       bool     // Use system resolvers
	Timeout               int      // Timeout in seconds
	TrackError            []string // Adds given errors to max host error watchlist
}

// WithNetworkConfig allows setting network config options
func WithNetworkConfig(opts NetworkConfig) NucleiSDKOptions {
	return func(e *NucleiEngine) error {
		if e.mode == threadSafe {
			return ErrOptionsNotSupported.Msgf("WithNetworkConfig")
		}
		e.opts.NoHostErrors = opts.DisableMaxHostErr
		e.opts.MaxHostError = opts.MaxHostError
		if e.opts.ShouldUseHostError() {
			maxHostError := opts.MaxHostError
			if e.opts.TemplateThreads > maxHostError {
<<<<<<< HEAD
				e.Logger.Print().Msgf("[%v] The concurrency value is higher than max-host-error", e.executerOpts.Colorizer.BrightYellow("WRN"))
				e.Logger.Info().Msgf("Adjusting max-host-error to the concurrency value: %d", e.opts.TemplateThreads)
=======
				gologger.Warning().Msg(" The concurrency value is higher than max-host-error")
				gologger.Warning().Msgf("Adjusting max-host-error to the concurrency value: %d", e.opts.TemplateThreads)
>>>>>>> 285c5e14
				maxHostError = e.opts.TemplateThreads
				e.opts.MaxHostError = maxHostError
			}
			cache := hosterrorscache.New(maxHostError, hosterrorscache.DefaultMaxHostsCount, e.opts.TrackError)
			cache.SetVerbose(e.opts.Verbose)
			e.hostErrCache = cache
		}
		e.opts.Timeout = opts.Timeout
		e.opts.Retries = opts.Retries
		e.opts.LeaveDefaultPorts = opts.LeaveDefaultPorts
		e.opts.Interface = opts.Interface
		e.opts.SourceIP = opts.SourceIP
		e.opts.SystemResolvers = opts.SystemResolvers
		e.opts.InternalResolversList = opts.InternalResolversList
		return nil
	}
}

// WithProxy allows setting proxy options
func WithProxy(proxy []string, proxyInternalRequests bool) NucleiSDKOptions {
	return func(e *NucleiEngine) error {
		if e.mode == threadSafe {
			return ErrOptionsNotSupported.Msgf("WithProxy")
		}
		e.opts.Proxy = proxy
		e.opts.ProxyInternal = proxyInternalRequests
		return nil
	}
}

// WithScanStrategy allows setting scan strategy options
func WithScanStrategy(strategy string) NucleiSDKOptions {
	return func(e *NucleiEngine) error {
		e.opts.ScanStrategy = strategy
		return nil
	}
}

// OutputWriter
type OutputWriter output.Writer

// UseOutputWriter allows setting custom output writer
// by default a mock writer is used with user defined callback
// if outputWriter is used callback will be ignored
func UseOutputWriter(writer OutputWriter) NucleiSDKOptions {
	return func(e *NucleiEngine) error {
		if e.mode == threadSafe {
			return ErrOptionsNotSupported.Msgf("UseOutputWriter")
		}
		e.customWriter = writer
		return nil
	}
}

// StatsWriter
type StatsWriter progress.Progress

// UseStatsWriter allows setting a custom stats writer
// which can be used to write stats somewhere (ex: send to webserver etc)
func UseStatsWriter(writer StatsWriter) NucleiSDKOptions {
	return func(e *NucleiEngine) error {
		if e.mode == threadSafe {
			return ErrOptionsNotSupported.Msgf("UseStatsWriter")
		}
		e.customProgress = writer
		return nil
	}
}

// WithTemplateUpdateCallback allows setting a callback which will be called
// when nuclei templates are outdated
// Note: Nuclei-templates are crucial part of nuclei and using outdated templates or nuclei sdk is not recommended
// as it may cause unexpected results due to compatibility issues
func WithTemplateUpdateCallback(disableTemplatesAutoUpgrade bool, callback func(newVersion string)) NucleiSDKOptions {
	return func(e *NucleiEngine) error {
		if e.mode == threadSafe {
			return ErrOptionsNotSupported.Msgf("WithTemplateUpdateCallback")
		}
		e.disableTemplatesAutoUpgrade = disableTemplatesAutoUpgrade
		e.onUpdateAvailableCallback = callback
		return nil
	}
}

// WithSandboxOptions allows setting supported sandbox options
func WithSandboxOptions(allowLocalFileAccess bool, restrictLocalNetworkAccess bool) NucleiSDKOptions {
	return func(e *NucleiEngine) error {
		if e.mode == threadSafe {
			return ErrOptionsNotSupported.Msgf("WithSandboxOptions")
		}
		e.opts.AllowLocalFileAccess = allowLocalFileAccess
		e.opts.RestrictLocalNetworkAccess = restrictLocalNetworkAccess
		return nil
	}
}

// EnableCodeTemplates allows loading/executing code protocol templates
func EnableCodeTemplates() NucleiSDKOptions {
	return func(e *NucleiEngine) error {
		e.opts.EnableCodeTemplates = true
		e.opts.EnableSelfContainedTemplates = true
		return nil
	}
}

// EnableSelfContainedTemplates allows loading/executing self-contained templates
func EnableSelfContainedTemplates() NucleiSDKOptions {
	return func(e *NucleiEngine) error {
		e.opts.EnableSelfContainedTemplates = true
		return nil
	}
}

// EnableGlobalMatchersTemplates allows loading/executing global-matchers templates
func EnableGlobalMatchersTemplates() NucleiSDKOptions {
	return func(e *NucleiEngine) error {
		e.opts.EnableGlobalMatchersTemplates = true
		return nil
	}
}

// DisableTemplateCache disables template caching
func DisableTemplateCache() NucleiSDKOptions {
	return func(e *NucleiEngine) error {
		e.opts.DoNotCacheTemplates = true
		return nil
	}
}

// EnableFileTemplates allows loading/executing file protocol templates
func EnableFileTemplates() NucleiSDKOptions {
	return func(e *NucleiEngine) error {
		e.opts.EnableFileTemplates = true
		return nil
	}
}

// WithHeaders allows setting custom header/cookie to include in all http request in header:value format
func WithHeaders(headers []string) NucleiSDKOptions {
	return func(e *NucleiEngine) error {
		e.opts.CustomHeaders = headers
		return nil
	}
}

// WithVars allows setting custom variables to use in templates/workflows context
func WithVars(vars []string) NucleiSDKOptions {
	// Create a goflags.RuntimeMap
	runtimeVars := goflags.RuntimeMap{}
	for _, v := range vars {
		err := runtimeVars.Set(v)
		if err != nil {
			return func(e *NucleiEngine) error {
				return err
			}
		}
	}

	return func(e *NucleiEngine) error {
		e.opts.Vars = runtimeVars
		return nil
	}
}

// EnablePassiveMode allows enabling passive HTTP response processing mode
func EnablePassiveMode() NucleiSDKOptions {
	return func(e *NucleiEngine) error {
		e.opts.OfflineHTTP = true
		e.opts.DisableHTTPProbe = true
		return nil
	}
}

// EnableMatcherStatus allows enabling matcher status
func EnableMatcherStatus() NucleiSDKOptions {
	return func(e *NucleiEngine) error {
		e.opts.MatcherStatus = true
		return nil
	}
}

// WithAuthProvider allows setting a custom authprovider implementation
func WithAuthProvider(provider authprovider.AuthProvider) NucleiSDKOptions {
	return func(e *NucleiEngine) error {
		e.authprovider = provider
		return nil
	}
}

// LoadSecretsFromFile allows loading secrets from file
func LoadSecretsFromFile(files []string, prefetch bool) NucleiSDKOptions {
	return func(e *NucleiEngine) error {
		e.opts.SecretsFile = goflags.StringSlice(files)
		e.opts.PreFetchSecrets = prefetch
		return nil
	}
}

// DASTMode only run DAST templates
func DASTMode() NucleiSDKOptions {
	return func(e *NucleiEngine) error {
		e.opts.DAST = true
		return nil
	}
}

// SignedTemplatesOnly only run signed templates and disabled loading all unsigned templates
func SignedTemplatesOnly() NucleiSDKOptions {
	return func(e *NucleiEngine) error {
		e.opts.DisableUnsignedTemplates = true
		return nil
	}
}

// WithCatalog uses a supplied catalog
func WithCatalog(cat catalog.Catalog) NucleiSDKOptions {
	return func(e *NucleiEngine) error {
		e.catalog = cat
		return nil
	}
}

// DisableUpdateCheck disables nuclei update check
func DisableUpdateCheck() NucleiSDKOptions {
	return func(e *NucleiEngine) error {
		DefaultConfig.DisableUpdateCheck()
		return nil
	}
}

// WithResumeFile allows setting a resume file
func WithResumeFile(file string) NucleiSDKOptions {
	return func(e *NucleiEngine) error {
		e.opts.Resume = file
		return nil
	}
}

// WithLogger allows setting gologger instance
func WithLogger(logger *gologger.Logger) NucleiSDKOptions {
	return func(e *NucleiEngine) error {
		e.Logger = logger
		if e.opts != nil {
			e.opts.Logger = logger
		}
		if e.executerOpts != nil {
			e.executerOpts.Logger = logger
		}
		return nil
	}
}

// WithOptions sets all options at once
func WithOptions(opts *pkgtypes.Options) NucleiSDKOptions {
	return func(e *NucleiEngine) error {
		e.opts = opts
		return nil
	}
}<|MERGE_RESOLUTION|>--- conflicted
+++ resolved
@@ -297,13 +297,8 @@
 		if e.opts.ShouldUseHostError() {
 			maxHostError := opts.MaxHostError
 			if e.opts.TemplateThreads > maxHostError {
-<<<<<<< HEAD
-				e.Logger.Print().Msgf("[%v] The concurrency value is higher than max-host-error", e.executerOpts.Colorizer.BrightYellow("WRN"))
+				e.Logger.Warning().Msg("The concurrency value is higher than max-host-error")
 				e.Logger.Info().Msgf("Adjusting max-host-error to the concurrency value: %d", e.opts.TemplateThreads)
-=======
-				gologger.Warning().Msg(" The concurrency value is higher than max-host-error")
-				gologger.Warning().Msgf("Adjusting max-host-error to the concurrency value: %d", e.opts.TemplateThreads)
->>>>>>> 285c5e14
 				maxHostError = e.opts.TemplateThreads
 				e.opts.MaxHostError = maxHostError
 			}
