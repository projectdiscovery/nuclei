name: 🙏🏻 Lint Test

on:
  pull_request:
    paths:
      - '**.go'
      - '**.mod'
  workflow_dispatch:

jobs:
  lint:
    name: Lint Test
    runs-on: ubuntu-latest
    steps:
      - name: Set up Go
        uses: actions/setup-go@v4
        with:
          go-version: 1.20.x
<<<<<<< HEAD
=======

>>>>>>> db107238
      - name: Checkout code
        uses: actions/checkout@v3

      - name: Run golangci-lint
        uses: golangci/golangci-lint-action@v3.4.0
        with:
          version: latest
          args: --timeout 5m
          working-directory: v2/<|MERGE_RESOLUTION|>--- conflicted
+++ resolved
@@ -16,10 +16,7 @@
         uses: actions/setup-go@v4
         with:
           go-version: 1.20.x
-<<<<<<< HEAD
-=======
 
->>>>>>> db107238
       - name: Checkout code
         uses: actions/checkout@v3
 
