--- conflicted
+++ resolved
@@ -4,16 +4,9 @@
   pull_request:
   workflow_dispatch:
 
-<<<<<<< HEAD
-
-jobs:  
-  build-linux:
-    name: Test Builds - linux
-=======
 jobs:
   build:
     name: Test Builds
->>>>>>> 974cbfb3
     runs-on: ubuntu-latest
     steps:
       - name: Set up Go
@@ -38,60 +31,7 @@
         run: bash run.sh
         working-directory: integration_tests/
 
-<<<<<<< HEAD
-      - name: Build
-        run: go build .
-        working-directory: v2/cmd/nuclei/
-
-  build-mac:
-    name: Test Builds - macos
-    runs-on: macos-latest
-    steps:
-      - name: Set up Go
-        uses: actions/setup-go@v2
-        with:
-          go-version: 1.17
-
-      - name: Check out code
-        uses: actions/checkout@v2
-
-      - name: Test
-        run: go test ./...
-        working-directory: v2/
-
-      - name: Integration Tests
-        run: bash run.sh
-        working-directory: integration_tests/
-
-      - name: Build
-        run: go build .
-        working-directory: v2/cmd/nuclei/
-
-  build-windows:
-    name: Test Builds - windows
-    runs-on: windows-latest
-    steps:
-      - name: Set up Go
-        uses: actions/setup-go@v2
-        with:
-          go-version: 1.17
-
-      - name: Check out code
-        uses: actions/checkout@v2
-
-      - name: Test
-        run: go test ./...
-        working-directory: v2/
-
-      - name: Integration Tests
-        run: bash run.sh
-        working-directory: integration_tests/
-
-      - name: Build
-        run: go build .
-=======
       # At the bottom for known issue on OSX - https://github.com/projectdiscovery/nuclei/issues/1309
       - name: Race Condition Tests
         run: go build -race .
->>>>>>> 974cbfb3
         working-directory: v2/cmd/nuclei/