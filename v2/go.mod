module github.com/projectdiscovery/nuclei/v2

go 1.19

require (
	github.com/Knetic/govaluate v3.0.1-0.20171022003610-9aa49832a739+incompatible
	github.com/alecthomas/jsonschema v0.0.0-20211022214203-8b29eab41725
	github.com/andygrunwald/go-jira v1.16.0
	github.com/antchfx/htmlquery v1.3.0
	github.com/apex/log v1.9.0
	github.com/blang/semver v3.5.1+incompatible
	github.com/bluele/gcache v0.0.2
	github.com/corpix/uarand v0.2.0
	github.com/go-playground/validator/v10 v10.11.2
	github.com/go-rod/rod v0.112.4
	github.com/gobwas/ws v1.1.0
	github.com/google/go-github v17.0.0+incompatible
	github.com/itchyny/gojq v0.12.11
	github.com/json-iterator/go v1.1.12
	github.com/julienschmidt/httprouter v1.3.0
	github.com/karlseguin/ccache v2.0.3+incompatible
	github.com/logrusorgru/aurora v2.0.3+incompatible
	github.com/miekg/dns v1.1.52
	github.com/olekukonko/tablewriter v0.0.5
	github.com/pkg/errors v0.9.1
	github.com/projectdiscovery/clistats v0.0.12
	github.com/projectdiscovery/fastdialer v0.0.24
	github.com/projectdiscovery/hmap v0.0.10
	github.com/projectdiscovery/interactsh v1.1.2
	github.com/projectdiscovery/rawhttp v0.1.9
	github.com/projectdiscovery/retryabledns v1.0.21
	github.com/projectdiscovery/retryablehttp-go v1.0.13
	github.com/projectdiscovery/stringsutil v0.0.2
	github.com/projectdiscovery/yamldoc-go v1.0.4
	github.com/remeh/sizedwaitgroup v1.0.0
	github.com/rs/xid v1.4.0
	github.com/segmentio/ksuid v1.0.4
	github.com/shirou/gopsutil/v3 v3.22.12
	github.com/spaolacci/murmur3 v1.1.0
	github.com/spf13/cast v1.5.0
	github.com/syndtr/goleveldb v1.0.0
	github.com/tj/go-update v2.2.5-0.20200519121640-62b4b798fd68+incompatible
	github.com/valyala/fasttemplate v1.2.2
	github.com/weppos/publicsuffix-go v0.20.0
	github.com/xanzy/go-gitlab v0.80.2
	go.uber.org/multierr v1.10.0
	golang.org/x/net v0.8.0
	golang.org/x/oauth2 v0.6.0
	golang.org/x/text v0.8.0
	gopkg.in/yaml.v2 v2.4.0
	moul.io/http2curl v1.0.0
)

require (
	github.com/DataDog/gostackparse v0.6.0
	github.com/antchfx/xmlquery v1.3.15
	github.com/asaskevich/govalidator v0.0.0-20230301143203-a9d515a09cc2
	github.com/aws/aws-sdk-go-v2 v1.17.6
	github.com/aws/aws-sdk-go-v2/config v1.18.15
	github.com/aws/aws-sdk-go-v2/credentials v1.13.17
	github.com/aws/aws-sdk-go-v2/feature/s3/manager v1.11.55
	github.com/aws/aws-sdk-go-v2/service/s3 v1.30.5
	github.com/docker/go-units v0.5.0
	github.com/fatih/structs v1.1.0
	github.com/go-git/go-git/v5 v5.5.2
	github.com/h2non/filetype v1.1.3
	github.com/hashicorp/go-version v1.6.0
	github.com/kataras/jwt v0.1.8
	github.com/klauspost/compress v1.16.0
	github.com/labstack/echo/v4 v4.10.2
	github.com/mholt/archiver v3.1.1+incompatible
	github.com/mitchellh/go-homedir v1.1.0
	github.com/projectdiscovery/fasttemplate v0.0.2
	github.com/projectdiscovery/goflags v0.1.8
	github.com/projectdiscovery/gologger v1.1.8
	github.com/projectdiscovery/httpx v1.2.7
	github.com/projectdiscovery/mapcidr v1.1.0
	github.com/projectdiscovery/nvd v1.0.9
	github.com/projectdiscovery/ratelimit v0.0.6
	github.com/projectdiscovery/rdap v0.9.1-0.20221108103045-9865884d1917
	github.com/projectdiscovery/sarif v0.0.1
	github.com/projectdiscovery/tlsx v1.0.6
	github.com/projectdiscovery/uncover v1.0.2
	github.com/projectdiscovery/utils v0.0.17
	github.com/projectdiscovery/wappalyzergo v0.0.81
	github.com/stretchr/testify v1.8.2
	gopkg.in/src-d/go-git.v4 v4.13.1
	gopkg.in/yaml.v3 v3.0.1
)

require (
	aead.dev/minisign v0.2.0 // indirect
	github.com/Masterminds/semver/v3 v3.2.0 // indirect
	github.com/VividCortex/ewma v1.2.0 // indirect
	github.com/aws/aws-sdk-go-v2/aws/protocol/eventstream v1.4.10 // indirect
	github.com/aws/aws-sdk-go-v2/internal/v4a v1.0.21 // indirect
	github.com/aws/aws-sdk-go-v2/service/internal/accept-encoding v1.9.11 // indirect
	github.com/aws/aws-sdk-go-v2/service/internal/checksum v1.1.24 // indirect
	github.com/aws/aws-sdk-go-v2/service/internal/s3shared v1.13.23 // indirect
	github.com/aymanbagabas/go-osc52/v2 v2.0.1 // indirect
	github.com/bits-and-blooms/bitset v1.3.1 // indirect
	github.com/bits-and-blooms/bloom/v3 v3.3.1 // indirect
	github.com/charmbracelet/glamour v0.6.0 // indirect
	github.com/cheggaaa/pb/v3 v3.1.2 // indirect
	github.com/cloudflare/cfssl v1.6.4-0.20221208165709-c5e40da60306 // indirect
	github.com/cloudflare/circl v1.1.0 // indirect
	github.com/dlclark/regexp2 v1.8.1 // indirect
	github.com/fatih/color v1.14.1 // indirect
	github.com/google/certificate-transparency-go v1.1.4 // indirect
	github.com/google/go-github/v30 v30.1.0 // indirect
	github.com/hashicorp/golang-lru/v2 v2.0.1 // indirect
	github.com/hbakhtiyor/strsim v0.0.0-20190107154042-4d2bbb273edf // indirect
	github.com/jmespath/go-jmespath v0.4.0 // indirect
	github.com/karlseguin/expect v1.0.8 // indirect
	github.com/lucasb-eyer/go-colorful v1.2.0 // indirect
	github.com/mackerelio/go-osstat v0.2.4 // indirect
	github.com/minio/selfupdate v0.6.0 // indirect
	github.com/muesli/reflow v0.3.0 // indirect
	github.com/muesli/termenv v0.15.1 // indirect
	github.com/pjbgf/sha1cd v0.2.3 // indirect
	github.com/projectdiscovery/asnmap v1.0.2 // indirect
	github.com/projectdiscovery/cdncheck v0.0.4-0.20220413175814-b47bc2d578b1 // indirect
	github.com/projectdiscovery/freeport v0.0.4 // indirect
	github.com/skeema/knownhosts v1.1.0 // indirect
	github.com/smartystreets/goconvey v1.6.4 // indirect
	github.com/tidwall/btree v1.6.0 // indirect
	github.com/tidwall/buntdb v1.2.10 // indirect
	github.com/tidwall/gjson v1.14.4 // indirect
	github.com/tidwall/grect v0.1.4 // indirect
	github.com/tidwall/match v1.1.1 // indirect
	github.com/tidwall/pretty v1.2.1 // indirect
	github.com/tidwall/rtred v0.1.2 // indirect
	github.com/tidwall/tinyqueue v0.1.1 // indirect
<<<<<<< HEAD
	github.com/wux1an/ntlm-parser v1.3.1 // indirect
=======
	github.com/yuin/goldmark v1.5.4 // indirect
	github.com/yuin/goldmark-emoji v1.0.1 // indirect
>>>>>>> 8106db68
	go.uber.org/atomic v1.10.0 // indirect
	gopkg.in/djherbis/times.v1 v1.3.0 // indirect
)

require (
	git.mills.io/prologic/smtpd v0.0.0-20210710122116-a525b76c287a // indirect
	github.com/Mzack9999/go-http-digest-auth-client v0.6.1-0.20220414142836-eb8883508809 // indirect
	github.com/Mzack9999/ldapserver v1.0.2-0.20211229000134-b44a0d6ad0dd // indirect
	github.com/PuerkitoBio/goquery v1.8.1 // indirect
	github.com/akrylysov/pogreb v0.10.1 // indirect
	github.com/alecthomas/template v0.0.0-20190718012654-fb15b899a751 // indirect
	github.com/alecthomas/units v0.0.0-20211218093645-b94a6e3cc137 // indirect
	github.com/andybalholm/cascadia v1.3.1 // indirect
	github.com/antchfx/xpath v1.2.3 // indirect
	github.com/aymerick/douceur v0.2.0 // indirect
	github.com/c4milo/unpackit v0.1.0 // indirect
	github.com/caddyserver/certmagic v0.17.2 // indirect
	github.com/cnf/structhash v0.0.0-20201127153200-e1b16c1ebc08 // indirect
	github.com/davecgh/go-spew v1.1.1 // indirect
	github.com/dimchansky/utfbom v1.1.1 // indirect
	github.com/dsnet/compress v0.0.1 // indirect
	github.com/go-ole/go-ole v1.2.6 // indirect
	github.com/go-playground/locales v0.14.1 // indirect
	github.com/go-playground/universal-translator v0.18.1 // indirect
	github.com/goburrow/cache v0.1.4 // indirect
	github.com/gobwas/httphead v0.1.0 // indirect
	github.com/gobwas/pool v0.2.1 // indirect
	github.com/golang-jwt/jwt/v4 v4.4.2 // indirect
	github.com/golang/groupcache v0.0.0-20210331224755-41bb18bfe9da // indirect
	github.com/golang/protobuf v1.5.3 // indirect
	github.com/golang/snappy v0.0.4 // indirect
	github.com/google/go-querystring v1.1.0 // indirect
	github.com/google/uuid v1.3.0 // indirect
	github.com/gorilla/css v1.0.0 // indirect
	github.com/gosuri/uilive v0.0.4 // indirect
	github.com/gosuri/uiprogress v0.0.1 // indirect
	github.com/hashicorp/go-cleanhttp v0.5.2 // indirect
	github.com/hashicorp/go-retryablehttp v0.7.1 // indirect
	github.com/hdm/jarm-go v0.0.7 // indirect
	github.com/iancoleman/orderedmap v0.0.0-20190318233801-ac98e3ecb4b0 // indirect
	github.com/itchyny/timefmt-go v0.1.5 // indirect
	github.com/klauspost/cpuid/v2 v2.1.1 // indirect
	github.com/klauspost/pgzip v1.2.5 // indirect
	github.com/leodido/go-urn v1.2.1 // indirect
	github.com/libdns/libdns v0.2.1 // indirect
	github.com/lor00x/goldap v0.0.0-20180618054307-a546dffdd1a3 // indirect
	github.com/lufia/plan9stats v0.0.0-20211012122336-39d0f177ccd0 // indirect
	github.com/mattn/go-isatty v0.0.17 // indirect
	github.com/mattn/go-runewidth v0.0.14 // indirect
	github.com/mholt/acmez v1.0.4 // indirect
	github.com/microcosm-cc/bluemonday v1.0.23 // indirect
	github.com/modern-go/concurrent v0.0.0-20180306012644-bacd9c7ef1dd // indirect
	github.com/modern-go/reflect2 v1.0.2 // indirect
	github.com/pmezard/go-difflib v1.0.0 // indirect
	github.com/power-devops/perfstat v0.0.0-20210106213030-5aafc221ea8c // indirect
	github.com/projectdiscovery/blackrock v0.0.0-20221025011524-9e4efe804fb4 // indirect
	github.com/projectdiscovery/networkpolicy v0.0.4
	github.com/rivo/uniseg v0.4.4 // indirect
	github.com/saintfish/chardet v0.0.0-20230101081208-5e3ef4b5456d // indirect
	github.com/tklauser/go-sysconf v0.3.11 // indirect
	github.com/tklauser/numcpus v0.6.0 // indirect
	github.com/trivago/tgo v1.0.7
	github.com/ulikunitz/xz v0.5.11 // indirect
	github.com/ulule/deepcopier v0.0.0-20200430083143-45decc6639b6 // indirect
	github.com/valyala/bytebufferpool v1.0.0 // indirect
	github.com/yl2chen/cidranger v1.0.2 // indirect
	github.com/ysmood/goob v0.4.0 // indirect
	github.com/ysmood/gson v0.7.3 // indirect
	github.com/ysmood/leakless v0.8.0 // indirect
	github.com/yusufpapurcu/wmi v1.2.2 // indirect
	github.com/zmap/rc2 v0.0.0-20190804163417-abaa70531248 // indirect
	github.com/zmap/zcrypto v0.0.0-20230205235340-d51ce4775101 // indirect
	go.etcd.io/bbolt v1.3.7 // indirect
	go.uber.org/zap v1.24.0 // indirect
	goftp.io/server/v2 v2.0.0 // indirect
	golang.org/x/crypto v0.7.0
	golang.org/x/exp v0.0.0-20230310171629-522b1b587ee0
	golang.org/x/mod v0.9.0 // indirect
	golang.org/x/sys v0.6.0 // indirect
	golang.org/x/time v0.3.0 // indirect
	golang.org/x/tools v0.7.0 // indirect
	google.golang.org/appengine v1.6.7 // indirect
	google.golang.org/protobuf v1.29.1 // indirect
	gopkg.in/alecthomas/kingpin.v2 v2.2.6 // indirect
	gopkg.in/corvus-ch/zbase32.v1 v1.0.0 // indirect
)

require (
	github.com/Microsoft/go-winio v0.5.2 // indirect
	github.com/ProtonMail/go-crypto v0.0.0-20221026131551-cf6655e29de4 // indirect
	github.com/acomagu/bufpipe v1.0.3 // indirect
	github.com/alecthomas/chroma v0.10.0
	github.com/aws/aws-sdk-go-v2/feature/ec2/imds v1.13.0 // indirect
	github.com/aws/aws-sdk-go-v2/internal/configsources v1.1.30 // indirect
	github.com/aws/aws-sdk-go-v2/internal/endpoints/v2 v2.4.24 // indirect
	github.com/aws/aws-sdk-go-v2/internal/ini v1.3.30 // indirect
	github.com/aws/aws-sdk-go-v2/service/internal/presigned-url v1.9.24 // indirect
	github.com/aws/aws-sdk-go-v2/service/sso v1.12.5 // indirect
	github.com/aws/aws-sdk-go-v2/service/ssooidc v1.14.5 // indirect
	github.com/aws/aws-sdk-go-v2/service/sts v1.18.6 // indirect
	github.com/aws/smithy-go v1.13.5 // indirect
	github.com/emirpasic/gods v1.18.1 // indirect
	github.com/go-git/gcfg v1.5.0 // indirect
	github.com/go-git/go-billy/v5 v5.4.0 // indirect
	github.com/golang-jwt/jwt v3.2.2+incompatible // indirect
	github.com/hashicorp/golang-lru v0.5.4 // indirect
	github.com/imdario/mergo v0.3.13 // indirect
	github.com/jbenet/go-context v0.0.0-20150711004518-d14ea06fba99 // indirect
	github.com/kevinburke/ssh_config v1.2.0 // indirect
	github.com/labstack/gommon v0.4.0 // indirect
	github.com/mattn/go-colorable v0.1.13 // indirect
	github.com/nwaples/rardecode v1.1.2 // indirect
	github.com/pierrec/lz4 v2.6.1+incompatible // indirect
	github.com/projectdiscovery/fileutil v0.0.3
	github.com/projectdiscovery/iputil v0.0.2 // indirect
	github.com/sergi/go-diff v1.2.0 // indirect
	github.com/src-d/gcfg v1.4.0 // indirect
	github.com/xanzy/ssh-agent v0.3.3 // indirect
	github.com/xi2/xz v0.0.0-20171230120015-48954b6210f8 // indirect
	gopkg.in/warnings.v0 v0.1.2 // indirect
)<|MERGE_RESOLUTION|>--- conflicted
+++ resolved
@@ -131,12 +131,9 @@
 	github.com/tidwall/pretty v1.2.1 // indirect
 	github.com/tidwall/rtred v0.1.2 // indirect
 	github.com/tidwall/tinyqueue v0.1.1 // indirect
-<<<<<<< HEAD
 	github.com/wux1an/ntlm-parser v1.3.1 // indirect
-=======
 	github.com/yuin/goldmark v1.5.4 // indirect
 	github.com/yuin/goldmark-emoji v1.0.1 // indirect
->>>>>>> 8106db68
 	go.uber.org/atomic v1.10.0 // indirect
 	gopkg.in/djherbis/times.v1 v1.3.0 // indirect
 )
