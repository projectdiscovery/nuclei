--- conflicted
+++ resolved
@@ -207,13 +207,10 @@
 	github.com/klauspost/compress v1.15.8 // indirect
 	github.com/nwaples/rardecode v1.1.2 // indirect
 	github.com/pierrec/lz4 v2.6.1+incompatible // indirect
-<<<<<<< HEAD
 	github.com/sergi/go-diff v1.1.0 // indirect
 	github.com/src-d/gcfg v1.4.0 // indirect
 	github.com/xanzy/ssh-agent v0.3.0 // indirect
-=======
 	github.com/projectdiscovery/asnmap v0.0.1 // indirect
->>>>>>> 897dbe8e
 	github.com/xi2/xz v0.0.0-20171230120015-48954b6210f8 // indirect
 	gopkg.in/warnings.v0 v0.1.2 // indirect
 )