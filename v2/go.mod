module github.com/projectdiscovery/nuclei/v2

go 1.19

require (
	github.com/Knetic/govaluate v3.0.1-0.20171022003610-9aa49832a739+incompatible
	github.com/alecthomas/jsonschema v0.0.0-20211022214203-8b29eab41725
	github.com/andygrunwald/go-jira v1.16.0
	github.com/antchfx/htmlquery v1.3.0
	github.com/apex/log v1.9.0
	github.com/blang/semver v3.5.1+incompatible
	github.com/bluele/gcache v0.0.2
	github.com/corpix/uarand v0.2.0
	github.com/go-playground/validator/v10 v10.11.1
	github.com/go-rod/rod v0.112.4
	github.com/gobwas/ws v1.1.0
	github.com/google/go-github v17.0.0+incompatible
	github.com/itchyny/gojq v0.12.11
	github.com/json-iterator/go v1.1.12
	github.com/julienschmidt/httprouter v1.3.0
	github.com/karlseguin/ccache v2.0.3+incompatible
	github.com/logrusorgru/aurora v2.0.3+incompatible
	github.com/miekg/dns v1.1.50
	github.com/olekukonko/tablewriter v0.0.5
	github.com/pkg/errors v0.9.1
	github.com/projectdiscovery/clistats v0.0.12
	github.com/projectdiscovery/fastdialer v0.0.22
	github.com/projectdiscovery/hmap v0.0.7
	github.com/projectdiscovery/interactsh v1.0.6-0.20220827132222-460cc6270053
	github.com/projectdiscovery/rawhttp v0.1.9
	github.com/projectdiscovery/retryabledns v1.0.21
	github.com/projectdiscovery/retryablehttp-go v1.0.11
	github.com/projectdiscovery/stringsutil v0.0.2
	github.com/projectdiscovery/yamldoc-go v1.0.3-0.20211126104922-00d2c6bb43b6
	github.com/remeh/sizedwaitgroup v1.0.0
	github.com/rs/xid v1.4.0
	github.com/segmentio/ksuid v1.0.4
	github.com/shirou/gopsutil/v3 v3.22.12
	github.com/spaolacci/murmur3 v1.1.0
	github.com/spf13/cast v1.5.0
	github.com/syndtr/goleveldb v1.0.0
	github.com/tj/go-update v2.2.5-0.20200519121640-62b4b798fd68+incompatible
	github.com/valyala/fasttemplate v1.2.2
	github.com/weppos/publicsuffix-go v0.20.0
	github.com/xanzy/go-gitlab v0.79.0
	go.uber.org/multierr v1.9.0
	golang.org/x/net v0.6.0
	golang.org/x/oauth2 v0.4.0
	golang.org/x/text v0.7.0
	gopkg.in/yaml.v2 v2.4.0
	moul.io/http2curl v1.0.0
)

require (
	github.com/DataDog/gostackparse v0.6.0
	github.com/antchfx/xmlquery v1.3.15
	github.com/asaskevich/govalidator v0.0.0-20210307081110-f21760c49a8d
	github.com/aws/aws-sdk-go-v2 v1.17.4
	github.com/aws/aws-sdk-go-v2/config v1.18.12
	github.com/aws/aws-sdk-go-v2/credentials v1.13.12
	github.com/aws/aws-sdk-go-v2/feature/s3/manager v1.11.51
	github.com/aws/aws-sdk-go-v2/service/s3 v1.30.2
	github.com/docker/go-units v0.5.0
	github.com/fatih/structs v1.1.0
	github.com/go-git/go-git/v5 v5.5.2
	github.com/h2non/filetype v1.1.3
	github.com/hashicorp/go-version v1.6.0
	github.com/kataras/jwt v0.1.8
	github.com/klauspost/compress v1.15.15
	github.com/labstack/echo/v4 v4.10.0
	github.com/mholt/archiver v3.1.1+incompatible
	github.com/mitchellh/go-homedir v1.1.0
	github.com/projectdiscovery/fasttemplate v0.0.2
	github.com/projectdiscovery/goflags v0.1.6
	github.com/projectdiscovery/gologger v1.1.7
	github.com/projectdiscovery/httpx v1.2.7
	github.com/projectdiscovery/nvd v1.0.9
	github.com/projectdiscovery/ratelimit v0.0.6
	github.com/projectdiscovery/rdap v0.9.1-0.20221108103045-9865884d1917
	github.com/projectdiscovery/sarif v0.0.1
	github.com/projectdiscovery/tlsx v1.0.5
	github.com/projectdiscovery/uncover v1.0.2
	github.com/projectdiscovery/utils v0.0.9
	github.com/projectdiscovery/wappalyzergo v0.0.81
	github.com/stretchr/testify v1.8.1
	gopkg.in/src-d/go-git.v4 v4.13.1
	gopkg.in/yaml.v3 v3.0.1
)

require (
	cloud.google.com/go/compute v1.18.0 // indirect
	cloud.google.com/go/compute/metadata v0.2.3 // indirect
	github.com/aws/aws-sdk-go-v2/aws/protocol/eventstream v1.4.10 // indirect
	github.com/aws/aws-sdk-go-v2/internal/v4a v1.0.19 // indirect
	github.com/aws/aws-sdk-go-v2/service/internal/accept-encoding v1.9.11 // indirect
	github.com/aws/aws-sdk-go-v2/service/internal/checksum v1.1.23 // indirect
	github.com/aws/aws-sdk-go-v2/service/internal/s3shared v1.13.22 // indirect
	github.com/beorn7/perks v1.0.1 // indirect
	github.com/bgentry/speakeasy v0.1.0 // indirect
	github.com/bits-and-blooms/bitset v1.3.1 // indirect
	github.com/bits-and-blooms/bloom/v3 v3.3.1 // indirect
	github.com/census-instrumentation/opencensus-proto v0.3.0 // indirect
	github.com/cloudflare/cfssl v1.6.3 // indirect
	github.com/cloudflare/circl v1.1.0 // indirect
	github.com/cncf/udpa/go v0.0.0-20210930031921-04548b0d99d4 // indirect
	github.com/cncf/xds/go v0.0.0-20211011173535-cb28da3451f1 // indirect
	github.com/coreos/go-semver v0.3.0 // indirect
	github.com/coreos/go-systemd/v22 v22.3.2 // indirect
	github.com/cpuguy83/go-md2man/v2 v2.0.0 // indirect
	github.com/dlclark/regexp2 v1.4.0 // indirect
	github.com/dustin/go-humanize v1.0.1 // indirect
	github.com/envoyproxy/go-control-plane v0.10.2-0.20220325020618-49ff273808a1 // indirect
	github.com/envoyproxy/protoc-gen-validate v0.6.1 // indirect
	github.com/form3tech-oss/jwt-go v3.2.3+incompatible // indirect
	github.com/fullstorydev/grpcurl v1.8.1 // indirect
	github.com/getsentry/sentry-go v0.18.0 // indirect
	github.com/golang/mock v1.5.0 // indirect
	github.com/google/btree v1.0.1 // indirect
	github.com/google/certificate-transparency-go v1.1.2-0.20210511102531-373a877eec92 // indirect
	github.com/gorilla/websocket v1.4.2 // indirect
	github.com/grpc-ecosystem/go-grpc-middleware v1.3.0 // indirect
	github.com/grpc-ecosystem/go-grpc-prometheus v1.2.0 // indirect
	github.com/grpc-ecosystem/grpc-gateway v1.16.0 // indirect
	github.com/hashicorp/golang-lru/v2 v2.0.1 // indirect
	github.com/hbakhtiyor/strsim v0.0.0-20190107154042-4d2bbb273edf // indirect
	github.com/inconshreveable/mousetrap v1.0.0 // indirect
	github.com/jhump/protoreflect v1.8.2 // indirect
	github.com/jmespath/go-jmespath v0.4.0 // indirect
	github.com/jonboulle/clockwork v0.2.2 // indirect
	github.com/karlseguin/expect v1.0.8 // indirect
	github.com/matttproud/golang_protobuf_extensions v1.0.4 // indirect
	github.com/pjbgf/sha1cd v0.2.3 // indirect
	github.com/projectdiscovery/asnmap v0.0.1 // indirect
	github.com/projectdiscovery/cdncheck v0.0.4-0.20220413175814-b47bc2d578b1 // indirect
	github.com/projectdiscovery/freeport v0.0.4 // indirect
	github.com/prometheus/client_golang v1.14.0 // indirect
	github.com/prometheus/client_model v0.3.0 // indirect
	github.com/prometheus/common v0.39.0 // indirect
	github.com/prometheus/procfs v0.9.0 // indirect
	github.com/russross/blackfriday/v2 v2.1.0 // indirect
	github.com/sirupsen/logrus v1.9.0 // indirect
	github.com/skeema/knownhosts v1.1.0 // indirect
	github.com/soheilhy/cmux v0.1.5 // indirect
	github.com/spf13/cobra v1.1.3 // indirect
	github.com/spf13/pflag v1.0.5 // indirect
	github.com/tidwall/btree v1.6.0 // indirect
	github.com/tidwall/buntdb v1.2.10 // indirect
	github.com/tidwall/gjson v1.14.4 // indirect
	github.com/tidwall/grect v0.1.4 // indirect
	github.com/tidwall/match v1.1.1 // indirect
	github.com/tidwall/pretty v1.2.1 // indirect
	github.com/tidwall/rtred v0.1.2 // indirect
	github.com/tidwall/tinyqueue v0.1.1 // indirect
	github.com/tmc/grpc-websocket-proxy v0.0.0-20201229170055-e5319fda7802 // indirect
	github.com/urfave/cli v1.22.5 // indirect
	github.com/xiang90/probing v0.0.0-20190116061207-43a291ad63a2 // indirect
	go.etcd.io/etcd/api/v3 v3.5.0-alpha.0 // indirect
	go.etcd.io/etcd/client/v2 v2.305.0-alpha.0 // indirect
	go.etcd.io/etcd/client/v3 v3.5.0-alpha.0 // indirect
	go.etcd.io/etcd/etcdctl/v3 v3.5.0-alpha.0 // indirect
	go.etcd.io/etcd/pkg/v3 v3.5.0-alpha.0 // indirect
	go.etcd.io/etcd/raft/v3 v3.5.0-alpha.0 // indirect
	go.etcd.io/etcd/server/v3 v3.5.0-alpha.0 // indirect
	go.etcd.io/etcd/tests/v3 v3.5.0-alpha.0 // indirect
	go.etcd.io/etcd/v3 v3.5.0-alpha.0 // indirect
	go.uber.org/atomic v1.10.0 // indirect
	google.golang.org/genproto v0.0.0-20230124163310-31e0e69b6fc2 // indirect
	google.golang.org/grpc v1.51.0 // indirect
	gopkg.in/cheggaaa/pb.v1 v1.0.28 // indirect
	gopkg.in/djherbis/times.v1 v1.3.0 // indirect
	sigs.k8s.io/yaml v1.2.0 // indirect
)

require (
	git.mills.io/prologic/smtpd v0.0.0-20210710122116-a525b76c287a // indirect
	github.com/DataDog/zstd v1.5.2 // indirect
	github.com/Mzack9999/go-http-digest-auth-client v0.6.1-0.20220414142836-eb8883508809 // indirect
	github.com/Mzack9999/ldapserver v1.0.2-0.20211229000134-b44a0d6ad0dd // indirect
	github.com/PuerkitoBio/goquery v1.8.0 // indirect
	github.com/akrylysov/pogreb v0.10.1 // indirect
	github.com/alecthomas/template v0.0.0-20190718012654-fb15b899a751 // indirect
	github.com/alecthomas/units v0.0.0-20211218093645-b94a6e3cc137 // indirect
	github.com/andybalholm/cascadia v1.3.1 // indirect
	github.com/antchfx/xpath v1.2.3 // indirect
	github.com/aymerick/douceur v0.2.0 // indirect
	github.com/c4milo/unpackit v0.1.0 // indirect
	github.com/caddyserver/certmagic v0.16.3 // indirect
	github.com/cespare/xxhash/v2 v2.2.0 // indirect
	github.com/cnf/structhash v0.0.0-20201127153200-e1b16c1ebc08 // indirect
	github.com/cockroachdb/errors v1.9.1 // indirect
	github.com/cockroachdb/logtags v0.0.0-20230118201751-21c54148d20b // indirect
	github.com/cockroachdb/pebble v0.0.0-20230207164304-7d1e4ba7ffd0 // indirect
	github.com/cockroachdb/redact v1.1.3 // indirect
	github.com/davecgh/go-spew v1.1.1 // indirect
	github.com/dimchansky/utfbom v1.1.1 // indirect
	github.com/dsnet/compress v0.0.1 // indirect
	github.com/go-ole/go-ole v1.2.6 // indirect
	github.com/go-playground/locales v0.14.0 // indirect
	github.com/go-playground/universal-translator v0.18.0 // indirect
	github.com/goburrow/cache v0.1.4 // indirect
	github.com/gobwas/httphead v0.1.0 // indirect
	github.com/gobwas/pool v0.2.1 // indirect
	github.com/gogo/protobuf v1.3.2 // indirect
	github.com/golang-jwt/jwt/v4 v4.4.2 // indirect
	github.com/golang/groupcache v0.0.0-20210331224755-41bb18bfe9da // indirect
	github.com/golang/protobuf v1.5.2 // indirect
	github.com/golang/snappy v0.0.4 // indirect
	github.com/google/go-querystring v1.1.0 // indirect
	github.com/google/uuid v1.3.0 // indirect
	github.com/gorilla/css v1.0.0 // indirect
	github.com/gosuri/uilive v0.0.4 // indirect
	github.com/gosuri/uiprogress v0.0.1 // indirect
	github.com/hashicorp/go-cleanhttp v0.5.2 // indirect
	github.com/hashicorp/go-retryablehttp v0.7.1 // indirect
	github.com/hdm/jarm-go v0.0.7 // indirect
	github.com/iancoleman/orderedmap v0.0.0-20190318233801-ac98e3ecb4b0 // indirect
	github.com/itchyny/timefmt-go v0.1.5 // indirect
	github.com/klauspost/cpuid/v2 v2.1.0 // indirect
	github.com/klauspost/pgzip v1.2.5 // indirect
	github.com/kr/pretty v0.3.1 // indirect
	github.com/kr/text v0.2.0 // indirect
	github.com/leodido/go-urn v1.2.1 // indirect
	github.com/libdns/libdns v0.2.1 // indirect
	github.com/lor00x/goldap v0.0.0-20180618054307-a546dffdd1a3 // indirect
	github.com/lufia/plan9stats v0.0.0-20211012122336-39d0f177ccd0 // indirect
	github.com/mattn/go-isatty v0.0.16 // indirect
	github.com/mattn/go-runewidth v0.0.14 // indirect
	github.com/mholt/acmez v1.0.4 // indirect
	github.com/microcosm-cc/bluemonday v1.0.22 // indirect
	github.com/modern-go/concurrent v0.0.0-20180306012644-bacd9c7ef1dd // indirect
	github.com/modern-go/reflect2 v1.0.2 // indirect
	github.com/pmezard/go-difflib v1.0.0 // indirect
	github.com/power-devops/perfstat v0.0.0-20210106213030-5aafc221ea8c // indirect
	github.com/projectdiscovery/blackrock v0.0.0-20220628111055-35616c71b2dc // indirect
	github.com/projectdiscovery/mapcidr v1.0.3
	github.com/projectdiscovery/networkpolicy v0.0.3
	github.com/rivo/uniseg v0.2.0 // indirect
	github.com/rogpeppe/go-internal v1.9.0 // indirect
	github.com/saintfish/chardet v0.0.0-20230101081208-5e3ef4b5456d // indirect
	github.com/tklauser/go-sysconf v0.3.11 // indirect
	github.com/tklauser/numcpus v0.6.0 // indirect
	github.com/trivago/tgo v1.0.7 // indirect
	github.com/ulikunitz/xz v0.5.11 // indirect
	github.com/ulule/deepcopier v0.0.0-20200430083143-45decc6639b6 // indirect
	github.com/valyala/bytebufferpool v1.0.0 // indirect
	github.com/yl2chen/cidranger v1.0.2 // indirect
	github.com/ysmood/goob v0.4.0 // indirect
	github.com/ysmood/gson v0.7.3 // indirect
	github.com/ysmood/leakless v0.8.0 // indirect
	github.com/yusufpapurcu/wmi v1.2.2 // indirect
	github.com/zmap/rc2 v0.0.0-20190804163417-abaa70531248 // indirect
	github.com/zmap/zcrypto v0.0.0-20230205235340-d51ce4775101 // indirect
	go.etcd.io/bbolt v1.3.7 // indirect
	go.uber.org/zap v1.23.0 // indirect
	goftp.io/server/v2 v2.0.0 // indirect
<<<<<<< HEAD
	golang.org/x/crypto v0.3.0
	golang.org/x/exp v0.0.0-20221230185412-738e83a70c30
	golang.org/x/mod v0.6.0 // indirect
	golang.org/x/sys v0.4.0 // indirect
	golang.org/x/time v0.2.0 // indirect
	golang.org/x/tools v0.2.0 // indirect
=======
	golang.org/x/crypto v0.5.0 // indirect
	golang.org/x/exp v0.0.0-20230206171751-46f607a40771
	golang.org/x/mod v0.8.0 // indirect
	golang.org/x/sys v0.5.0 // indirect
	golang.org/x/time v0.3.0 // indirect
	golang.org/x/tools v0.5.0 // indirect
>>>>>>> dbb0bf27
	google.golang.org/appengine v1.6.7 // indirect
	google.golang.org/protobuf v1.28.1 // indirect
	gopkg.in/alecthomas/kingpin.v2 v2.2.6 // indirect
	gopkg.in/corvus-ch/zbase32.v1 v1.0.0 // indirect
)

require (
	github.com/Microsoft/go-winio v0.5.2 // indirect
	github.com/ProtonMail/go-crypto v0.0.0-20221026131551-cf6655e29de4 // indirect
	github.com/acomagu/bufpipe v1.0.3 // indirect
	github.com/alecthomas/chroma v0.10.0
	github.com/aws/aws-sdk-go-v2/feature/ec2/imds v1.12.22 // indirect
	github.com/aws/aws-sdk-go-v2/internal/configsources v1.1.28 // indirect
	github.com/aws/aws-sdk-go-v2/internal/endpoints/v2 v2.4.22 // indirect
	github.com/aws/aws-sdk-go-v2/internal/ini v1.3.29 // indirect
	github.com/aws/aws-sdk-go-v2/service/internal/presigned-url v1.9.22 // indirect
	github.com/aws/aws-sdk-go-v2/service/sso v1.12.1 // indirect
	github.com/aws/aws-sdk-go-v2/service/ssooidc v1.14.1 // indirect
	github.com/aws/aws-sdk-go-v2/service/sts v1.18.3 // indirect
	github.com/aws/smithy-go v1.13.5 // indirect
	github.com/emirpasic/gods v1.18.1 // indirect
	github.com/go-git/gcfg v1.5.0 // indirect
	github.com/go-git/go-billy/v5 v5.4.0 // indirect
	github.com/golang-jwt/jwt v3.2.2+incompatible // indirect
	github.com/hashicorp/golang-lru v0.5.4 // indirect
	github.com/imdario/mergo v0.3.13 // indirect
	github.com/jbenet/go-context v0.0.0-20150711004518-d14ea06fba99 // indirect
	github.com/kevinburke/ssh_config v1.2.0 // indirect
	github.com/labstack/gommon v0.4.0 // indirect
	github.com/mattn/go-colorable v0.1.13 // indirect
	github.com/nwaples/rardecode v1.1.2 // indirect
	github.com/pierrec/lz4 v2.6.1+incompatible // indirect
	github.com/projectdiscovery/fileutil v0.0.3
	github.com/projectdiscovery/iputil v0.0.2 // indirect
	github.com/sergi/go-diff v1.2.0 // indirect
	github.com/src-d/gcfg v1.4.0 // indirect
	github.com/xanzy/ssh-agent v0.3.3 // indirect
	github.com/xi2/xz v0.0.0-20171230120015-48954b6210f8 // indirect
	gopkg.in/warnings.v0 v0.1.2 // indirect
)<|MERGE_RESOLUTION|>--- conflicted
+++ resolved
@@ -253,21 +253,12 @@
 	go.etcd.io/bbolt v1.3.7 // indirect
 	go.uber.org/zap v1.23.0 // indirect
 	goftp.io/server/v2 v2.0.0 // indirect
-<<<<<<< HEAD
-	golang.org/x/crypto v0.3.0
-	golang.org/x/exp v0.0.0-20221230185412-738e83a70c30
-	golang.org/x/mod v0.6.0 // indirect
-	golang.org/x/sys v0.4.0 // indirect
-	golang.org/x/time v0.2.0 // indirect
-	golang.org/x/tools v0.2.0 // indirect
-=======
-	golang.org/x/crypto v0.5.0 // indirect
+	golang.org/x/crypto v0.5.0
 	golang.org/x/exp v0.0.0-20230206171751-46f607a40771
 	golang.org/x/mod v0.8.0 // indirect
 	golang.org/x/sys v0.5.0 // indirect
 	golang.org/x/time v0.3.0 // indirect
 	golang.org/x/tools v0.5.0 // indirect
->>>>>>> dbb0bf27
 	google.golang.org/appengine v1.6.7 // indirect
 	google.golang.org/protobuf v1.28.1 // indirect
 	gopkg.in/alecthomas/kingpin.v2 v2.2.6 // indirect
