--- conflicted
+++ resolved
@@ -72,11 +72,8 @@
 	hostErrors        hosterrorscache.CacheInterface
 	resumeCfg         *types.ResumeCfg
 	pprofServer       *http.Server
-<<<<<<< HEAD
 	customTemplates   []customTemplateRepo
-=======
 	cloudClient       *nucleicloud.Client
->>>>>>> 8e690811
 }
 
 const pprofServerAddress = "127.0.0.1:8086"
