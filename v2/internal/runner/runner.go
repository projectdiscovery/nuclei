package runner

import (
	"bufio"
	"bytes"
	"context"
	"encoding/json"
	"fmt"
	"io"
	"net/http"
	_ "net/http/pprof"
	"os"
	"path/filepath"
	"strings"
	"time"

	"github.com/blang/semver"
	"github.com/logrusorgru/aurora"
	"github.com/pkg/errors"
	"github.com/projectdiscovery/ratelimit"
	"go.uber.org/atomic"

	"github.com/projectdiscovery/gologger"
	"github.com/projectdiscovery/nuclei/v2/internal/colorizer"
	"github.com/projectdiscovery/nuclei/v2/pkg/catalog"
	"github.com/projectdiscovery/nuclei/v2/pkg/catalog/config"
	"github.com/projectdiscovery/nuclei/v2/pkg/catalog/disk"
	"github.com/projectdiscovery/nuclei/v2/pkg/catalog/loader"
	"github.com/projectdiscovery/nuclei/v2/pkg/core"
	"github.com/projectdiscovery/nuclei/v2/pkg/core/inputs/hybrid"
	"github.com/projectdiscovery/nuclei/v2/pkg/input"
	"github.com/projectdiscovery/nuclei/v2/pkg/output"
	"github.com/projectdiscovery/nuclei/v2/pkg/parsers"
	"github.com/projectdiscovery/nuclei/v2/pkg/progress"
	"github.com/projectdiscovery/nuclei/v2/pkg/projectfile"
	"github.com/projectdiscovery/nuclei/v2/pkg/protocols"
	"github.com/projectdiscovery/nuclei/v2/pkg/protocols/common/automaticscan"
	"github.com/projectdiscovery/nuclei/v2/pkg/protocols/common/hosterrorscache"
	"github.com/projectdiscovery/nuclei/v2/pkg/protocols/common/interactsh"
	"github.com/projectdiscovery/nuclei/v2/pkg/protocols/common/protocolinit"
	"github.com/projectdiscovery/nuclei/v2/pkg/protocols/common/utils/excludematchers"
	"github.com/projectdiscovery/nuclei/v2/pkg/protocols/headless/engine"
	"github.com/projectdiscovery/nuclei/v2/pkg/protocols/http/httpclientpool"
	"github.com/projectdiscovery/nuclei/v2/pkg/reporting"
	"github.com/projectdiscovery/nuclei/v2/pkg/reporting/exporters/markdown"
	"github.com/projectdiscovery/nuclei/v2/pkg/reporting/exporters/sarif"
	"github.com/projectdiscovery/nuclei/v2/pkg/templates"
	"github.com/projectdiscovery/nuclei/v2/pkg/types"
	"github.com/projectdiscovery/nuclei/v2/pkg/utils"
	"github.com/projectdiscovery/nuclei/v2/pkg/utils/stats"
	yamlwrapper "github.com/projectdiscovery/nuclei/v2/pkg/utils/yaml"
	"github.com/projectdiscovery/retryablehttp-go"
	"github.com/projectdiscovery/stringsutil"
)

// Runner is a client for running the enumeration process.
type Runner struct {
	output            output.Writer
	interactsh        *interactsh.Client
	templatesConfig   *config.Config
	options           *types.Options
	projectFile       *projectfile.ProjectFile
	catalog           catalog.Catalog
	progress          progress.Progress
	colorizer         aurora.Aurora
	issuesClient      *reporting.Client
	hmapInputProvider *hybrid.Input
	browser           *engine.Browser
	ratelimiter       *ratelimit.Limiter
	hostErrors        hosterrorscache.CacheInterface
	resumeCfg         *types.ResumeCfg
	pprofServer       *http.Server
}

const pprofServerAddress = "127.0.0.1:8086"

// New creates a new client for running enumeration process.
func New(options *types.Options) (*Runner, error) {
	runner := &Runner{
		options: options,
	}

	if options.HealthCheck {
		gologger.Print().Msgf("%s\n", DoHealthCheck(options))
		os.Exit(0)
	}

	if options.UpdateNuclei {
		if err := updateNucleiVersionToLatest(runner.options.Verbose); err != nil {
			return nil, err
		}
		return nil, nil
	}
	if options.Validate {
		parsers.ShouldValidate = true
		// Does not update the templates when validate flag is used
		options.NoUpdateTemplates = true
	}
	parsers.NoStrictSyntax = options.NoStrictSyntax

	if err := runner.updateTemplates(); err != nil {
		gologger.Error().Msgf("Could not update templates: %s\n", err)
	}
	if options.Headless {
		if engine.MustDisableSandbox() {
			gologger.Warning().Msgf("The current platform and privileged user will run the browser without sandbox\n")
		}
		browser, err := engine.New(options)
		if err != nil {
			return nil, err
		}
		runner.browser = browser
	}

	runner.catalog = disk.NewCatalog(runner.options.TemplatesDirectory)

	var httpclient *retryablehttp.Client
	if options.ProxyInternal && types.ProxyURL != "" || types.ProxySocksURL != "" {
		var err error
		httpclient, err = httpclientpool.Get(options, &httpclientpool.Configuration{})
		if err != nil {
			return nil, err
		}
	}

	if err := reporting.CreateConfigIfNotExists(); err != nil {
		return nil, err
	}
	reportingOptions, err := createReportingOptions(options)
	if err != nil {
		return nil, err
	}
	if reportingOptions != nil && httpclient != nil {
		reportingOptions.HttpClient = httpclient
	}

	if reportingOptions != nil {
		client, err := reporting.New(reportingOptions, options.ReportingDB)
		if err != nil {
			return nil, errors.Wrap(err, "could not create issue reporting client")
		}
		runner.issuesClient = client
	}

	// output coloring
	useColor := !options.NoColor
	runner.colorizer = aurora.NewAurora(useColor)
	templates.Colorizer = runner.colorizer
	templates.SeverityColorizer = colorizer.New(runner.colorizer)

	if options.EnablePprof {
		server := &http.Server{
			Addr:    pprofServerAddress,
			Handler: http.DefaultServeMux,
		}
		gologger.Info().Msgf("Listening pprof debug server on: %s", pprofServerAddress)
		runner.pprofServer = server
		go func() {
			_ = server.ListenAndServe()
		}()
	}

	if (len(options.Templates) == 0 || !options.NewTemplates || (options.TargetsFilePath == "" && !options.Stdin && len(options.Targets) == 0)) && options.UpdateTemplates {
		os.Exit(0)
	}

	// Initialize the input source
	hmapInput, err := hybrid.New(options)
	if err != nil {
		return nil, errors.Wrap(err, "could not create input provider")
	}
	runner.hmapInputProvider = hmapInput

	// Create the output file if asked
	outputWriter, err := output.NewStandardWriter(!options.NoColor, options.NoMeta, options.NoTimestamp, options.JSON, options.JSONRequests, options.MatcherStatus, options.StoreResponse, options.Output, options.TraceLogFile, options.ErrorLogFile, options.StoreResponseDir)
	if err != nil {
		return nil, errors.Wrap(err, "could not create output file")
	}
	runner.output = outputWriter

	if options.JSON && options.EnableProgressBar {
		options.StatsJSON = true
	}
	if options.StatsJSON {
		options.EnableProgressBar = true
	}
	// Creates the progress tracking object
	var progressErr error
	runner.progress, progressErr = progress.NewStatsTicker(options.StatsInterval, options.EnableProgressBar, options.StatsJSON, options.Metrics, options.MetricsPort)
	if progressErr != nil {
		return nil, progressErr
	}

	// create project file if requested or load the existing one
	if options.Project {
		var projectFileErr error
		runner.projectFile, projectFileErr = projectfile.New(&projectfile.Options{Path: options.ProjectPath, Cleanup: utils.IsBlank(options.ProjectPath)})
		if projectFileErr != nil {
			return nil, projectFileErr
		}
	}

	// create the resume configuration structure
	resumeCfg := types.NewResumeCfg()
	if runner.options.ShouldLoadResume() {
		gologger.Info().Msg("Resuming from save checkpoint")
		file, err := os.ReadFile(runner.options.Resume)
		if err != nil {
			return nil, err
		}
		err = json.Unmarshal([]byte(file), &resumeCfg)
		if err != nil {
			return nil, err
		}
		resumeCfg.Compile()
	}
	runner.resumeCfg = resumeCfg

	opts := interactsh.NewDefaultOptions(runner.output, runner.issuesClient, runner.progress)
	opts.Debug = runner.options.Debug
	opts.NoColor = runner.options.NoColor
	if options.InteractshURL != "" {
		opts.ServerURL = options.InteractshURL
	}
	opts.Authorization = options.InteractshToken
	opts.CacheSize = int64(options.InteractionsCacheSize)
	opts.Eviction = time.Duration(options.InteractionsEviction) * time.Second
	opts.CooldownPeriod = time.Duration(options.InteractionsCoolDownPeriod) * time.Second
	opts.PollDuration = time.Duration(options.InteractionsPollDuration) * time.Second
	opts.NoInteractsh = runner.options.NoInteractsh
	opts.StopAtFirstMatch = runner.options.StopAtFirstMatch
	opts.Debug = runner.options.Debug
	opts.DebugRequest = runner.options.DebugRequests
	opts.DebugResponse = runner.options.DebugResponse
	if httpclient != nil {
		opts.HTTPClient = httpclient
	}
	interactshClient, err := interactsh.New(opts)
	if err != nil {
		gologger.Error().Msgf("Could not create interactsh client: %s", err)
	} else {
		runner.interactsh = interactshClient
	}

	if options.RateLimitMinute > 0 {
		runner.ratelimiter = ratelimit.New(context.Background(), options.RateLimitMinute, time.Minute)
	} else if options.RateLimit > 0 {
		runner.ratelimiter = ratelimit.New(context.Background(), options.RateLimit, time.Second)
	} else {
		runner.ratelimiter = ratelimit.NewUnlimited(context.Background())
	}
	return runner, nil
}

func createReportingOptions(options *types.Options) (*reporting.Options, error) {
	var reportingOptions *reporting.Options
	if options.ReportingConfig != "" {
		file, err := os.Open(options.ReportingConfig)
		if err != nil {
			return nil, errors.Wrap(err, "could not open reporting config file")
		}

		reportingOptions = &reporting.Options{}
		if err := yamlwrapper.DecodeAndValidate(file, reportingOptions); err != nil {
			file.Close()
			return nil, errors.Wrap(err, "could not parse reporting config file")
		}
		file.Close()
	}
	if options.MarkdownExportDirectory != "" {
		if reportingOptions != nil {
			reportingOptions.MarkdownExporter = &markdown.Options{Directory: options.MarkdownExportDirectory}
		} else {
			reportingOptions = &reporting.Options{}
			reportingOptions.MarkdownExporter = &markdown.Options{Directory: options.MarkdownExportDirectory}
		}
	}
	if options.SarifExport != "" {
		if reportingOptions != nil {
			reportingOptions.SarifExporter = &sarif.Options{File: options.SarifExport}
		} else {
			reportingOptions = &reporting.Options{}
			reportingOptions.SarifExporter = &sarif.Options{File: options.SarifExport}
		}
	}
	return reportingOptions, nil
}

// Close releases all the resources and cleans up
func (r *Runner) Close() {
	if r.output != nil {
		r.output.Close()
	}
	if r.projectFile != nil {
		r.projectFile.Close()
	}
	r.hmapInputProvider.Close()
	protocolinit.Close()
	if r.pprofServer != nil {
		_ = r.pprofServer.Shutdown(context.Background())
	}
}

// RunEnumeration sets up the input layer for giving input nuclei.
// binary and runs the actual enumeration
func (r *Runner) RunEnumeration() error {
	defer r.Close()

	// If user asked for new templates to be executed, collect the list from the templates' directory.
	if r.options.NewTemplates {
		templatesLoaded, err := r.readNewTemplatesFile()
		if err != nil {
			return errors.Wrap(err, "could not get newly added templates")
		}
		r.options.Templates = append(r.options.Templates, templatesLoaded...)
	}
	if len(r.options.NewTemplatesWithVersion) > 0 {
		minVersion, err := semver.Parse("8.8.4")
		if err != nil {
			return errors.Wrap(err, "could not parse minimum version")
		}
		latestVersion, err := semver.Parse(r.templatesConfig.NucleiTemplatesLatestVersion)
		if err != nil {
			return errors.Wrap(err, "could not get latest version")
		}
		for _, version := range r.options.NewTemplatesWithVersion {
			current, err := semver.Parse(strings.Trim(version, "v"))
			if err != nil {
				return errors.Wrap(err, "could not parse current version")
			}
			if !(current.GT(minVersion) && current.LTE(latestVersion)) {
				return fmt.Errorf("version should be greater than %s and less than %s", minVersion, latestVersion)
			}
			templatesLoaded, err := r.readNewTemplatesWithVersionFile(fmt.Sprintf("v%s", current))
			if err != nil {
				return errors.Wrap(err, "could not get newly added templates for "+current.String())
			}
			r.options.Templates = append(r.options.Templates, templatesLoaded...)
		}
	}
	// Exclude ignored file for validation
	if !r.options.Validate {
		ignoreFile := config.ReadIgnoreFile()
		r.options.ExcludeTags = append(r.options.ExcludeTags, ignoreFile.Tags...)
		r.options.ExcludedTemplates = append(r.options.ExcludedTemplates, ignoreFile.Files...)
	}
	var cache *hosterrorscache.Cache
	if r.options.MaxHostError > 0 {
		cache = hosterrorscache.New(r.options.MaxHostError, hosterrorscache.DefaultMaxHostsCount)
		cache.SetVerbose(r.options.Verbose)
	}
	r.hostErrors = cache

	// Create the executer options which will be used throughout the execution
	// stage by the nuclei engine modules.
	executerOpts := protocols.ExecuterOptions{
		Output:          r.output,
		Options:         r.options,
		Progress:        r.progress,
		Catalog:         r.catalog,
		IssuesClient:    r.issuesClient,
		RateLimiter:     r.ratelimiter,
		Interactsh:      r.interactsh,
		ProjectFile:     r.projectFile,
		Browser:         r.browser,
		HostErrorsCache: cache,
		Colorizer:       r.colorizer,
		ResumeCfg:       r.resumeCfg,
		ExcludeMatchers: excludematchers.New(r.options.ExcludeMatchers),
		InputHelper:     input.NewHelper(),
	}
	engine := core.New(r.options)
	engine.SetExecuterOptions(executerOpts)

	workflowLoader, err := parsers.NewLoader(&executerOpts)
	if err != nil {
		return errors.Wrap(err, "Could not create loader.")
	}
	executerOpts.WorkflowLoader = workflowLoader

	templateConfig := r.templatesConfig
	if templateConfig == nil {
		templateConfig = &config.Config{}
	}

	store, err := loader.New(loader.NewConfig(r.options, templateConfig, r.catalog, executerOpts))
	if err != nil {
		return errors.Wrap(err, "could not load templates from config")
	}
	if r.options.Validate {
		if err := store.ValidateTemplates(); err != nil {
			return err
		}
		if stats.GetValue(parsers.SyntaxErrorStats) == 0 && stats.GetValue(parsers.SyntaxWarningStats) == 0 && stats.GetValue(parsers.RuntimeWarningsStats) == 0 {
			gologger.Info().Msgf("All templates validated successfully\n")
		} else {
			return errors.New("encountered errors while performing template validation")
		}
		return nil // exit
	}
	store.Load()

<<<<<<< HEAD
	// If not explicitly disabled, check if http based protocols
	// are used and if inputs are non-http to pre-perform probing
	// of urls and storing them for execution.
	if !r.options.DisableHTTPProbe && loader.IsHTTPBasedProtocolUsed(store) && r.isInputNonHTTP() {
		inputHelpers, err := r.initializeTemplatesHTTPInput()
		if err != nil {
			return errors.Wrap(err, "could not probe http input")
		}
		executerOpts.InputHelper.InputsHTTP = inputHelpers
	}

=======
	// list all templates
	if r.options.TemplateList {
		r.listAvailableStoreTemplates(store)
		os.Exit(0)
	}
>>>>>>> af462fcd
	r.displayExecutionInfo(store)

	var results *atomic.Bool

	if r.options.Cloud {
		gologger.Info().Msgf("Running scan on cloud with URL %s", r.options.CloudURL)
		results, err = r.runCloudEnumeration(store)
	} else {
		results, err = r.runStandardEnumeration(executerOpts, store, engine)
	}

	if r.interactsh != nil {
		matched := r.interactsh.Close()
		if matched {
			results.CompareAndSwap(false, true)
		}
	}
	r.progress.Stop()

	if executerOpts.InputHelper != nil {
		_ = executerOpts.InputHelper.Close()
	}
	if r.issuesClient != nil {
		r.issuesClient.Close()
	}

	if !results.Load() {
		gologger.Info().Msgf("No results found. Better luck next time!")
	}
	if r.browser != nil {
		r.browser.Close()
	}
	return err
}

func (r *Runner) isInputNonHTTP() bool {
	var nonURLInput bool
	r.hmapInputProvider.Scan(func(value string) bool {
		if !strings.Contains(value, "://") {
			nonURLInput = true
			return false
		}
		return true
	})
	return nonURLInput
}

func (r *Runner) executeSmartWorkflowInput(executerOpts protocols.ExecuterOptions, store *loader.Store, engine *core.Engine) (*atomic.Bool, error) {
	r.progress.Init(r.hmapInputProvider.Count(), 0, 0)

	service, err := automaticscan.New(automaticscan.Options{
		ExecuterOpts: executerOpts,
		Store:        store,
		Engine:       engine,
		Target:       r.hmapInputProvider,
	})
	if err != nil {
		return nil, errors.Wrap(err, "could not create automatic scan service")
	}
	service.Execute()
	result := &atomic.Bool{}
	result.Store(service.Close())
	return result, nil
}

func (r *Runner) executeTemplatesInput(store *loader.Store, engine *core.Engine) (*atomic.Bool, error) {
	var unclusteredRequests int64
	for _, template := range store.Templates() {
		// workflows will dynamically adjust the totals while running, as
		// it can't be known in advance which requests will be called
		if len(template.Workflows) > 0 {
			continue
		}
		unclusteredRequests += int64(template.TotalRequests) * r.hmapInputProvider.Count()
	}

	if r.options.VerboseVerbose {
		for _, template := range store.Templates() {
			r.logAvailableTemplate(template.Path)
		}
		for _, template := range store.Workflows() {
			r.logAvailableTemplate(template.Path)
		}
	}

	// Cluster the templates first because we want info on how many
	// templates did we cluster for showing to user in CLI
	originalTemplatesCount := len(store.Templates())
	finalTemplates, clusterCount := templates.ClusterTemplates(store.Templates(), engine.ExecuterOptions())
	finalTemplates = append(finalTemplates, store.Workflows()...)

	var totalRequests int64
	for _, t := range finalTemplates {
		if len(t.Workflows) > 0 {
			continue
		}
		totalRequests += int64(t.Executer.Requests()) * r.hmapInputProvider.Count()
	}
	if totalRequests < unclusteredRequests {
		gologger.Info().Msgf("Templates clustered: %d (Reduced %d HTTP Requests)", clusterCount, unclusteredRequests-totalRequests)
	}
	workflowCount := len(store.Workflows())
	templateCount := originalTemplatesCount + workflowCount

	// 0 matches means no templates were found in directory
	if templateCount == 0 {
		return &atomic.Bool{}, errors.New("no valid templates were found")
	}

	// tracks global progress and captures stdout/stderr until p.Wait finishes
	r.progress.Init(r.hmapInputProvider.Count(), templateCount, totalRequests)

	results := engine.ExecuteWithOpts(finalTemplates, r.hmapInputProvider, true)
	return results, nil
}

// displayExecutionInfo displays misc info about the nuclei engine execution
func (r *Runner) displayExecutionInfo(store *loader.Store) {
	// Display stats for any loaded templates' syntax warnings or errors
	stats.Display(parsers.SyntaxWarningStats)
	stats.Display(parsers.SyntaxErrorStats)
	stats.Display(parsers.RuntimeWarningsStats)

	builder := &strings.Builder{}
	if r.templatesConfig != nil && r.templatesConfig.NucleiLatestVersion != "" {
		builder.WriteString(" (")

		if strings.Contains(config.Version, "-dev") {
			builder.WriteString(r.colorizer.Blue("development").String())
		} else if config.Version == r.templatesConfig.NucleiLatestVersion {
			builder.WriteString(r.colorizer.Green("latest").String())
		} else {
			builder.WriteString(r.colorizer.Red("outdated").String())
		}
		builder.WriteString(")")
	}
	messageStr := builder.String()
	builder.Reset()

	gologger.Info().Msgf("Using Nuclei Engine %s%s", config.Version, messageStr)

	if r.templatesConfig != nil && r.templatesConfig.NucleiTemplatesLatestVersion != "" { // TODO extract duplicated logic
		builder.WriteString(" (")

		if r.templatesConfig.TemplateVersion == r.templatesConfig.NucleiTemplatesLatestVersion {
			builder.WriteString(r.colorizer.Green("latest").String())
		} else {
			builder.WriteString(r.colorizer.Red("outdated").String())
		}
		builder.WriteString(")")
	}
	messageStr = builder.String()
	builder.Reset()

	if r.templatesConfig != nil {
		gologger.Info().Msgf("Using Nuclei Templates %s%s", r.templatesConfig.TemplateVersion, messageStr)
	}
	if len(store.Templates()) > 0 {
		gologger.Info().Msgf("Templates added in last update: %d", r.countNewTemplates())
		gologger.Info().Msgf("Templates loaded for scan: %d", len(store.Templates()))
	}
	if len(store.Workflows()) > 0 {
		gologger.Info().Msgf("Workflows loaded for scan: %d", len(store.Workflows()))
	}
}
func (r *Runner) readNewTemplatesWithVersionFile(version string) ([]string, error) {
	resp, err := http.DefaultClient.Get(fmt.Sprintf("https://raw.githubusercontent.com/projectdiscovery/nuclei-templates/%s/.new-additions", version))
	if err != nil {
		return nil, err
	}
	if resp.StatusCode != http.StatusOK {
		return nil, errors.New("version not found")
	}
	data, err := io.ReadAll(resp.Body)
	if err != nil {
		return nil, err
	}
	templatesList := []string{}
	scanner := bufio.NewScanner(bytes.NewReader(data))
	for scanner.Scan() {
		text := scanner.Text()
		if text == "" {
			continue
		}
		if isTemplate(text) {
			templatesList = append(templatesList, text)
		}
	}
	return templatesList, nil
}

// readNewTemplatesFile reads newly added templates from directory if it exists
func (r *Runner) readNewTemplatesFile() ([]string, error) {
	if r.templatesConfig == nil {
		return nil, nil
	}
	additionsFile := filepath.Join(r.templatesConfig.TemplatesDirectory, ".new-additions")
	file, err := os.Open(additionsFile)
	if err != nil {
		return nil, err
	}
	defer file.Close()

	templatesList := []string{}
	scanner := bufio.NewScanner(file)
	for scanner.Scan() {
		text := scanner.Text()
		if text == "" {
			continue
		}
		if isTemplate(text) {
			templatesList = append(templatesList, text)
		}
	}
	return templatesList, nil
}

// countNewTemplates returns the number of newly added templates
func (r *Runner) countNewTemplates() int {
	if r.templatesConfig == nil {
		return 0
	}
	additionsFile := filepath.Join(r.templatesConfig.TemplatesDirectory, ".new-additions")
	file, err := os.Open(additionsFile)
	if err != nil {
		return 0
	}
	defer file.Close()

	count := 0
	scanner := bufio.NewScanner(file)
	for scanner.Scan() {
		text := scanner.Text()
		if text == "" {
			continue
		}

		if isTemplate(text) {
			count++
		}

	}
	return count
}

func isTemplate(filename string) bool {
	return stringsutil.EqualFoldAny(filepath.Ext(filename), templates.TemplateExtension)
}

// SaveResumeConfig to file
func (r *Runner) SaveResumeConfig(path string) error {
	resumeCfgClone := r.resumeCfg.Clone()
	resumeCfgClone.ResumeFrom = resumeCfgClone.Current
	data, _ := json.MarshalIndent(resumeCfgClone, "", "\t")

	return os.WriteFile(path, data, os.ModePerm)
}<|MERGE_RESOLUTION|>--- conflicted
+++ resolved
@@ -400,7 +400,13 @@
 	}
 	store.Load()
 
-<<<<<<< HEAD
+	// list all templates
+	if r.options.TemplateList {
+		r.listAvailableStoreTemplates(store)
+		os.Exit(0)
+	}
+	r.displayExecutionInfo(store)
+
 	// If not explicitly disabled, check if http based protocols
 	// are used and if inputs are non-http to pre-perform probing
 	// of urls and storing them for execution.
@@ -411,15 +417,6 @@
 		}
 		executerOpts.InputHelper.InputsHTTP = inputHelpers
 	}
-
-=======
-	// list all templates
-	if r.options.TemplateList {
-		r.listAvailableStoreTemplates(store)
-		os.Exit(0)
-	}
->>>>>>> af462fcd
-	r.displayExecutionInfo(store)
 
 	var results *atomic.Bool
 
