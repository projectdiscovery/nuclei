package runner

import (
	"bufio"
	"bytes"
	"context"
	"encoding/json"
	"fmt"
	"github.com/projectdiscovery/nuclei/v2/internal/runner/nucleicloud"
	"io"
	"net/http"
	_ "net/http/pprof"
	"os"
	"path/filepath"
	"strings"
	"time"

	"github.com/blang/semver"
	"github.com/logrusorgru/aurora"
	"github.com/pkg/errors"
	"github.com/projectdiscovery/ratelimit"
	"go.uber.org/atomic"

	"github.com/projectdiscovery/gologger"
	"github.com/projectdiscovery/nuclei/v2/internal/colorizer"
	"github.com/projectdiscovery/nuclei/v2/pkg/catalog"
	"github.com/projectdiscovery/nuclei/v2/pkg/catalog/config"
	"github.com/projectdiscovery/nuclei/v2/pkg/catalog/disk"
	"github.com/projectdiscovery/nuclei/v2/pkg/catalog/loader"
	"github.com/projectdiscovery/nuclei/v2/pkg/core"
	"github.com/projectdiscovery/nuclei/v2/pkg/core/inputs/hybrid"
	"github.com/projectdiscovery/nuclei/v2/pkg/input"
	"github.com/projectdiscovery/nuclei/v2/pkg/output"
	"github.com/projectdiscovery/nuclei/v2/pkg/parsers"
	"github.com/projectdiscovery/nuclei/v2/pkg/progress"
	"github.com/projectdiscovery/nuclei/v2/pkg/projectfile"
	"github.com/projectdiscovery/nuclei/v2/pkg/protocols"
	"github.com/projectdiscovery/nuclei/v2/pkg/protocols/common/automaticscan"
	"github.com/projectdiscovery/nuclei/v2/pkg/protocols/common/hosterrorscache"
	"github.com/projectdiscovery/nuclei/v2/pkg/protocols/common/interactsh"
	"github.com/projectdiscovery/nuclei/v2/pkg/protocols/common/protocolinit"
	"github.com/projectdiscovery/nuclei/v2/pkg/protocols/common/utils/excludematchers"
	"github.com/projectdiscovery/nuclei/v2/pkg/protocols/headless/engine"
	"github.com/projectdiscovery/nuclei/v2/pkg/protocols/http/httpclientpool"
	"github.com/projectdiscovery/nuclei/v2/pkg/reporting"
	"github.com/projectdiscovery/nuclei/v2/pkg/reporting/exporters/markdown"
	"github.com/projectdiscovery/nuclei/v2/pkg/reporting/exporters/sarif"
	"github.com/projectdiscovery/nuclei/v2/pkg/templates"
	"github.com/projectdiscovery/nuclei/v2/pkg/types"
	"github.com/projectdiscovery/nuclei/v2/pkg/utils"
	"github.com/projectdiscovery/nuclei/v2/pkg/utils/stats"
	yamlwrapper "github.com/projectdiscovery/nuclei/v2/pkg/utils/yaml"
	"github.com/projectdiscovery/retryablehttp-go"
	"github.com/projectdiscovery/stringsutil"
)

// Runner is a client for running the enumeration process.
type Runner struct {
	output            output.Writer
	interactsh        *interactsh.Client
	templatesConfig   *config.Config
	options           *types.Options
	projectFile       *projectfile.ProjectFile
	catalog           catalog.Catalog
	progress          progress.Progress
	colorizer         aurora.Aurora
	issuesClient      *reporting.Client
	hmapInputProvider *hybrid.Input
	browser           *engine.Browser
	ratelimiter       *ratelimit.Limiter
	hostErrors        hosterrorscache.CacheInterface
	resumeCfg         *types.ResumeCfg
	pprofServer       *http.Server
	cloudClient       *nucleicloud.Client
}

const pprofServerAddress = "127.0.0.1:8086"

// New creates a new client for running enumeration process.
func New(options *types.Options) (*Runner, error) {
	runner := &Runner{
		options: options,
	}

	if options.HealthCheck {
		gologger.Print().Msgf("%s\n", DoHealthCheck(options))
		os.Exit(0)
	}

	if options.Cloud {
		runner.cloudClient = nucleicloud.New(options.CloudURL, options.CloudAPIKey)
	}

	if options.UpdateNuclei {
		if err := updateNucleiVersionToLatest(runner.options.Verbose); err != nil {
			return nil, err
		}
		return nil, nil
	}
	if options.Validate {
		parsers.ShouldValidate = true
		// Does not update the templates when validate flag is used
		options.NoUpdateTemplates = true
	}
	parsers.NoStrictSyntax = options.NoStrictSyntax

	if err := runner.updateTemplates(); err != nil {
		gologger.Error().Msgf("Could not update templates: %s\n", err)
	}
	if options.Headless {
		if engine.MustDisableSandbox() {
			gologger.Warning().Msgf("The current platform and privileged user will run the browser without sandbox\n")
		}
		browser, err := engine.New(options)
		if err != nil {
			return nil, err
		}
		runner.browser = browser
	}

	runner.catalog = disk.NewCatalog(runner.options.TemplatesDirectory)

	var httpclient *retryablehttp.Client
	if options.ProxyInternal && types.ProxyURL != "" || types.ProxySocksURL != "" {
		var err error
		httpclient, err = httpclientpool.Get(options, &httpclientpool.Configuration{})
		if err != nil {
			return nil, err
		}
	}

	if err := reporting.CreateConfigIfNotExists(); err != nil {
		return nil, err
	}
	reportingOptions, err := createReportingOptions(options)
	if err != nil {
		return nil, err
	}
	if reportingOptions != nil && httpclient != nil {
		reportingOptions.HttpClient = httpclient
	}

	if reportingOptions != nil {
		client, err := reporting.New(reportingOptions, options.ReportingDB)
		if err != nil {
			return nil, errors.Wrap(err, "could not create issue reporting client")
		}
		runner.issuesClient = client
	}

	// output coloring
	useColor := !options.NoColor
	runner.colorizer = aurora.NewAurora(useColor)
	templates.Colorizer = runner.colorizer
	templates.SeverityColorizer = colorizer.New(runner.colorizer)

	if options.EnablePprof {
		server := &http.Server{
			Addr:    pprofServerAddress,
			Handler: http.DefaultServeMux,
		}
		gologger.Info().Msgf("Listening pprof debug server on: %s", pprofServerAddress)
		runner.pprofServer = server
		go func() {
			_ = server.ListenAndServe()
		}()
	}

	if (len(options.Templates) == 0 || !options.NewTemplates || (options.TargetsFilePath == "" && !options.Stdin && len(options.Targets) == 0)) && options.UpdateTemplates {
		os.Exit(0)
	}

	// Initialize the input source
	hmapInput, err := hybrid.New(options)
	if err != nil {
		return nil, errors.Wrap(err, "could not create input provider")
	}
	runner.hmapInputProvider = hmapInput

	// Create the output file if asked
	outputWriter, err := output.NewStandardWriter(!options.NoColor, options.NoMeta, options.NoTimestamp, options.JSON, options.JSONRequests, options.MatcherStatus, options.StoreResponse, options.Output, options.TraceLogFile, options.ErrorLogFile, options.StoreResponseDir)
	if err != nil {
		return nil, errors.Wrap(err, "could not create output file")
	}
	runner.output = outputWriter

	if options.JSON && options.EnableProgressBar {
		options.StatsJSON = true
	}
	if options.StatsJSON {
		options.EnableProgressBar = true
	}
	// Creates the progress tracking object
	var progressErr error
	runner.progress, progressErr = progress.NewStatsTicker(options.StatsInterval, options.EnableProgressBar, options.StatsJSON, options.Metrics, options.MetricsPort)
	if progressErr != nil {
		return nil, progressErr
	}

	// create project file if requested or load the existing one
	if options.Project {
		var projectFileErr error
		runner.projectFile, projectFileErr = projectfile.New(&projectfile.Options{Path: options.ProjectPath, Cleanup: utils.IsBlank(options.ProjectPath)})
		if projectFileErr != nil {
			return nil, projectFileErr
		}
	}

	// create the resume configuration structure
	resumeCfg := types.NewResumeCfg()
	if runner.options.ShouldLoadResume() {
		gologger.Info().Msg("Resuming from save checkpoint")
		file, err := os.ReadFile(runner.options.Resume)
		if err != nil {
			return nil, err
		}
		err = json.Unmarshal([]byte(file), &resumeCfg)
		if err != nil {
			return nil, err
		}
		resumeCfg.Compile()
	}
	runner.resumeCfg = resumeCfg

	opts := interactsh.NewDefaultOptions(runner.output, runner.issuesClient, runner.progress)
	opts.Debug = runner.options.Debug
	opts.NoColor = runner.options.NoColor
	if options.InteractshURL != "" {
		opts.ServerURL = options.InteractshURL
	}
	opts.Authorization = options.InteractshToken
	opts.CacheSize = int64(options.InteractionsCacheSize)
	opts.Eviction = time.Duration(options.InteractionsEviction) * time.Second
	opts.CooldownPeriod = time.Duration(options.InteractionsCoolDownPeriod) * time.Second
	opts.PollDuration = time.Duration(options.InteractionsPollDuration) * time.Second
	opts.NoInteractsh = runner.options.NoInteractsh
	opts.StopAtFirstMatch = runner.options.StopAtFirstMatch
	opts.Debug = runner.options.Debug
	opts.DebugRequest = runner.options.DebugRequests
	opts.DebugResponse = runner.options.DebugResponse
	if httpclient != nil {
		opts.HTTPClient = httpclient
	}
	interactshClient, err := interactsh.New(opts)
	if err != nil {
		gologger.Error().Msgf("Could not create interactsh client: %s", err)
	} else {
		runner.interactsh = interactshClient
	}

	if options.RateLimitMinute > 0 {
		runner.ratelimiter = ratelimit.New(context.Background(), options.RateLimitMinute, time.Minute)
	} else if options.RateLimit > 0 {
		runner.ratelimiter = ratelimit.New(context.Background(), options.RateLimit, time.Second)
	} else {
		runner.ratelimiter = ratelimit.NewUnlimited(context.Background())
	}
	return runner, nil
}

func createReportingOptions(options *types.Options) (*reporting.Options, error) {
	var reportingOptions *reporting.Options
	if options.ReportingConfig != "" {
		file, err := os.Open(options.ReportingConfig)
		if err != nil {
			return nil, errors.Wrap(err, "could not open reporting config file")
		}

		reportingOptions = &reporting.Options{}
		if err := yamlwrapper.DecodeAndValidate(file, reportingOptions); err != nil {
			file.Close()
			return nil, errors.Wrap(err, "could not parse reporting config file")
		}
		file.Close()
	}
	if options.MarkdownExportDirectory != "" {
		if reportingOptions != nil {
			reportingOptions.MarkdownExporter = &markdown.Options{Directory: options.MarkdownExportDirectory}
		} else {
			reportingOptions = &reporting.Options{}
			reportingOptions.MarkdownExporter = &markdown.Options{Directory: options.MarkdownExportDirectory}
		}
	}
	if options.SarifExport != "" {
		if reportingOptions != nil {
			reportingOptions.SarifExporter = &sarif.Options{File: options.SarifExport}
		} else {
			reportingOptions = &reporting.Options{}
			reportingOptions.SarifExporter = &sarif.Options{File: options.SarifExport}
		}
	}
	return reportingOptions, nil
}

// Close releases all the resources and cleans up
func (r *Runner) Close() {
	if r.output != nil {
		r.output.Close()
	}
	if r.projectFile != nil {
		r.projectFile.Close()
	}
	r.hmapInputProvider.Close()
	protocolinit.Close()
	if r.pprofServer != nil {
		_ = r.pprofServer.Shutdown(context.Background())
	}
}

// RunEnumeration sets up the input layer for giving input nuclei.
// binary and runs the actual enumeration
func (r *Runner) RunEnumeration() error {
	defer r.Close()

	// If user asked for new templates to be executed, collect the list from the templates' directory.
	if r.options.NewTemplates {
		templatesLoaded, err := r.readNewTemplatesFile()
		if err != nil {
			return errors.Wrap(err, "could not get newly added templates")
		}
		r.options.Templates = append(r.options.Templates, templatesLoaded...)
	}
	if len(r.options.NewTemplatesWithVersion) > 0 {
		minVersion, err := semver.Parse("8.8.4")
		if err != nil {
			return errors.Wrap(err, "could not parse minimum version")
		}
		latestVersion, err := semver.Parse(r.templatesConfig.NucleiTemplatesLatestVersion)
		if err != nil {
			return errors.Wrap(err, "could not get latest version")
		}
		for _, version := range r.options.NewTemplatesWithVersion {
			current, err := semver.Parse(strings.Trim(version, "v"))
			if err != nil {
				return errors.Wrap(err, "could not parse current version")
			}
			if !(current.GT(minVersion) && current.LTE(latestVersion)) {
				return fmt.Errorf("version should be greater than %s and less than %s", minVersion, latestVersion)
			}
			templatesLoaded, err := r.readNewTemplatesWithVersionFile(fmt.Sprintf("v%s", current))
			if err != nil {
				return errors.Wrap(err, "could not get newly added templates for "+current.String())
			}
			r.options.Templates = append(r.options.Templates, templatesLoaded...)
		}
	}
	// Exclude ignored file for validation
	if !r.options.Validate {
		ignoreFile := config.ReadIgnoreFile()
		r.options.ExcludeTags = append(r.options.ExcludeTags, ignoreFile.Tags...)
		r.options.ExcludedTemplates = append(r.options.ExcludedTemplates, ignoreFile.Files...)
	}
	var cache *hosterrorscache.Cache
	if r.options.MaxHostError > 0 {
		cache = hosterrorscache.New(r.options.MaxHostError, hosterrorscache.DefaultMaxHostsCount)
		cache.SetVerbose(r.options.Verbose)
	}
	r.hostErrors = cache

	// Create the executer options which will be used throughout the execution
	// stage by the nuclei engine modules.
	executerOpts := protocols.ExecuterOptions{
		Output:          r.output,
		Options:         r.options,
		Progress:        r.progress,
		Catalog:         r.catalog,
		IssuesClient:    r.issuesClient,
		RateLimiter:     r.ratelimiter,
		Interactsh:      r.interactsh,
		ProjectFile:     r.projectFile,
		Browser:         r.browser,
		HostErrorsCache: cache,
		Colorizer:       r.colorizer,
		ResumeCfg:       r.resumeCfg,
		ExcludeMatchers: excludematchers.New(r.options.ExcludeMatchers),
		InputHelper:     input.NewHelper(),
	}
	engine := core.New(r.options)
	engine.SetExecuterOptions(executerOpts)

	workflowLoader, err := parsers.NewLoader(&executerOpts)
	if err != nil {
		return errors.Wrap(err, "Could not create loader.")
	}
	executerOpts.WorkflowLoader = workflowLoader

	templateConfig := r.templatesConfig
	if templateConfig == nil {
		templateConfig = &config.Config{}
	}

	store, err := loader.New(loader.NewConfig(r.options, templateConfig, r.catalog, executerOpts))
	if err != nil {
		return errors.Wrap(err, "could not load templates from config")
	}
	if r.options.Validate {
		if err := store.ValidateTemplates(); err != nil {
			return err
		}
		if stats.GetValue(parsers.SyntaxErrorStats) == 0 && stats.GetValue(parsers.SyntaxWarningStats) == 0 && stats.GetValue(parsers.RuntimeWarningsStats) == 0 {
			gologger.Info().Msgf("All templates validated successfully\n")
		} else {
			return errors.New("encountered errors while performing template validation")
		}
		return nil // exit
	}
	store.Load()

	// list all templates
	if r.options.TemplateList {
		r.listAvailableStoreTemplates(store)
		os.Exit(0)
	}
	r.displayExecutionInfo(store)

	// If not explicitly disabled, check if http based protocols
	// are used and if inputs are non-http to pre-perform probing
	// of urls and storing them for execution.
	if !r.options.DisableHTTPProbe && loader.IsHTTPBasedProtocolUsed(store) && r.isInputNonHTTP() {
		inputHelpers, err := r.initializeTemplatesHTTPInput()
		if err != nil {
			return errors.Wrap(err, "could not probe http input")
		}
		executerOpts.InputHelper.InputsHTTP = inputHelpers
	}

<<<<<<< HEAD
	enumeration := false
=======
	var results *atomic.Bool
>>>>>>> 7f305f90
	if r.options.Cloud {
		if r.options.ScanList {
			err = r.getScanList()
		} else if r.options.DeleteScan != "" {
			err = r.deleteScan(r.options.DeleteScan)
		} else if r.options.ScanOutput != "" {
			err = r.getResults(r.options.ScanOutput)
		} else {
			gologger.Info().Msgf("Running scan on cloud with URL %s", r.options.CloudURL)
			results, err = r.runCloudEnumeration(store, r.options.NoStore)
			enumeration = true
		}
	} else {
		results, err = r.runStandardEnumeration(executerOpts, store, engine)
		enumeration = true
	}

	if !enumeration {
		return err
	}

	if r.interactsh != nil {
		matched := r.interactsh.Close()
		if matched {
			results.CompareAndSwap(false, true)
		}
	}
	r.progress.Stop()

	if executerOpts.InputHelper != nil {
		_ = executerOpts.InputHelper.Close()
	}
	if r.issuesClient != nil {
		r.issuesClient.Close()
	}

	if !results.Load() {
		gologger.Info().Msgf("No results found. Better luck next time!")
	}
	if r.browser != nil {
		r.browser.Close()
	}
	return err
}

func (r *Runner) isInputNonHTTP() bool {
	var nonURLInput bool
	r.hmapInputProvider.Scan(func(value string) bool {
		if !strings.Contains(value, "://") {
			nonURLInput = true
			return false
		}
		return true
	})
	return nonURLInput
}

func (r *Runner) executeSmartWorkflowInput(executerOpts protocols.ExecuterOptions, store *loader.Store, engine *core.Engine) (*atomic.Bool, error) {
	r.progress.Init(r.hmapInputProvider.Count(), 0, 0)

	service, err := automaticscan.New(automaticscan.Options{
		ExecuterOpts: executerOpts,
		Store:        store,
		Engine:       engine,
		Target:       r.hmapInputProvider,
	})
	if err != nil {
		return nil, errors.Wrap(err, "could not create automatic scan service")
	}
	service.Execute()
	result := &atomic.Bool{}
	result.Store(service.Close())
	return result, nil
}

func (r *Runner) executeTemplatesInput(store *loader.Store, engine *core.Engine) (*atomic.Bool, error) {
	var unclusteredRequests int64
	for _, template := range store.Templates() {
		// workflows will dynamically adjust the totals while running, as
		// it can't be known in advance which requests will be called
		if len(template.Workflows) > 0 {
			continue
		}
		unclusteredRequests += int64(template.TotalRequests) * r.hmapInputProvider.Count()
	}

	if r.options.VerboseVerbose {
		for _, template := range store.Templates() {
			r.logAvailableTemplate(template.Path)
		}
		for _, template := range store.Workflows() {
			r.logAvailableTemplate(template.Path)
		}
	}

	// Cluster the templates first because we want info on how many
	// templates did we cluster for showing to user in CLI
	originalTemplatesCount := len(store.Templates())
	finalTemplates, clusterCount := templates.ClusterTemplates(store.Templates(), engine.ExecuterOptions())
	finalTemplates = append(finalTemplates, store.Workflows()...)

	var totalRequests int64
	for _, t := range finalTemplates {
		if len(t.Workflows) > 0 {
			continue
		}
		totalRequests += int64(t.Executer.Requests()) * r.hmapInputProvider.Count()
	}
	if totalRequests < unclusteredRequests {
		gologger.Info().Msgf("Templates clustered: %d (Reduced %d HTTP Requests)", clusterCount, unclusteredRequests-totalRequests)
	}
	workflowCount := len(store.Workflows())
	templateCount := originalTemplatesCount + workflowCount

	// 0 matches means no templates were found in directory
	if templateCount == 0 {
		return &atomic.Bool{}, errors.New("no valid templates were found")
	}

	// tracks global progress and captures stdout/stderr until p.Wait finishes
	r.progress.Init(r.hmapInputProvider.Count(), templateCount, totalRequests)

	results := engine.ExecuteWithOpts(finalTemplates, r.hmapInputProvider, true)
	return results, nil
}

// displayExecutionInfo displays misc info about the nuclei engine execution
func (r *Runner) displayExecutionInfo(store *loader.Store) {
	// Display stats for any loaded templates' syntax warnings or errors
	stats.Display(parsers.SyntaxWarningStats)
	stats.Display(parsers.SyntaxErrorStats)
	stats.Display(parsers.RuntimeWarningsStats)

	builder := &strings.Builder{}
	if r.templatesConfig != nil && r.templatesConfig.NucleiLatestVersion != "" {
		builder.WriteString(" (")

		if strings.Contains(config.Version, "-dev") {
			builder.WriteString(r.colorizer.Blue("development").String())
		} else if config.Version == r.templatesConfig.NucleiLatestVersion {
			builder.WriteString(r.colorizer.Green("latest").String())
		} else {
			builder.WriteString(r.colorizer.Red("outdated").String())
		}
		builder.WriteString(")")
	}
	messageStr := builder.String()
	builder.Reset()

	gologger.Info().Msgf("Using Nuclei Engine %s%s", config.Version, messageStr)

	if r.templatesConfig != nil && r.templatesConfig.NucleiTemplatesLatestVersion != "" { // TODO extract duplicated logic
		builder.WriteString(" (")

		if r.templatesConfig.TemplateVersion == r.templatesConfig.NucleiTemplatesLatestVersion {
			builder.WriteString(r.colorizer.Green("latest").String())
		} else {
			builder.WriteString(r.colorizer.Red("outdated").String())
		}
		builder.WriteString(")")
	}
	messageStr = builder.String()
	builder.Reset()

	if r.templatesConfig != nil {
		gologger.Info().Msgf("Using Nuclei Templates %s%s", r.templatesConfig.TemplateVersion, messageStr)
	}
	if len(store.Templates()) > 0 {
		gologger.Info().Msgf("Templates added in last update: %d", r.countNewTemplates())
		gologger.Info().Msgf("Templates loaded for scan: %d", len(store.Templates()))
	}
	if len(store.Workflows()) > 0 {
		gologger.Info().Msgf("Workflows loaded for scan: %d", len(store.Workflows()))
	}
}
func (r *Runner) readNewTemplatesWithVersionFile(version string) ([]string, error) {
	resp, err := http.DefaultClient.Get(fmt.Sprintf("https://raw.githubusercontent.com/projectdiscovery/nuclei-templates/%s/.new-additions", version))
	if err != nil {
		return nil, err
	}
	if resp.StatusCode != http.StatusOK {
		return nil, errors.New("version not found")
	}
	data, err := io.ReadAll(resp.Body)
	if err != nil {
		return nil, err
	}
	templatesList := []string{}
	scanner := bufio.NewScanner(bytes.NewReader(data))
	for scanner.Scan() {
		text := scanner.Text()
		if text == "" {
			continue
		}
		if isTemplate(text) {
			templatesList = append(templatesList, text)
		}
	}
	return templatesList, nil
}

// readNewTemplatesFile reads newly added templates from directory if it exists
func (r *Runner) readNewTemplatesFile() ([]string, error) {
	if r.templatesConfig == nil {
		return nil, nil
	}
	additionsFile := filepath.Join(r.templatesConfig.TemplatesDirectory, ".new-additions")
	file, err := os.Open(additionsFile)
	if err != nil {
		return nil, err
	}
	defer file.Close()

	templatesList := []string{}
	scanner := bufio.NewScanner(file)
	for scanner.Scan() {
		text := scanner.Text()
		if text == "" {
			continue
		}
		if isTemplate(text) {
			templatesList = append(templatesList, text)
		}
	}
	return templatesList, nil
}

// countNewTemplates returns the number of newly added templates
func (r *Runner) countNewTemplates() int {
	if r.templatesConfig == nil {
		return 0
	}
	additionsFile := filepath.Join(r.templatesConfig.TemplatesDirectory, ".new-additions")
	file, err := os.Open(additionsFile)
	if err != nil {
		return 0
	}
	defer file.Close()

	count := 0
	scanner := bufio.NewScanner(file)
	for scanner.Scan() {
		text := scanner.Text()
		if text == "" {
			continue
		}

		if isTemplate(text) {
			count++
		}

	}
	return count
}

func isTemplate(filename string) bool {
	return stringsutil.EqualFoldAny(filepath.Ext(filename), templates.TemplateExtension)
}

// SaveResumeConfig to file
func (r *Runner) SaveResumeConfig(path string) error {
	resumeCfgClone := r.resumeCfg.Clone()
	resumeCfgClone.ResumeFrom = resumeCfgClone.Current
	data, _ := json.MarshalIndent(resumeCfgClone, "", "\t")

	return os.WriteFile(path, data, os.ModePerm)
}<|MERGE_RESOLUTION|>--- conflicted
+++ resolved
@@ -6,7 +6,6 @@
 	"context"
 	"encoding/json"
 	"fmt"
-	"github.com/projectdiscovery/nuclei/v2/internal/runner/nucleicloud"
 	"io"
 	"net/http"
 	_ "net/http/pprof"
@@ -14,6 +13,8 @@
 	"path/filepath"
 	"strings"
 	"time"
+
+	"github.com/projectdiscovery/nuclei/v2/internal/runner/nucleicloud"
 
 	"github.com/blang/semver"
 	"github.com/logrusorgru/aurora"
@@ -424,11 +425,8 @@
 		executerOpts.InputHelper.InputsHTTP = inputHelpers
 	}
 
-<<<<<<< HEAD
 	enumeration := false
-=======
 	var results *atomic.Bool
->>>>>>> 7f305f90
 	if r.options.Cloud {
 		if r.options.ScanList {
 			err = r.getScanList()
