package runner

import (
	"bufio"
	"context"
	"encoding/json"
<<<<<<< HEAD
=======
	"io/ioutil"
	"net/http"
	_ "net/http/pprof"
>>>>>>> 65abcecd
	"os"
	"path/filepath"
	"strings"
	"time"

	"github.com/logrusorgru/aurora"
	"github.com/pkg/errors"
	"go.uber.org/ratelimit"

	"github.com/projectdiscovery/gologger"
	"github.com/projectdiscovery/nuclei/v2/internal/colorizer"
	"github.com/projectdiscovery/nuclei/v2/pkg/catalog"
	"github.com/projectdiscovery/nuclei/v2/pkg/catalog/config"
	"github.com/projectdiscovery/nuclei/v2/pkg/catalog/loader"
	"github.com/projectdiscovery/nuclei/v2/pkg/core"
	"github.com/projectdiscovery/nuclei/v2/pkg/core/inputs/hybrid"
	"github.com/projectdiscovery/nuclei/v2/pkg/model/types/severity"
	"github.com/projectdiscovery/nuclei/v2/pkg/output"
	"github.com/projectdiscovery/nuclei/v2/pkg/parsers"
	"github.com/projectdiscovery/nuclei/v2/pkg/progress"
	"github.com/projectdiscovery/nuclei/v2/pkg/projectfile"
	"github.com/projectdiscovery/nuclei/v2/pkg/protocols"
	"github.com/projectdiscovery/nuclei/v2/pkg/protocols/common/hosterrorscache"
	"github.com/projectdiscovery/nuclei/v2/pkg/protocols/common/interactsh"
	"github.com/projectdiscovery/nuclei/v2/pkg/protocols/common/protocolinit"
	"github.com/projectdiscovery/nuclei/v2/pkg/protocols/headless/engine"
	"github.com/projectdiscovery/nuclei/v2/pkg/reporting"
	"github.com/projectdiscovery/nuclei/v2/pkg/reporting/exporters/markdown"
	"github.com/projectdiscovery/nuclei/v2/pkg/reporting/exporters/sarif"
	"github.com/projectdiscovery/nuclei/v2/pkg/templates"
	"github.com/projectdiscovery/nuclei/v2/pkg/types"
	"github.com/projectdiscovery/nuclei/v2/pkg/utils"
	"github.com/projectdiscovery/nuclei/v2/pkg/utils/stats"
	yamlwrapper "github.com/projectdiscovery/nuclei/v2/pkg/utils/yaml"
	"github.com/projectdiscovery/stringsutil"
)

// Runner is a client for running the enumeration process.
type Runner struct {
	output            output.Writer
	interactsh        *interactsh.Client
	templatesConfig   *config.Config
	options           *types.Options
	projectFile       *projectfile.ProjectFile
	catalog           *catalog.Catalog
	progress          progress.Progress
	colorizer         aurora.Aurora
	issuesClient      *reporting.Client
	addColor          func(severity.Severity) string
	hmapInputProvider *hybrid.Input
	browser           *engine.Browser
	ratelimiter       ratelimit.Limiter
	hostErrors        *hosterrorscache.Cache
	resumeCfg         *types.ResumeCfg
	pprofServer       *http.Server
}

const pprofServerAddress = "127.0.0.1:8086"

// New creates a new client for running enumeration process.
func New(options *types.Options) (*Runner, error) {
	runner := &Runner{
		options: options,
	}
	if options.UpdateNuclei {
		if err := updateNucleiVersionToLatest(runner.options.Verbose); err != nil {
			return nil, err
		}
		return nil, nil
	}
	if options.Validate {
		parsers.ShouldValidate = true
		// Does not update the templates when validate flag is used
		options.NoUpdateTemplates = true
	}
	if err := runner.updateTemplates(); err != nil {
		gologger.Error().Msgf("Could not update templates: %s\n", err)
	}
	if options.Headless {
		if engine.MustDisableSandbox() {
			gologger.Warning().Msgf("The current platform and privileged user will run the browser without sandbox\n")
		}
		browser, err := engine.New(options)
		if err != nil {
			return nil, err
		}
		runner.browser = browser
	}

	runner.catalog = catalog.New(runner.options.TemplatesDirectory)

	reportingOptions, err := createReportingOptions(options)
	if err != nil {
		return nil, err
	}
	if reportingOptions != nil {
		client, err := reporting.New(reportingOptions, options.ReportingDB)
		if err != nil {
			return nil, errors.Wrap(err, "could not create issue reporting client")
		}
		runner.issuesClient = client
	}

	// output coloring
	useColor := !options.NoColor
	runner.colorizer = aurora.NewAurora(useColor)
	runner.addColor = colorizer.New(runner.colorizer)

	if options.TemplateList {
		runner.listAvailableTemplates()
		os.Exit(0)
	}
	if options.EnablePprof {
		server := &http.Server{
			Addr:    pprofServerAddress,
			Handler: http.DefaultServeMux,
		}
		gologger.Info().Msgf("Listening pprof debug server on: %s", pprofServerAddress)
		runner.pprofServer = server
		go func() {
			_ = server.ListenAndServe()
		}()
	}

	if (len(options.Templates) == 0 || !options.NewTemplates || (options.TargetsFilePath == "" && !options.Stdin && len(options.Targets) == 0)) && options.UpdateTemplates {
		os.Exit(0)
	}

	// Initialize the input source
	hmapInput, err := hybrid.New(options)
	if err != nil {
		return nil, errors.Wrap(err, "could not create input provider")
	}
	runner.hmapInputProvider = hmapInput

	// Create the output file if asked
	outputWriter, err := output.NewStandardWriter(!options.NoColor, options.NoMeta, options.NoTimestamp, options.JSON, options.JSONRequests, options.MatcherStatus, options.Output, options.TraceLogFile, options.ErrorLogFile)
	if err != nil {
		return nil, errors.Wrap(err, "could not create output file")
	}
	runner.output = outputWriter

	if options.JSON && options.EnableProgressBar {
		options.StatsJSON = true
	}
	if options.StatsJSON {
		options.EnableProgressBar = true
	}
	// Creates the progress tracking object
	var progressErr error
	runner.progress, progressErr = progress.NewStatsTicker(options.StatsInterval, options.EnableProgressBar, options.StatsJSON, options.Metrics, options.MetricsPort)
	if progressErr != nil {
		return nil, progressErr
	}

	// create project file if requested or load the existing one
	if options.Project {
		var projectFileErr error
		runner.projectFile, projectFileErr = projectfile.New(&projectfile.Options{Path: options.ProjectPath, Cleanup: utils.IsBlank(options.ProjectPath)})
		if projectFileErr != nil {
			return nil, projectFileErr
		}
	}

	// create the resume configuration structure
	resumeCfg := types.NewResumeCfg()
	if runner.options.ShouldLoadResume() {
		gologger.Info().Msg("Resuming from save checkpoint")
		file, err := os.ReadFile(runner.options.Resume)
		if err != nil {
			return nil, err
		}
		err = json.Unmarshal([]byte(file), &resumeCfg)
		if err != nil {
			return nil, err
		}
		resumeCfg.Compile()
	}
	runner.resumeCfg = resumeCfg

	opts := interactsh.NewDefaultOptions(runner.output, runner.issuesClient, runner.progress)
	opts.Debug = runner.options.Debug
	opts.NoColor = runner.options.NoColor
	if options.InteractshURL != "" {
		opts.ServerURL = options.InteractshURL
	}
	opts.Authorization = options.InteractshToken
	opts.CacheSize = int64(options.InteractionsCacheSize)
	opts.Eviction = time.Duration(options.InteractionsEviction) * time.Second
	opts.ColldownPeriod = time.Duration(options.InteractionsCoolDownPeriod) * time.Second
	opts.PollDuration = time.Duration(options.InteractionsPollDuration) * time.Second
	opts.NoInteractsh = runner.options.NoInteractsh
	opts.StopAtFirstMatch = runner.options.StopAtFirstMatch
	opts.Debug = runner.options.Debug
	opts.DebugRequest = runner.options.DebugRequests
	opts.DebugResponse = runner.options.DebugResponse
	interactshClient, err := interactsh.New(opts)
	if err != nil {
		gologger.Error().Msgf("Could not create interactsh client: %s", err)
	} else {
		runner.interactsh = interactshClient
	}

	if options.RateLimitMinute > 0 {
		runner.ratelimiter = ratelimit.New(options.RateLimitMinute, ratelimit.Per(60*time.Second))
	} else if options.RateLimit > 0 {
		runner.ratelimiter = ratelimit.New(options.RateLimit)
	} else {
		runner.ratelimiter = ratelimit.NewUnlimited()
	}
	return runner, nil
}

func createReportingOptions(options *types.Options) (*reporting.Options, error) {
	var reportingOptions *reporting.Options
	if options.ReportingConfig != "" {
		file, err := os.Open(options.ReportingConfig)
		if err != nil {
			return nil, errors.Wrap(err, "could not open reporting config file")
		}

		reportingOptions = &reporting.Options{}
		if err := yamlwrapper.DecodeAndValidate(file, reportingOptions); err != nil {
			file.Close()
			return nil, errors.Wrap(err, "could not parse reporting config file")
		}
		file.Close()
	}
	if options.MarkdownExportDirectory != "" {
		if reportingOptions != nil {
			reportingOptions.MarkdownExporter = &markdown.Options{Directory: options.MarkdownExportDirectory}
		} else {
			reportingOptions = &reporting.Options{}
			reportingOptions.MarkdownExporter = &markdown.Options{Directory: options.MarkdownExportDirectory}
		}
	}
	if options.SarifExport != "" {
		if reportingOptions != nil {
			reportingOptions.SarifExporter = &sarif.Options{File: options.SarifExport}
		} else {
			reportingOptions = &reporting.Options{}
			reportingOptions.SarifExporter = &sarif.Options{File: options.SarifExport}
		}
	}
	return reportingOptions, nil
}

// Close releases all the resources and cleans up
func (r *Runner) Close() {
	if r.output != nil {
		r.output.Close()
	}
	if r.projectFile != nil {
		r.projectFile.Close()
	}
	r.hmapInputProvider.Close()
	protocolinit.Close()
	if r.pprofServer != nil {
		_ = r.pprofServer.Shutdown(context.Background())
	}
}

// RunEnumeration sets up the input layer for giving input nuclei.
// binary and runs the actual enumeration
func (r *Runner) RunEnumeration() error {
	defer r.Close()

	// If user asked for new templates to be executed, collect the list from the templates' directory.
	if r.options.NewTemplates {
		templatesLoaded, err := r.readNewTemplatesFile()
		if err != nil {
			return errors.Wrap(err, "could not get newly added templates")
		}
		r.options.Templates = append(r.options.Templates, templatesLoaded...)
	}
	// Exclude ignored file for validation
	if !r.options.Validate {
		ignoreFile := config.ReadIgnoreFile()
		r.options.ExcludeTags = append(r.options.ExcludeTags, ignoreFile.Tags...)
		r.options.ExcludedTemplates = append(r.options.ExcludedTemplates, ignoreFile.Files...)
	}
	var cache *hosterrorscache.Cache
	if r.options.MaxHostError > 0 {
		cache = hosterrorscache.New(r.options.MaxHostError, hosterrorscache.DefaultMaxHostsCount).SetVerbose(r.options.Verbose)
	}
	r.hostErrors = cache

	// Create the executer options which will be used throughout the execution
	// stage by the nuclei engine modules.
	executerOpts := protocols.ExecuterOptions{
		Output:          r.output,
		Options:         r.options,
		Progress:        r.progress,
		Catalog:         r.catalog,
		IssuesClient:    r.issuesClient,
		RateLimiter:     r.ratelimiter,
		Interactsh:      r.interactsh,
		ProjectFile:     r.projectFile,
		Browser:         r.browser,
		HostErrorsCache: cache,
		Colorizer:       r.colorizer,
		ResumeCfg:       r.resumeCfg,
	}
	engine := core.New(r.options)
	engine.SetExecuterOptions(executerOpts)

	workflowLoader, err := parsers.NewLoader(&executerOpts)
	if err != nil {
		return errors.Wrap(err, "Could not create loader.")
	}
	executerOpts.WorkflowLoader = workflowLoader

	store, err := loader.New(loader.NewConfig(r.options, r.catalog, executerOpts))
	if err != nil {
		return errors.Wrap(err, "could not load templates from config")
	}
	store.Load()

	if r.options.Validate {
		if err := store.ValidateTemplates(r.options.Templates, r.options.Workflows); err != nil {
			return err
		}
		if stats.GetValue(parsers.SyntaxErrorStats) == 0 && stats.GetValue(parsers.SyntaxWarningStats) == 0 && stats.GetValue(parsers.RuntimeWarningsStats) == 0 {
			gologger.Info().Msgf("All templates validated successfully\n")
		} else {
			return errors.New("encountered errors while performing template validation")
		}
		return nil // exit
	}

	r.displayExecutionInfo(store)

	var unclusteredRequests int64
	for _, template := range store.Templates() {
		// workflows will dynamically adjust the totals while running, as
		// it can't be known in advance which requests will be called
		if len(template.Workflows) > 0 {
			continue
		}
		unclusteredRequests += int64(template.TotalRequests) * r.hmapInputProvider.Count()
	}

	if r.options.VerboseVerbose {
		for _, template := range store.Templates() {
			r.logAvailableTemplate(template.Path)
		}
		for _, template := range store.Workflows() {
			r.logAvailableTemplate(template.Path)
		}
	}

	// Cluster the templates first because we want info on how many
	// templates did we cluster for showing to user in CLI
	originalTemplatesCount := len(store.Templates())
	finalTemplates, clusterCount := templates.ClusterTemplates(store.Templates(), engine.ExecuterOptions())
	finalTemplates = append(finalTemplates, store.Workflows()...)

	var totalRequests int64
	for _, t := range finalTemplates {
		if len(t.Workflows) > 0 {
			continue
		}
		totalRequests += int64(t.Executer.Requests()) * r.hmapInputProvider.Count()
	}
	if totalRequests < unclusteredRequests {
		gologger.Info().Msgf("Templates clustered: %d (Reduced %d HTTP Requests)", clusterCount, unclusteredRequests-totalRequests)
	}
	workflowCount := len(store.Workflows())
	templateCount := originalTemplatesCount + workflowCount

	// 0 matches means no templates were found in directory
	if templateCount == 0 {
		return errors.New("no valid templates were found")
	}

	// tracks global progress and captures stdout/stderr until p.Wait finishes
	r.progress.Init(r.hmapInputProvider.Count(), templateCount, totalRequests)

	results := engine.ExecuteWithOpts(finalTemplates, r.hmapInputProvider, true)

	if r.interactsh != nil {
		matched := r.interactsh.Close()
		if matched {
			results.CAS(false, true)
		}
	}
	r.progress.Stop()

	if r.issuesClient != nil {
		r.issuesClient.Close()
	}
	if !results.Load() {
		gologger.Info().Msgf("No results found. Better luck next time!")
	}
	if r.browser != nil {
		r.browser.Close()
	}
	return nil
}

// displayExecutionInfo displays misc info about the nuclei engine execution
func (r *Runner) displayExecutionInfo(store *loader.Store) {
	// Display stats for any loaded templates' syntax warnings or errors
	stats.Display(parsers.SyntaxWarningStats)
	stats.Display(parsers.SyntaxErrorStats)
	stats.Display(parsers.RuntimeWarningsStats)

	builder := &strings.Builder{}
	if r.templatesConfig != nil && r.templatesConfig.NucleiLatestVersion != "" {
		builder.WriteString(" (")

		if strings.Contains(config.Version, "-dev") {
			builder.WriteString(r.colorizer.Blue("development").String())
		} else if config.Version == r.templatesConfig.NucleiLatestVersion {
			builder.WriteString(r.colorizer.Green("latest").String())
		} else {
			builder.WriteString(r.colorizer.Red("outdated").String())
		}
		builder.WriteString(")")
	}
	messageStr := builder.String()
	builder.Reset()

	gologger.Info().Msgf("Using Nuclei Engine %s%s", config.Version, messageStr)

	if r.templatesConfig != nil && r.templatesConfig.NucleiTemplatesLatestVersion != "" { // TODO extract duplicated logic
		builder.WriteString(" (")

		if r.templatesConfig.TemplateVersion == r.templatesConfig.NucleiTemplatesLatestVersion {
			builder.WriteString(r.colorizer.Green("latest").String())
		} else {
			builder.WriteString(r.colorizer.Red("outdated").String())
		}
		builder.WriteString(")")
	}
	messageStr = builder.String()
	builder.Reset()

	if r.templatesConfig != nil {
		gologger.Info().Msgf("Using Nuclei Templates %s%s", r.templatesConfig.TemplateVersion, messageStr)
	}
	if len(store.Templates()) > 0 {
		gologger.Info().Msgf("Templates added in last update: %d", r.countNewTemplates())
		gologger.Info().Msgf("Templates loaded for scan: %d", len(store.Templates()))
	}
	if len(store.Workflows()) > 0 {
		gologger.Info().Msgf("Workflows loaded for scan: %d", len(store.Workflows()))
	}
}

// readNewTemplatesFile reads newly added templates from directory if it exists
func (r *Runner) readNewTemplatesFile() ([]string, error) {
	if r.templatesConfig == nil {
		return nil, nil
	}
	additionsFile := filepath.Join(r.templatesConfig.TemplatesDirectory, ".new-additions")
	file, err := os.Open(additionsFile)
	if err != nil {
		return nil, err
	}
	defer file.Close()

	templatesList := []string{}
	scanner := bufio.NewScanner(file)
	for scanner.Scan() {
		text := scanner.Text()
		if text == "" {
			continue
		}
		if isTemplate(text) {
			templatesList = append(templatesList, text)
		}
	}
	return templatesList, nil
}

// countNewTemplates returns the number of newly added templates
func (r *Runner) countNewTemplates() int {
	if r.templatesConfig == nil {
		return 0
	}
	additionsFile := filepath.Join(r.templatesConfig.TemplatesDirectory, ".new-additions")
	file, err := os.Open(additionsFile)
	if err != nil {
		return 0
	}
	defer file.Close()

	count := 0
	scanner := bufio.NewScanner(file)
	for scanner.Scan() {
		text := scanner.Text()
		if text == "" {
			continue
		}

		if isTemplate(text) {
			count++
		}

	}
	return count
}

func isTemplate(filename string) bool {
	return stringsutil.EqualFoldAny(filepath.Ext(filename), templates.TemplateExtension)
}

// SaveResumeConfig to file
func (r *Runner) SaveResumeConfig(path string) error {
	resumeCfg := types.NewResumeCfg()
	resumeCfg.ResumeFrom = r.resumeCfg.Current
	data, _ := json.MarshalIndent(resumeCfg, "", "\t")

	return os.WriteFile(path, data, os.ModePerm)
}<|MERGE_RESOLUTION|>--- conflicted
+++ resolved
@@ -4,12 +4,9 @@
 	"bufio"
 	"context"
 	"encoding/json"
-<<<<<<< HEAD
-=======
 	"io/ioutil"
 	"net/http"
 	_ "net/http/pprof"
->>>>>>> 65abcecd
 	"os"
 	"path/filepath"
 	"strings"
