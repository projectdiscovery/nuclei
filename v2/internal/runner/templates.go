--- conflicted
+++ resolved
@@ -43,8 +43,7 @@
 
 // parseTemplateFile returns the parsed template file
 func (r *Runner) parseTemplateFile(file string) (*templates.Template, error) {
-<<<<<<< HEAD
-	executerOpts := &protocols.ExecuterOptions{
+	executerOpts := protocols.ExecuterOptions{
 		Output:           r.output,
 		Options:          r.options,
 		Progress:         r.progress,
@@ -52,15 +51,6 @@
 		RateLimiter:      r.ratelimiter,
 		InteractshClient: r.interactsh,
 		ProjectFile:      r.projectFile,
-=======
-	executerOpts := protocols.ExecuterOptions{
-		Output:      r.output,
-		Options:     r.options,
-		Progress:    r.progress,
-		Catalogue:   r.catalogue,
-		RateLimiter: r.ratelimiter,
-		ProjectFile: r.projectFile,
->>>>>>> 4991c4e7
 	}
 	template, err := templates.Parse(file, executerOpts)
 	if err != nil {
