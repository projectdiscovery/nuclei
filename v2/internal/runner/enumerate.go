--- conflicted
+++ resolved
@@ -78,11 +78,6 @@
 	defer func() {
 		gologger.Info().Msgf("Scan execution took %s", time.Since(now))
 	}()
-<<<<<<< HEAD
-	client := nucleicloud.New(r.options.CloudURL, r.options.CloudAPIKey)
-=======
-
->>>>>>> cc0c2005
 	results := &atomic.Bool{}
 
 	// TODO: Add payload file and workflow support for private templates
@@ -110,18 +105,12 @@
 			privateTemplates[templateRelativePath] = gzipBase64EncodeData(data)
 		}
 	}
-<<<<<<< HEAD
 
-	taskID, err := client.AddScan(&nucleicloud.AddScanRequest{
+	taskID, err := r.cloudClient.AddScan(&nucleicloud.AddScanRequest{
 		RawTargets:       targets,
 		PublicTemplates:  templates,
 		PrivateTemplates: privateTemplates,
-=======
-	taskID, err := r.cloudClient.AddScan(&nucleicloud.AddScanRequest{
-		RawTargets:      targets,
-		PublicTemplates: templates,
-		IsTemporary:     nostore,
->>>>>>> cc0c2005
+		IsTemporary:      nostore,
 	})
 	if err != nil {
 		return results, err
