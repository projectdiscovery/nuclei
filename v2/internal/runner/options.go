package runner

import (
	"bufio"
	"fmt"
	"os"
	"path/filepath"
	"strings"

	"github.com/pkg/errors"

	"github.com/go-playground/validator/v10"

	"github.com/projectdiscovery/goflags"
	"github.com/projectdiscovery/gologger"
	"github.com/projectdiscovery/gologger/formatter"
	"github.com/projectdiscovery/gologger/levels"
	"github.com/projectdiscovery/nuclei/v2/pkg/catalog/config"
	"github.com/projectdiscovery/nuclei/v2/pkg/protocols/common/protocolinit"
	"github.com/projectdiscovery/nuclei/v2/pkg/protocols/common/utils/vardump"
	"github.com/projectdiscovery/nuclei/v2/pkg/protocols/headless/engine"
	"github.com/projectdiscovery/nuclei/v2/pkg/types"
	fileutil "github.com/projectdiscovery/utils/file"
	logutil "github.com/projectdiscovery/utils/log"
	stringsutil "github.com/projectdiscovery/utils/strings"
)

func ConfigureOptions() error {
	isFromFileFunc := func(s string) bool {
		return !isTemplate(s)
	}
	goflags.FileNormalizedStringSliceOptions.IsFromFile = isFromFileFunc
	goflags.FileStringSliceOptions.IsFromFile = isFromFileFunc
	goflags.FileCommaSeparatedStringSliceOptions.IsFromFile = isFromFileFunc
	return nil
}

// ParseOptions parses the command line flags provided by a user
func ParseOptions(options *types.Options) {
	// Check if stdin pipe was given
	options.Stdin = !options.DisableStdin && fileutil.HasStdin()

	// Read the inputs from env variables that not passed by flag.
	readEnvInputVars(options)

	// Read the inputs and configure the logging
	configureOutput(options)
	// Show the user the banner
	showBanner()

	if options.TemplatesDirectory != "" && !filepath.IsAbs(options.TemplatesDirectory) {
		cwd, _ := os.Getwd()
		options.TemplatesDirectory = filepath.Join(cwd, options.TemplatesDirectory)
	}
	if options.Version {
		gologger.Info().Msgf("Current Version: %s\n", config.Version)
		os.Exit(0)
	}
	if options.ShowVarDump {
		vardump.EnableVarDump = true
	}
	if options.TemplatesVersion {
		configuration, err := config.ReadConfiguration()
		if err != nil {
			gologger.Fatal().Msgf("Could not read template configuration: %s\n", err)
		}
		gologger.Info().Msgf("Public nuclei-templates version: %s (%s)\n", configuration.TemplateVersion, configuration.TemplatesDirectory)
		if configuration.CustomS3TemplatesDirectory != "" {
			gologger.Info().Msgf("Custom S3 templates location: %s\n", configuration.CustomS3TemplatesDirectory)
		}
		if configuration.CustomGithubTemplatesDirectory != "" {
			gologger.Info().Msgf("Custom Github templates location: %s ", configuration.CustomGithubTemplatesDirectory)
		}
		os.Exit(0)
	}
	if options.ShowActions {
		gologger.Info().Msgf("Showing available headless actions: ")
		for action := range engine.ActionStringToAction {
			gologger.Print().Msgf("\t%s", action)
		}
		os.Exit(0)
	}
	if options.StoreResponseDir != DefaultDumpTrafficOutputFolder && !options.StoreResponse {
		gologger.Debug().Msgf("Store response directory specified, enabling \"store-resp\" flag automatically\n")
		options.StoreResponse = true
	}
	// Validate the options passed by the user and if any
	// invalid options have been used, exit.
	if err := validateOptions(options); err != nil {
		gologger.Fatal().Msgf("Program exiting: %s\n", err)
	}

	// Load the resolvers if user asked for them
	loadResolvers(options)

	err := protocolinit.Init(options)
	if err != nil {
		gologger.Fatal().Msgf("Could not initialize protocols: %s\n", err)
	}

	// Set Github token in env variable. runner.getGHClientWithToken() reads token from env
	if options.GithubToken != "" && os.Getenv("GITHUB_TOKEN") != options.GithubToken {
		os.Setenv("GITHUB_TOKEN", options.GithubToken)
	}

	if options.UncoverQuery != nil {
		options.Uncover = true
		if len(options.UncoverEngine) == 0 {
			options.UncoverEngine = append(options.UncoverEngine, "shodan")
		}
	}
}

// validateOptions validates the configuration options passed
func validateOptions(options *types.Options) error {
	validate := validator.New()
	if err := validate.Struct(options); err != nil {
		if _, ok := err.(*validator.InvalidValidationError); ok {
			return err
		}
		errs := []string{}
		for _, err := range err.(validator.ValidationErrors) {
			errs = append(errs, err.Namespace()+": "+err.Tag())
		}
		return errors.Wrap(errors.New(strings.Join(errs, ", ")), "validation failed for these fields")
	}
	if options.Verbose && options.Silent {
		return errors.New("both verbose and silent mode specified")
	}

	if options.FollowHostRedirects && options.FollowRedirects {
		return errors.New("both follow host redirects and follow redirects specified")
	}
	if options.ShouldFollowHTTPRedirects() && options.DisableRedirects {
		return errors.New("both follow redirects and disable redirects specified")
	}
	// loading the proxy server list from file or cli and test the connectivity
	if err := loadProxyServers(options); err != nil {
		return err
	}
	if options.Validate {
		validateTemplatePaths(options.TemplatesDirectory, options.Templates, options.Workflows)
	}

	// Verify if any of the client certificate options were set since it requires all three to work properly
	if len(options.ClientCertFile) > 0 || len(options.ClientKeyFile) > 0 || len(options.ClientCAFile) > 0 {
		if len(options.ClientCertFile) == 0 || len(options.ClientKeyFile) == 0 || len(options.ClientCAFile) == 0 {
			return errors.New("if a client certification option is provided, then all three must be provided")
		}
		validateCertificatePaths([]string{options.ClientCertFile, options.ClientKeyFile, options.ClientCAFile})
	}
	// Verify AWS secrets are passed if a S3 template bucket is passed
	if options.AwsBucketName != "" && options.UpdateTemplates {
		missing := validateMissingS3Options(options)
		if missing != nil {
			return fmt.Errorf("aws s3 bucket details are missing. Please provide %s", strings.Join(missing, ","))
		}
	}

<<<<<<< HEAD
	// Verify that all GitLab options are provided if the GitLab server or token is provided
	if (options.GitLabServer != "" || options.GitLabToken != "") && options.UpdateTemplates {
		missing := validateMissingGitLabOptions(options)
		if missing != nil {
			return fmt.Errorf("gitlab server details are missing. Please provide %s", strings.Join(missing, ","))
=======
	// Verify Azure connection configuration is passed if the Azure template bucket is passed
	if options.AzureContainerName != "" && options.UpdateTemplates {
		missing := validateMissingAzureOptions(options)
		if missing != nil {
			return fmt.Errorf("azure connection details are missing. Please provide %s", strings.Join(missing, ","))
>>>>>>> 2d769f1b
		}
	}

	// verify that a valid ip version type was selected (4, 6)
	if len(options.IPVersion) == 0 {
		// add ipv4 as default
		options.IPVersion = append(options.IPVersion, "4")
	}
	var useIPV4, useIPV6 bool
	for _, ipv := range options.IPVersion {
		switch ipv {
		case "4":
			useIPV4 = true
		case "6":
			useIPV6 = true
		default:
			return fmt.Errorf("unsupported ip version: %s", ipv)
		}
	}
	if !useIPV4 && !useIPV6 {
		return errors.New("ipv4 and/or ipv6 must be selected")
	}

	// Validate cloud option
	if err := validateCloudOptions(options); err != nil {
		return err
	}
	return nil
}

func validateCloudOptions(options *types.Options) error {
	if options.HasCloudOptions() && !options.Cloud {
		return errors.New("cloud flags cannot be used without cloud option")
	}
	if options.Cloud {
		if options.CloudAPIKey == "" {
			return errors.New("missing NUCLEI_CLOUD_API env variable")
		}
		var missing []string
		switch options.AddDatasource {
		case "s3":
			missing = validateMissingS3Options(options)
		case "github":
			missing = validateMissingGithubOptions(options)
<<<<<<< HEAD
		case "gitlab":
			missing = validateMissingGitLabOptions(options)
=======
		case "azure":
			missing = validateMissingAzureOptions(options)
>>>>>>> 2d769f1b
		}
		if len(missing) > 0 {
			return fmt.Errorf("missing %v env variables", strings.Join(missing, ", "))
		}
	}
	return nil
}

func validateMissingS3Options(options *types.Options) []string {
	var missing []string
	if options.AwsBucketName == "" {
		missing = append(missing, "AWS_TEMPLATE_BUCKET")
	}
	if options.AwsAccessKey == "" {
		missing = append(missing, "AWS_ACCESS_KEY")
	}
	if options.AwsSecretKey == "" {
		missing = append(missing, "AWS_SECRET_KEY")
	}
	if options.AwsRegion == "" {
		missing = append(missing, "AWS_REGION")
	}
	return missing
}

func validateMissingAzureOptions(options *types.Options) []string {
	var missing []string
	if options.AzureTenantID == "" {
		missing = append(missing, "AZURE_TENANT_ID")
	}
	if options.AzureClientID == "" {
		missing = append(missing, "AZURE_CLIENT_ID")
	}
	if options.AzureClientSecret == "" {
		missing = append(missing, "AZURE_CLIENT_SECRET")
	}
	if options.AzureServiceURL == "" {
		missing = append(missing, "AZURE_SERVICE_URL")
	}
	if options.AzureContainerName == "" {
		missing = append(missing, "AZURE_CONTAINER_NAME")
	}
	return missing
}

func validateMissingGithubOptions(options *types.Options) []string {
	var missing []string
	if options.GithubToken == "" {
		missing = append(missing, "GITHUB_TOKEN")
	}
	if len(options.GithubTemplateRepo) == 0 {
		missing = append(missing, "GITHUB_TEMPLATE_REPO")
	}
	return missing
}

func validateMissingGitLabOptions(options *types.Options) []string {
	var missing []string
	if options.GitLabToken == "" {
		missing = append(missing, "GITLAB_TOKEN")
	}
	if options.GitLabServer == "" {
		missing = append(missing, "GITLAB_SERVER")
	}
	if len(options.GitLabTemplateRepo) == 0 {
		missing = append(missing, "GITLAB_TEMPLATE_REPO")
	}

	return missing
}

// configureOutput configures the output logging levels to be displayed on the screen
func configureOutput(options *types.Options) {
	// If the user desires verbose output, show verbose output
	if options.Verbose || options.Validate {
		gologger.DefaultLogger.SetMaxLevel(levels.LevelVerbose)
	}
	if options.Debug || options.DebugRequests || options.DebugResponse {
		gologger.DefaultLogger.SetMaxLevel(levels.LevelDebug)
	}
	if options.NoColor {
		gologger.DefaultLogger.SetFormatter(formatter.NewCLI(true))
	}
	if options.Silent {
		gologger.DefaultLogger.SetMaxLevel(levels.LevelSilent)
	}

	// disable standard logger (ref: https://github.com/golang/go/issues/19895)
	logutil.DisableDefaultLogger()
}

// loadResolvers loads resolvers from both user provided flag and file
func loadResolvers(options *types.Options) {
	if options.ResolversFile == "" {
		return
	}

	file, err := os.Open(options.ResolversFile)
	if err != nil {
		gologger.Fatal().Msgf("Could not open resolvers file: %s\n", err)
	}
	defer file.Close()

	scanner := bufio.NewScanner(file)
	for scanner.Scan() {
		part := scanner.Text()
		if part == "" {
			continue
		}
		if strings.Contains(part, ":") {
			options.InternalResolversList = append(options.InternalResolversList, part)
		} else {
			options.InternalResolversList = append(options.InternalResolversList, part+":53")
		}
	}
}

func validateTemplatePaths(templatesDirectory string, templatePaths, workflowPaths []string) {
	allGivenTemplatePaths := append(templatePaths, workflowPaths...)
	for _, templatePath := range allGivenTemplatePaths {
		if templatesDirectory != templatePath && filepath.IsAbs(templatePath) {
			fileInfo, err := os.Stat(templatePath)
			if err == nil && fileInfo.IsDir() {
				relativizedPath, err2 := filepath.Rel(templatesDirectory, templatePath)
				if err2 != nil || (len(relativizedPath) >= 2 && relativizedPath[:2] == "..") {
					gologger.Warning().Msgf("The given path (%s) is outside the default template directory path (%s)! "+
						"Referenced sub-templates with relative paths in workflows will be resolved against the default template directory.", templatePath, templatesDirectory)
					break
				}
			}
		}
	}
}

func validateCertificatePaths(certificatePaths []string) {
	for _, certificatePath := range certificatePaths {
		if _, err := os.Stat(certificatePath); os.IsNotExist(err) {
			// The provided path to the PEM certificate does not exist for the client authentication. As this is
			// required for successful authentication, log and return an error
			gologger.Fatal().Msgf("The given path (%s) to the certificate does not exist!", certificatePath)
			break
		}
	}
}

// Read the input from env and set options
func readEnvInputVars(options *types.Options) {
	if strings.EqualFold(os.Getenv("NUCLEI_CLOUD"), "true") {
		options.Cloud = true
	}
	if options.CloudURL = os.Getenv("NUCLEI_CLOUD_SERVER"); options.CloudURL == "" {
		options.CloudURL = "https://cloud-dev.nuclei.sh"
	}
	options.CloudAPIKey = os.Getenv("NUCLEI_CLOUD_API")

	options.GithubToken = os.Getenv("GITHUB_TOKEN")
	repolist := os.Getenv("GITHUB_TEMPLATE_REPO")
	if repolist != "" {
		options.GithubTemplateRepo = append(options.GithubTemplateRepo, stringsutil.SplitAny(repolist, ",")...)
	}
	// AWS options for downloading templates from an S3 bucket
	options.AwsAccessKey = os.Getenv("AWS_ACCESS_KEY")
	options.AwsSecretKey = os.Getenv("AWS_SECRET_KEY")
	options.AwsBucketName = os.Getenv("AWS_TEMPLATE_BUCKET")
	options.AwsRegion = os.Getenv("AWS_REGION")

<<<<<<< HEAD
	// Options to download templates from a GitLab repository
	options.GitLabServer = os.Getenv("GITLAB_SERVER")
	options.GitLabToken = os.Getenv("GITLAB_TOKEN")
	repolist = os.Getenv("GITLAB_TEMPLATE_REPO")
	if repolist != "" {
		options.GitLabTemplateRepo = append(options.GitLabTemplateRepo, stringsutil.SplitAny(repolist, ",")...)
	}
=======
	// Azure options for downloading templates from an Azure Blob Storage container
	options.AzureContainerName = os.Getenv("AZURE_CONTAINER_NAME")
	options.AzureTenantID = os.Getenv("AZURE_TENANT_ID")
	options.AzureClientID = os.Getenv("AZURE_CLIENT_ID")
	options.AzureClientSecret = os.Getenv("AZURE_CLIENT_SECRET")
	options.AzureServiceURL = os.Getenv("AZURE_SERVICE_URL")
>>>>>>> 2d769f1b
}<|MERGE_RESOLUTION|>--- conflicted
+++ resolved
@@ -157,19 +157,19 @@
 		}
 	}
 
-<<<<<<< HEAD
+	// Verify Azure connection configuration is passed if the Azure template bucket is passed
+	if options.AzureContainerName != "" && options.UpdateTemplates {
+		missing := validateMissingAzureOptions(options)
+		if missing != nil {
+			return fmt.Errorf("azure connection details are missing. Please provide %s", strings.Join(missing, ","))
+		}
+	}
+
 	// Verify that all GitLab options are provided if the GitLab server or token is provided
 	if (options.GitLabServer != "" || options.GitLabToken != "") && options.UpdateTemplates {
 		missing := validateMissingGitLabOptions(options)
 		if missing != nil {
 			return fmt.Errorf("gitlab server details are missing. Please provide %s", strings.Join(missing, ","))
-=======
-	// Verify Azure connection configuration is passed if the Azure template bucket is passed
-	if options.AzureContainerName != "" && options.UpdateTemplates {
-		missing := validateMissingAzureOptions(options)
-		if missing != nil {
-			return fmt.Errorf("azure connection details are missing. Please provide %s", strings.Join(missing, ","))
->>>>>>> 2d769f1b
 		}
 	}
 
@@ -214,13 +214,10 @@
 			missing = validateMissingS3Options(options)
 		case "github":
 			missing = validateMissingGithubOptions(options)
-<<<<<<< HEAD
 		case "gitlab":
 			missing = validateMissingGitLabOptions(options)
-=======
 		case "azure":
 			missing = validateMissingAzureOptions(options)
->>>>>>> 2d769f1b
 		}
 		if len(missing) > 0 {
 			return fmt.Errorf("missing %v env variables", strings.Join(missing, ", "))
@@ -381,26 +378,25 @@
 	if repolist != "" {
 		options.GithubTemplateRepo = append(options.GithubTemplateRepo, stringsutil.SplitAny(repolist, ",")...)
 	}
+
+	// GitLab options for downloading templates from a repository
+	options.GitLabServer = os.Getenv("GITLAB_SERVER")
+	options.GitLabToken = os.Getenv("GITLAB_TOKEN")
+	repolist = os.Getenv("GITLAB_TEMPLATE_REPO")
+	if repolist != "" {
+		options.GitLabTemplateRepo = append(options.GitLabTemplateRepo, stringsutil.SplitAny(repolist, ",")...)
+	}
+
 	// AWS options for downloading templates from an S3 bucket
 	options.AwsAccessKey = os.Getenv("AWS_ACCESS_KEY")
 	options.AwsSecretKey = os.Getenv("AWS_SECRET_KEY")
 	options.AwsBucketName = os.Getenv("AWS_TEMPLATE_BUCKET")
 	options.AwsRegion = os.Getenv("AWS_REGION")
 
-<<<<<<< HEAD
-	// Options to download templates from a GitLab repository
-	options.GitLabServer = os.Getenv("GITLAB_SERVER")
-	options.GitLabToken = os.Getenv("GITLAB_TOKEN")
-	repolist = os.Getenv("GITLAB_TEMPLATE_REPO")
-	if repolist != "" {
-		options.GitLabTemplateRepo = append(options.GitLabTemplateRepo, stringsutil.SplitAny(repolist, ",")...)
-	}
-=======
 	// Azure options for downloading templates from an Azure Blob Storage container
 	options.AzureContainerName = os.Getenv("AZURE_CONTAINER_NAME")
 	options.AzureTenantID = os.Getenv("AZURE_TENANT_ID")
 	options.AzureClientID = os.Getenv("AZURE_CLIENT_ID")
 	options.AzureClientSecret = os.Getenv("AZURE_CLIENT_SECRET")
 	options.AzureServiceURL = os.Getenv("AZURE_SERVICE_URL")
->>>>>>> 2d769f1b
 }