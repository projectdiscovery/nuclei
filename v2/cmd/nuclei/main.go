package main

import (
	"os"
	"path"

	"net/http"
	_ "net/http/pprof"

	"github.com/projectdiscovery/goflags"
	"github.com/projectdiscovery/gologger"
	"github.com/projectdiscovery/nuclei/v2/internal/runner"
	"github.com/projectdiscovery/nuclei/v2/pkg/types"
)

var (
	cfgFile string
	options = &types.Options{}
)

func main() {
	readConfig()
	go http.ListenAndServe(":6060", http.DefaultServeMux)

	runner.ParseOptions(options)

	nucleiRunner, err := runner.New(options)
	if err != nil {
		gologger.Fatal().Msgf("Could not create runner: %s\n", err)
	}

	nucleiRunner.RunEnumeration()
	nucleiRunner.Close()
}

func readConfig() {
	home, _ := os.UserHomeDir()
	templatesDirectory := path.Join(home, "nuclei-templates")

	set := goflags.New()
	set.SetDescription(`Nuclei is a fast tool for configurable targeted scanning 
based on templates offering massive extensibility and ease of use.`)
	set.StringVar(&cfgFile, "config", "", "Nuclei configuration file")
	set.BoolVar(&options.Metrics, "metrics", false, "Expose nuclei metrics on a port")
	set.IntVar(&options.MetricsPort, "metrics-port", 9092, "Port to expose nuclei metrics on")
	set.StringVarP(&options.Target, "target", "u", "", "URL to scan with nuclei")
	set.StringSliceVarP(&options.Templates, "templates", "t", []string{}, "Templates to run, supports single and multiple templates using directory.")
	set.StringSliceVar(&options.ExcludedTemplates, "exclude", []string{}, "Templates to exclude, supports single and multiple templates using directory.")
	set.StringSliceVarP(&options.Severity, "severity", "impact", []string{}, "Templates to run based on severity, supports single and multiple severity.")
	set.StringVarP(&options.Targets, "list", "l", "", "List of URLs to run templates on")
	set.StringVarP(&options.Output, "output", "o", "", "File to write output to (optional)")
	set.StringVar(&options.ProxyURL, "proxy-url", "", "URL of the proxy server")
	set.StringVar(&options.ProxySocksURL, "proxy-socks-url", "", "URL of the proxy socks server")
	set.BoolVar(&options.Silent, "silent", false, "Show only results in output")
	set.BoolVar(&options.Version, "version", false, "Show version of nuclei")
	set.BoolVarP(&options.Verbose, "verbose", "v", false, "Show verbose output")
	set.BoolVarP(&options.NoColor, "no-color", "nc", false, "Disable colors in output")
	set.IntVar(&options.Timeout, "timeout", 5, "Time to wait in seconds before timeout")
	set.IntVar(&options.Retries, "retries", 1, "Number of times to retry a failed request")
	set.BoolVarP(&options.RandomAgent, "random-agent", "ra", false, "Use randomly selected HTTP User-Agent header value")
	set.StringSliceVarP(&options.CustomHeaders, "header", "H", []string{}, "Custom Header.")
	set.BoolVar(&options.Debug, "debug", false, "Debugging request and responses")
	set.BoolVar(&options.DebugRequests, "debug-req", false, "Debugging request")
	set.BoolVar(&options.DebugResponse, "debug-resp", false, "Debugging response")
	set.BoolVarP(&options.UpdateTemplates, "update-templates", "ut", false, "Download / updates nuclei community templates")
	set.StringVar(&options.TraceLogFile, "trace-log", "", "File to write sent requests trace log")
	set.StringVarP(&options.TemplatesDirectory, "update-directory", "ud", templatesDirectory, "Directory storing nuclei-templates")
	set.BoolVar(&options.JSON, "json", false, "Write json output to files")
	set.BoolVarP(&options.JSONRequests, "include-rr", "irr", false, "Write requests/responses for matches in JSON output")
	set.BoolVar(&options.EnableProgressBar, "stats", false, "Display stats of the running scan")
	set.BoolVar(&options.TemplateList, "tl", false, "List available templates")
	set.IntVarP(&options.RateLimit, "rate-limit", "rl", 150, "Maximum requests to send per second")
	set.BoolVarP(&options.StopAtFirstMatch, "stop-at-first-path", "spm", false, "Stop processing http requests at first match (this may break template/workflow logic)")
	set.IntVarP(&options.BulkSize, "bulk-size", "bs", 25, "Maximum Number of hosts analyzed in parallel per template")
	set.IntVarP(&options.TemplateThreads, "concurrency", "c", 10, "Maximum Number of templates executed in parallel")
	set.BoolVar(&options.Project, "project", false, "Use a project folder to avoid sending same request multiple times")
	set.StringVar(&options.ProjectPath, "project-path", "", "Use a user defined project folder, temporary folder is used if not specified but enabled")
	set.BoolVarP(&options.NoMeta, "no-meta", "nm", false, "Don't display metadata for the matches")
	set.BoolVarP(&options.TemplatesVersion, "templates-version", "tv", false, "Shows the installed nuclei-templates version")
	set.BoolVar(&options.OfflineHTTP, "passive", false, "Enable Passive HTTP response processing mode")
	set.StringVarP(&options.BurpCollaboratorBiid, "burp-collaborator-biid", "biid", "", "Burp Collaborator BIID")
	set.StringVarP(&options.ReportingConfig, "report-config", "rc", "", "Nuclei Reporting Module configuration file")
	set.StringVarP(&options.ReportingDB, "report-db", "rdb", "", "Local Nuclei Reporting Database")
	set.StringSliceVar(&options.Tags, "tags", []string{}, "Tags to execute templates for")
	set.StringVarP(&options.ResolversFile, "resolvers", "r", "", "File containing resolver list for nuclei")
<<<<<<< HEAD

	set.Parse()
=======
	set.BoolVar(&options.Headless, "headless", false, "Enable headless browser based templates support")
	set.BoolVar(&options.ShowBrowser, "show-browser", false, "Show the browser on the screen")
	_ = set.Parse()
>>>>>>> 58237f10

	if cfgFile != "" {
		if err := set.MergeConfigFile(cfgFile); err != nil {
			gologger.Fatal().Msgf("Could not read config: %s\n", err)
		}
	}
}<|MERGE_RESOLUTION|>--- conflicted
+++ resolved
@@ -83,14 +83,9 @@
 	set.StringVarP(&options.ReportingDB, "report-db", "rdb", "", "Local Nuclei Reporting Database")
 	set.StringSliceVar(&options.Tags, "tags", []string{}, "Tags to execute templates for")
 	set.StringVarP(&options.ResolversFile, "resolvers", "r", "", "File containing resolver list for nuclei")
-<<<<<<< HEAD
-
-	set.Parse()
-=======
 	set.BoolVar(&options.Headless, "headless", false, "Enable headless browser based templates support")
 	set.BoolVar(&options.ShowBrowser, "show-browser", false, "Show the browser on the screen")
 	_ = set.Parse()
->>>>>>> 58237f10
 
 	if cfgFile != "" {
 		if err := set.MergeConfigFile(cfgFile); err != nil {
