package main

import (
	"github.com/projectdiscovery/nuclei/v2/pkg/testutils"
)

var dnsTestCases = map[string]testutils.TestCase{
<<<<<<< HEAD
	"dns/basic.yaml":     &dnsBasic{},
	"dns/ptr.yaml":       &dnsPtr{},
	"dns/caa.yaml":       &dnsCAA{},
	"dns/tlsa.yaml":      &dnsTLSA{},
	"dns/variables.yaml": &dnsVariables{},
	"dns/payload.yaml":   &dnsPayload{},
=======
	"dns/basic.yaml":                &dnsBasic{},
	"dns/ptr.yaml":                  &dnsPtr{},
	"dns/caa.yaml":                  &dnsCAA{},
	"dns/tlsa.yaml":                 &dnsTLSA{},
	"dns/variables.yaml":            &dnsVariables{},
	"dns/dsl-matcher-variable.yaml": &dnsDSLMatcherVariable{},
>>>>>>> f6401877
}

type dnsBasic struct{}

// Execute executes a test case and returns an error if occurred
func (h *dnsBasic) Execute(filePath string) error {
	results, err := testutils.RunNucleiTemplateAndGetResults(filePath, "one.one.one.one", debug)
	if err != nil {
		return err
	}
	return expectResultsCount(results, 1)
}

type dnsPtr struct{}

// Execute executes a test case and returns an error if occurred
func (h *dnsPtr) Execute(filePath string) error {
	results, err := testutils.RunNucleiTemplateAndGetResults(filePath, "1.1.1.1", debug)
	if err != nil {
		return err
	}
	return expectResultsCount(results, 1)
}

type dnsCAA struct{}

// Execute executes a test case and returns an error if occurred
func (h *dnsCAA) Execute(filePath string) error {
	results, err := testutils.RunNucleiTemplateAndGetResults(filePath, "google.com", debug)
	if err != nil {
		return err
	}
	return expectResultsCount(results, 1)
}

type dnsTLSA struct{}

// Execute executes a test case and returns an error if occurred
func (h *dnsTLSA) Execute(filePath string) error {
	results, err := testutils.RunNucleiTemplateAndGetResults(filePath, "scanme.sh", debug)
	if err != nil {
		return err
	}
	return expectResultsCount(results, 0)
}

type dnsVariables struct{}

// Execute executes a test case and returns an error if occurred
func (h *dnsVariables) Execute(filePath string) error {
	results, err := testutils.RunNucleiTemplateAndGetResults(filePath, "one.one.one.one", debug)
	if err != nil {
		return err
	}
	return expectResultsCount(results, 1)
}

<<<<<<< HEAD
type dnsPayload struct{}

// Execute executes a test case and returns an error if occurred
func (h *dnsPayload) Execute(filePath string) error {
	results, err := testutils.RunNucleiTemplateAndGetResults(filePath, "google.com", debug)
	if err != nil {
		return err
	}
	if err := expectResultsCount(results, 3); err != nil {
		return err
	}

	// override payload from CLI
	results, err = testutils.RunNucleiTemplateAndGetResults(filePath, "google.com", debug, "-var", "subdomain_wordlist=subdomains.txt")
	if err != nil {
		return err
	}
	return expectResultsCount(results, 4)
=======
type dnsDSLMatcherVariable struct{}

// Execute executes a test case and returns an error if occurred
func (h *dnsDSLMatcherVariable) Execute(filePath string) error {
	results, err := testutils.RunNucleiTemplateAndGetResults(filePath, "one.one.one.one", debug)
	if err != nil {
		return err
	}
	return expectResultsCount(results, 1)
>>>>>>> f6401877
}<|MERGE_RESOLUTION|>--- conflicted
+++ resolved
@@ -5,21 +5,13 @@
 )
 
 var dnsTestCases = map[string]testutils.TestCase{
-<<<<<<< HEAD
-	"dns/basic.yaml":     &dnsBasic{},
-	"dns/ptr.yaml":       &dnsPtr{},
-	"dns/caa.yaml":       &dnsCAA{},
-	"dns/tlsa.yaml":      &dnsTLSA{},
-	"dns/variables.yaml": &dnsVariables{},
-	"dns/payload.yaml":   &dnsPayload{},
-=======
 	"dns/basic.yaml":                &dnsBasic{},
 	"dns/ptr.yaml":                  &dnsPtr{},
 	"dns/caa.yaml":                  &dnsCAA{},
 	"dns/tlsa.yaml":                 &dnsTLSA{},
 	"dns/variables.yaml":            &dnsVariables{},
+	"dns/payload.yaml":              &dnsPayload{},
 	"dns/dsl-matcher-variable.yaml": &dnsDSLMatcherVariable{},
->>>>>>> f6401877
 }
 
 type dnsBasic struct{}
@@ -77,7 +69,6 @@
 	return expectResultsCount(results, 1)
 }
 
-<<<<<<< HEAD
 type dnsPayload struct{}
 
 // Execute executes a test case and returns an error if occurred
@@ -96,7 +87,8 @@
 		return err
 	}
 	return expectResultsCount(results, 4)
-=======
+}
+
 type dnsDSLMatcherVariable struct{}
 
 // Execute executes a test case and returns an error if occurred
@@ -106,5 +98,4 @@
 		return err
 	}
 	return expectResultsCount(results, 1)
->>>>>>> f6401877
 }