package main

import (
	"encoding/json"
	"errors"
	"fmt"
	"net"
	"net/http"
	"net/http/httptest"
	"net/http/httputil"
	"regexp"
	"strconv"
	"strings"
	"time"

	"github.com/julienschmidt/httprouter"

	"github.com/projectdiscovery/nuclei/v2/pkg/testutils"
)

var httpTestcases = map[string]testutils.TestCase{
	"http/raw-unsafe-request.yaml":                  &httpRawUnsafeRequest{},
	"http/get-headers.yaml":                         &httpGetHeaders{},
	"http/get-query-string.yaml":                    &httpGetQueryString{},
	"http/get-redirects.yaml":                       &httpGetRedirects{},
	"http/get-host-redirects.yaml":                  &httpGetHostRedirects{},
	"http/disable-redirects.yaml":                   &httpDisableRedirects{},
	"http/get.yaml":                                 &httpGet{},
	"http/fuzz-query.yaml":                          &httpFuzzQuery{},
	"http/post-body.yaml":                           &httpPostBody{},
	"http/post-json-body.yaml":                      &httpPostJSONBody{},
	"http/post-multipart-body.yaml":                 &httpPostMultipartBody{},
	"http/raw-cookie-reuse.yaml":                    &httpRawCookieReuse{},
	"http/raw-dynamic-extractor.yaml":               &httpRawDynamicExtractor{},
	"http/raw-get-query.yaml":                       &httpRawGetQuery{},
	"http/raw-get.yaml":                             &httpRawGet{},
	"http/raw-payload.yaml":                         &httpRawPayload{},
	"http/raw-post-body.yaml":                       &httpRawPostBody{},
	"http/request-condition.yaml":                   &httpRequestCondition{},
	"http/request-condition-new.yaml":               &httpRequestCondition{},
	"http/interactsh.yaml":                          &httpInteractshRequest{},
	"http/interactsh-stop-at-first-match.yaml":      &httpInteractshStopAtFirstMatchRequest{},
	"http/self-contained.yaml":                      &httpRequestSelContained{},
	"http/get-case-insensitive.yaml":                &httpGetCaseInsensitive{},
	"http/get.yaml,http/get-case-insensitive.yaml":  &httpGetCaseInsensitiveCluster{},
	"http/get-redirects-chain-headers.yaml":         &httpGetRedirectsChainHeaders{},
	"http/dsl-matcher-variable.yaml":                &httpDSLVariable{},
	"http/dsl-functions.yaml":                       &httpDSLFunctions{},
	"http/race-simple.yaml":                         &httpRaceSimple{},
	"http/race-multiple.yaml":                       &httpRaceMultiple{},
	"http/stop-at-first-match.yaml":                 &httpStopAtFirstMatch{},
	"http/stop-at-first-match-with-extractors.yaml": &httpStopAtFirstMatchWithExtractors{},
	"http/variables.yaml":                           &httpVariables{},
	"http/get-override-sni.yaml":                    &httpSniAnnotation{},
	"http/get-sni.yaml":                             &customCLISNI{},
	"http/redirect-match-url.yaml":                  &httpRedirectMatchURL{},
	"http/get-sni-unsafe.yaml":                      &customCLISNIUnsafe{},
	"http/annotation-timeout.yaml":                  &annotationTimeout{},
	"http/custom-attack-type.yaml":                  &customAttackType{},
}

type httpInteractshRequest struct{}

// Execute executes a test case and returns an error if occurred
func (h *httpInteractshRequest) Execute(filePath string) error {
	router := httprouter.New()
	router.GET("/", func(w http.ResponseWriter, r *http.Request, _ httprouter.Params) {
		value := r.Header.Get("url")
		if value != "" {
			if resp, _ := http.DefaultClient.Get(value); resp != nil {
				resp.Body.Close()
			}
		}
	})
	ts := httptest.NewServer(router)
	defer ts.Close()

	results, err := testutils.RunNucleiTemplateAndGetResults(filePath, ts.URL, debug)
	if err != nil {
		return err
	}

	return expectResultsCount(results, 1)
}

type httpInteractshStopAtFirstMatchRequest struct{}

// Execute executes a test case and returns an error if occurred
func (h *httpInteractshStopAtFirstMatchRequest) Execute(filePath string) error {
	router := httprouter.New()
	router.GET("/", func(w http.ResponseWriter, r *http.Request, _ httprouter.Params) {
		value := r.Header.Get("url")
		if value != "" {
			if resp, _ := http.DefaultClient.Get(value); resp != nil {
				resp.Body.Close()
			}
		}
	})
	ts := httptest.NewServer(router)
	defer ts.Close()

	results, err := testutils.RunNucleiTemplateAndGetResults(filePath, ts.URL, debug)
	if err != nil {
		return err
	}
	return expectResultsCount(results, 1)
}

type httpGetHeaders struct{}

// Execute executes a test case and returns an error if occurred
func (h *httpGetHeaders) Execute(filePath string) error {
	router := httprouter.New()
	router.GET("/", func(w http.ResponseWriter, r *http.Request, _ httprouter.Params) {
		if strings.EqualFold(r.Header.Get("test"), "nuclei") {
			fmt.Fprintf(w, "This is test headers matcher text")
		}
	})
	ts := httptest.NewServer(router)
	defer ts.Close()

	results, err := testutils.RunNucleiTemplateAndGetResults(filePath, ts.URL, debug)
	if err != nil {
		return err
	}

	return expectResultsCount(results, 1)
}

type httpGetQueryString struct{}

// Execute executes a test case and returns an error if occurred
func (h *httpGetQueryString) Execute(filePath string) error {
	router := httprouter.New()
	router.GET("/", func(w http.ResponseWriter, r *http.Request, _ httprouter.Params) {
		if strings.EqualFold(r.URL.Query().Get("test"), "nuclei") {
			fmt.Fprintf(w, "This is test querystring matcher text")
		}
	})
	ts := httptest.NewServer(router)
	defer ts.Close()

	results, err := testutils.RunNucleiTemplateAndGetResults(filePath, ts.URL, debug)
	if err != nil {
		return err
	}

	return expectResultsCount(results, 1)
}

type httpGetRedirects struct{}

// Execute executes a test case and returns an error if occurred
func (h *httpGetRedirects) Execute(filePath string) error {
	router := httprouter.New()
	router.GET("/", func(w http.ResponseWriter, r *http.Request, _ httprouter.Params) {
		http.Redirect(w, r, "/redirected", http.StatusFound)
	})
	router.GET("/redirected", func(w http.ResponseWriter, r *http.Request, _ httprouter.Params) {
		fmt.Fprintf(w, "This is test redirects matcher text")
	})
	ts := httptest.NewServer(router)
	defer ts.Close()

	results, err := testutils.RunNucleiTemplateAndGetResults(filePath, ts.URL, debug)
	if err != nil {
		return err
	}

	return expectResultsCount(results, 1)
}

type httpGetHostRedirects struct{}

// Execute executes a test case and returns an error if occurred
func (h *httpGetHostRedirects) Execute(filePath string) error {
	router := httprouter.New()
	router.GET("/", func(w http.ResponseWriter, r *http.Request, _ httprouter.Params) {
		http.Redirect(w, r, "/redirected1", http.StatusFound)
	})
	router.GET("/redirected1", func(w http.ResponseWriter, r *http.Request, _ httprouter.Params) {
		http.Redirect(w, r, "redirected2", http.StatusFound)
	})
	router.GET("/redirected2", func(w http.ResponseWriter, r *http.Request, _ httprouter.Params) {
		http.Redirect(w, r, "/redirected3", http.StatusFound)
	})
	router.GET("/redirected3", func(w http.ResponseWriter, r *http.Request, _ httprouter.Params) {
		http.Redirect(w, r, "https://scanme.sh", http.StatusTemporaryRedirect)
	})
	ts := httptest.NewServer(router)
	defer ts.Close()

	results, err := testutils.RunNucleiTemplateAndGetResults(filePath, ts.URL, debug)
	if err != nil {
		return err
	}

	return expectResultsCount(results, 1)
}

type httpDisableRedirects struct{}

// Execute executes a test case and returns an error if occurred
func (h *httpDisableRedirects) Execute(filePath string) error {
	router := httprouter.New()
	router.GET("/", func(w http.ResponseWriter, r *http.Request, _ httprouter.Params) {
		http.Redirect(w, r, "/redirected", http.StatusMovedPermanently)
	})
	router.GET("/redirected", func(w http.ResponseWriter, r *http.Request, _ httprouter.Params) {
		fmt.Fprintf(w, "This is test redirects matcher text")
	})
	ts := httptest.NewServer(router)
	defer ts.Close()

	results, err := testutils.RunNucleiTemplateAndGetResults(filePath, ts.URL, debug, "-dr")
	if err != nil {
		return err
	}

	return expectResultsCount(results, 0)
}

type httpGet struct{}

// Execute executes a test case and returns an error if occurred
func (h *httpGet) Execute(filePath string) error {
	router := httprouter.New()
	router.GET("/", func(w http.ResponseWriter, r *http.Request, _ httprouter.Params) {
		fmt.Fprintf(w, "This is test matcher text")
	})
	ts := httptest.NewServer(router)
	defer ts.Close()

	results, err := testutils.RunNucleiTemplateAndGetResults(filePath, ts.URL, debug)
	if err != nil {
		return err
	}

	return expectResultsCount(results, 1)
}

type httpDSLVariable struct{}

// Execute executes a test case and returns an error if occurred
func (h *httpDSLVariable) Execute(filePath string) error {
	router := httprouter.New()
	router.GET("/", func(w http.ResponseWriter, r *http.Request, _ httprouter.Params) {
		fmt.Fprintf(w, "This is test matcher text")
	})
	ts := httptest.NewServer(router)
	defer ts.Close()

	results, err := testutils.RunNucleiTemplateAndGetResults(filePath, ts.URL, debug)
	if err != nil {
		return err
	}

	return expectResultsCount(results, 5)
}

type httpDSLFunctions struct{}

func (h *httpDSLFunctions) Execute(filePath string) error {
	router := httprouter.New()
	router.GET("/", func(w http.ResponseWriter, r *http.Request, _ httprouter.Params) {
		request, err := httputil.DumpRequest(r, true)
		if err != nil {
			_, _ = fmt.Fprint(w, err.Error())
		} else {
			_, _ = fmt.Fprint(w, string(request))
		}
	})
	ts := httptest.NewServer(router)
	defer ts.Close()

	results, err := testutils.RunNucleiTemplateAndGetResults(filePath, ts.URL, debug, "-nc")
	if err != nil {
		return err
	}

	if err := expectResultsCount(results, 1); err != nil {
		return err
	}

	resultPattern := regexp.MustCompile(`\[[^]]+] \[[^]]+] \[[^]]+] [^]]+ \[([^]]+)]`)
	submatch := resultPattern.FindStringSubmatch(results[0])
	if len(submatch) != 2 {
		return errors.New("could not parse the result")
	}

	totalExtracted := strings.Split(submatch[1], ",")
	numberOfDslFunctions := 83
	if len(totalExtracted) != numberOfDslFunctions {
		return errors.New("incorrect number of results")
	}

	for _, header := range totalExtracted {
		parts := strings.Split(header, ": ")
		index, err := strconv.Atoi(parts[0])
		if err != nil {
			return err
		}
		if index < 0 || index > numberOfDslFunctions {
			return fmt.Errorf("incorrect header index found: %d", index)
		}
		if strings.TrimSpace(parts[1]) == "" {
			return fmt.Errorf("the DSL expression with index %d was not evaluated correctly", index)
		}
	}

	return nil
}

type httpPostBody struct{}

// Execute executes a test case and returns an error if occurred
func (h *httpPostBody) Execute(filePath string) error {
	router := httprouter.New()
	var routerErr error

	router.POST("/", func(w http.ResponseWriter, r *http.Request, _ httprouter.Params) {
		if err := r.ParseForm(); err != nil {
			routerErr = err
			return
		}
		if strings.EqualFold(r.Form.Get("username"), "test") && strings.EqualFold(r.Form.Get("password"), "nuclei") {
			fmt.Fprintf(w, "This is test post-body matcher text")
		}
	})
	ts := httptest.NewServer(router)
	defer ts.Close()

	results, err := testutils.RunNucleiTemplateAndGetResults(filePath, ts.URL, debug)
	if err != nil {
		return err
	}
	if routerErr != nil {
		return routerErr
	}

	return expectResultsCount(results, 1)
}

type httpPostJSONBody struct{}

// Execute executes a test case and returns an error if occurred
func (h *httpPostJSONBody) Execute(filePath string) error {
	router := httprouter.New()
	var routerErr error

	router.POST("/", func(w http.ResponseWriter, r *http.Request, _ httprouter.Params) {
		type doc struct {
			Username string `json:"username"`
			Password string `json:"password"`
		}
		obj := &doc{}
		if err := json.NewDecoder(r.Body).Decode(obj); err != nil {
			routerErr = err
			return
		}
		if strings.EqualFold(obj.Username, "test") && strings.EqualFold(obj.Password, "nuclei") {
			fmt.Fprintf(w, "This is test post-json-body matcher text")
		}
	})
	ts := httptest.NewServer(router)
	defer ts.Close()

	results, err := testutils.RunNucleiTemplateAndGetResults(filePath, ts.URL, debug)
	if err != nil {
		return err
	}
	if routerErr != nil {
		return routerErr
	}

	return expectResultsCount(results, 1)
}

type httpPostMultipartBody struct{}

// Execute executes a test case and returns an error if occurred
func (h *httpPostMultipartBody) Execute(filePath string) error {
	router := httprouter.New()
	var routerErr error

	router.POST("/", func(w http.ResponseWriter, r *http.Request, _ httprouter.Params) {
		if err := r.ParseMultipartForm(1 * 1024); err != nil {
			routerErr = err
			return
		}
		password, ok := r.MultipartForm.Value["password"]
		if !ok || len(password) != 1 {
			routerErr = errors.New("no password in request")
			return
		}
		file := r.MultipartForm.File["username"]
		if len(file) != 1 {
			routerErr = errors.New("no file in request")
			return
		}
		if strings.EqualFold(password[0], "nuclei") && strings.EqualFold(file[0].Filename, "username") {
			fmt.Fprintf(w, "This is test post-multipart matcher text")
		}
	})
	ts := httptest.NewServer(router)
	defer ts.Close()

	results, err := testutils.RunNucleiTemplateAndGetResults(filePath, ts.URL, debug)
	if err != nil {
		return err
	}
	if routerErr != nil {
		return routerErr
	}

	return expectResultsCount(results, 1)
}

type httpRawDynamicExtractor struct{}

// Execute executes a test case and returns an error if occurred
func (h *httpRawDynamicExtractor) Execute(filePath string) error {
	router := httprouter.New()
	var routerErr error

	router.POST("/", func(w http.ResponseWriter, r *http.Request, _ httprouter.Params) {
		if err := r.ParseForm(); err != nil {
			routerErr = err
			return
		}
		if strings.EqualFold(r.Form.Get("testing"), "parameter") {
			fmt.Fprintf(w, "Token: 'nuclei'")
		}
	})
	router.GET("/", func(w http.ResponseWriter, r *http.Request, _ httprouter.Params) {
		if strings.EqualFold(r.URL.Query().Get("username"), "nuclei") {
			fmt.Fprintf(w, "Test is test-dynamic-extractor-raw matcher text")
		}
	})
	ts := httptest.NewServer(router)
	defer ts.Close()

	results, err := testutils.RunNucleiTemplateAndGetResults(filePath, ts.URL, debug)
	if err != nil {
		return err
	}
	if routerErr != nil {
		return routerErr
	}

	return expectResultsCount(results, 1)
}

type httpRawGetQuery struct{}

// Execute executes a test case and returns an error if occurred
func (h *httpRawGetQuery) Execute(filePath string) error {
	router := httprouter.New()
	var routerErr error

	router.GET("/", func(w http.ResponseWriter, r *http.Request, _ httprouter.Params) {
		if strings.EqualFold(r.URL.Query().Get("test"), "nuclei") {
			fmt.Fprintf(w, "Test is test raw-get-query-matcher text")
		}
	})
	ts := httptest.NewServer(router)
	defer ts.Close()

	results, err := testutils.RunNucleiTemplateAndGetResults(filePath, ts.URL, debug)
	if err != nil {
		return err
	}
	if routerErr != nil {
		return routerErr
	}

	return expectResultsCount(results, 1)
}

type httpRawGet struct{}

// Execute executes a test case and returns an error if occurred
func (h *httpRawGet) Execute(filePath string) error {
	router := httprouter.New()
	var routerErr error

	router.GET("/", func(w http.ResponseWriter, r *http.Request, _ httprouter.Params) {
		fmt.Fprintf(w, "Test is test raw-get-matcher text")
	})
	ts := httptest.NewServer(router)
	defer ts.Close()

	results, err := testutils.RunNucleiTemplateAndGetResults(filePath, ts.URL, debug)
	if err != nil {
		return err
	}
	if routerErr != nil {
		return routerErr
	}

	return expectResultsCount(results, 1)
}

type httpRawPayload struct{}

// Execute executes a test case and returns an error if occurred
func (h *httpRawPayload) Execute(filePath string) error {
	router := httprouter.New()
	var routerErr error

	router.POST("/", func(w http.ResponseWriter, r *http.Request, _ httprouter.Params) {
		if err := r.ParseForm(); err != nil {
			routerErr = err
			return
		}
		if !(strings.EqualFold(r.Header.Get("another_header"), "bnVjbGVp") || strings.EqualFold(r.Header.Get("another_header"), "Z3Vlc3Q=")) {
			return
		}
		if strings.EqualFold(r.Form.Get("username"), "test") && (strings.EqualFold(r.Form.Get("password"), "nuclei") || strings.EqualFold(r.Form.Get("password"), "guest")) {
			fmt.Fprintf(w, "Test is raw-payload matcher text")
		}
	})
	ts := httptest.NewServer(router)
	defer ts.Close()

	results, err := testutils.RunNucleiTemplateAndGetResults(filePath, ts.URL, debug)
	if err != nil {
		return err
	}
	if routerErr != nil {
		return routerErr
	}

	return expectResultsCount(results, 2)
}

type httpRawPostBody struct{}

// Execute executes a test case and returns an error if occurred
func (h *httpRawPostBody) Execute(filePath string) error {
	router := httprouter.New()
	var routerErr error

	router.POST("/", func(w http.ResponseWriter, r *http.Request, _ httprouter.Params) {
		if err := r.ParseForm(); err != nil {
			routerErr = err
			return
		}
		if strings.EqualFold(r.Form.Get("username"), "test") && strings.EqualFold(r.Form.Get("password"), "nuclei") {
			fmt.Fprintf(w, "Test is test raw-post-body-matcher text")
		}
	})
	ts := httptest.NewServer(router)
	defer ts.Close()

	results, err := testutils.RunNucleiTemplateAndGetResults(filePath, ts.URL, debug)
	if err != nil {
		return err
	}
	if routerErr != nil {
		return routerErr
	}

	return expectResultsCount(results, 1)
}

type httpRawCookieReuse struct{}

// Execute executes a test case and returns an error if occurred
func (h *httpRawCookieReuse) Execute(filePath string) error {
	router := httprouter.New()
	var routerErr error

	router.POST("/", func(w http.ResponseWriter, r *http.Request, _ httprouter.Params) {
		if err := r.ParseForm(); err != nil {
			routerErr = err
			return
		}
		if strings.EqualFold(r.Form.Get("testing"), "parameter") {
			http.SetCookie(w, &http.Cookie{Name: "nuclei", Value: "test"})
		}
	})
	router.GET("/", func(w http.ResponseWriter, r *http.Request, _ httprouter.Params) {
		if err := r.ParseForm(); err != nil {
			routerErr = err
			return
		}
		cookie, err := r.Cookie("nuclei")
		if err != nil {
			routerErr = err
			return
		}

		if strings.EqualFold(cookie.Value, "test") {
			fmt.Fprintf(w, "Test is test-cookie-reuse matcher text")
		}
	})
	ts := httptest.NewServer(router)
	defer ts.Close()

	results, err := testutils.RunNucleiTemplateAndGetResults(filePath, ts.URL, debug)
	if err != nil {
		return err
	}
	if routerErr != nil {
		return routerErr
	}

	return expectResultsCount(results, 1)
}

type httpRawUnsafeRequest struct{}

// Execute executes a test case and returns an error if occurred
func (h *httpRawUnsafeRequest) Execute(filePath string) error {
	var routerErr error

	ts := testutils.NewTCPServer(nil, defaultStaticPort, func(conn net.Conn) {
		defer conn.Close()
		_, _ = conn.Write([]byte("HTTP/1.1 200 OK\r\nContent-Length: 36\r\nContent-Type: text/plain; charset=utf-8\r\n\r\nThis is test raw-unsafe-matcher test"))
	})
	defer ts.Close()

	results, err := testutils.RunNucleiTemplateAndGetResults(filePath, "http://"+ts.URL, debug)
	if err != nil {
		return err
	}
	if routerErr != nil {
		return routerErr
	}

	return expectResultsCount(results, 1)
}

type httpRequestCondition struct{}

// Execute executes a test case and returns an error if occurred
func (h *httpRequestCondition) Execute(filePath string) error {
	router := httprouter.New()
	var routerErr error

	router.GET("/200", func(w http.ResponseWriter, r *http.Request, _ httprouter.Params) {
		w.WriteHeader(200)
	})
	router.GET("/400", func(w http.ResponseWriter, r *http.Request, _ httprouter.Params) {
		w.WriteHeader(400)
	})
	ts := httptest.NewServer(router)
	defer ts.Close()

	results, err := testutils.RunNucleiTemplateAndGetResults(filePath, ts.URL, debug)
	if err != nil {
		return err
	}
	if routerErr != nil {
		return routerErr
	}

	return expectResultsCount(results, 1)
}

type httpRequestSelContained struct{}

// Execute executes a test case and returns an error if occurred
func (h *httpRequestSelContained) Execute(filePath string) error {
	router := httprouter.New()
	var routerErr error

	router.GET("/", func(w http.ResponseWriter, r *http.Request, _ httprouter.Params) {
		_, _ = w.Write([]byte("This is self-contained response"))
	})
	server := &http.Server{
		Addr:    fmt.Sprintf("localhost:%d", defaultStaticPort),
		Handler: router,
	}
	go func() {
		_ = server.ListenAndServe()
	}()
	defer server.Close()

	results, err := testutils.RunNucleiTemplateAndGetResults(filePath, "", debug)
	if err != nil {
		return err
	}
	if routerErr != nil {
		return routerErr
	}

	return expectResultsCount(results, 1)
}

type httpGetCaseInsensitive struct{}

// Execute executes a test case and returns an error if occurred
func (h *httpGetCaseInsensitive) Execute(filePath string) error {
	router := httprouter.New()
	router.GET("/", func(w http.ResponseWriter, r *http.Request, _ httprouter.Params) {
		fmt.Fprintf(w, "THIS IS TEST MATCHER TEXT")
	})
	ts := httptest.NewServer(router)
	defer ts.Close()

	results, err := testutils.RunNucleiTemplateAndGetResults(filePath, ts.URL, debug)
	if err != nil {
		return err
	}

	return expectResultsCount(results, 1)
}

type httpGetCaseInsensitiveCluster struct{}

// Execute executes a test case and returns an error if occurred
func (h *httpGetCaseInsensitiveCluster) Execute(filesPath string) error {
	router := httprouter.New()
	router.GET("/", func(w http.ResponseWriter, r *http.Request, _ httprouter.Params) {
		fmt.Fprintf(w, "This is test matcher text")
	})
	ts := httptest.NewServer(router)
	defer ts.Close()

	files := strings.Split(filesPath, ",")

	results, err := testutils.RunNucleiTemplateAndGetResults(files[0], ts.URL, debug, "-t", files[1])
	if err != nil {
		return err
	}

	return expectResultsCount(results, 2)
}

type httpGetRedirectsChainHeaders struct{}

// Execute executes a test case and returns an error if occurred
func (h *httpGetRedirectsChainHeaders) Execute(filePath string) error {
	router := httprouter.New()
	router.GET("/", func(w http.ResponseWriter, r *http.Request, _ httprouter.Params) {
		http.Redirect(w, r, "/redirected", http.StatusFound)
	})
	router.GET("/redirected", func(w http.ResponseWriter, r *http.Request, _ httprouter.Params) {
		w.Header().Set("Secret", "TestRedirectHeaderMatch")
		http.Redirect(w, r, "/final", http.StatusFound)
	})
	router.GET("/final", func(w http.ResponseWriter, r *http.Request, _ httprouter.Params) {
		_, _ = w.Write([]byte("ok"))
	})
	ts := httptest.NewServer(router)
	defer ts.Close()

	results, err := testutils.RunNucleiTemplateAndGetResults(filePath, ts.URL, debug)
	if err != nil {
		return err
	}

	return expectResultsCount(results, 1)
}

type httpRaceSimple struct{}

// Execute executes a test case and returns an error if occurred
func (h *httpRaceSimple) Execute(filePath string) error {
	router := httprouter.New()
	router.GET("/", func(w http.ResponseWriter, r *http.Request, _ httprouter.Params) {
		w.WriteHeader(http.StatusOK)
	})
	ts := httptest.NewServer(router)
	defer ts.Close()

	results, err := testutils.RunNucleiTemplateAndGetResults(filePath, ts.URL, debug)
	if err != nil {
		return err
	}
	return expectResultsCount(results, 10)
}

type httpRaceMultiple struct{}

// Execute executes a test case and returns an error if occurred
func (h *httpRaceMultiple) Execute(filePath string) error {
	router := httprouter.New()
	router.GET("/", func(w http.ResponseWriter, r *http.Request, _ httprouter.Params) {
		w.WriteHeader(http.StatusOK)
	})
	ts := httptest.NewServer(router)
	defer ts.Close()

	results, err := testutils.RunNucleiTemplateAndGetResults(filePath, ts.URL, debug)
	if err != nil {
		return err
	}
	return expectResultsCount(results, 5)
}

type httpStopAtFirstMatch struct{}

// Execute executes a test case and returns an error if occurred
func (h *httpStopAtFirstMatch) Execute(filePath string) error {
	router := httprouter.New()
	router.GET("/", func(w http.ResponseWriter, r *http.Request, _ httprouter.Params) {
		fmt.Fprintf(w, "This is test")
	})
	ts := httptest.NewServer(router)
	defer ts.Close()

	results, err := testutils.RunNucleiTemplateAndGetResults(filePath, ts.URL, debug)
	if err != nil {
		return err
	}

	return expectResultsCount(results, 1)
}

type httpStopAtFirstMatchWithExtractors struct{}

// Execute executes a test case and returns an error if occurred
func (h *httpStopAtFirstMatchWithExtractors) Execute(filePath string) error {
	router := httprouter.New()
	router.GET("/", func(w http.ResponseWriter, r *http.Request, _ httprouter.Params) {
		fmt.Fprintf(w, "This is test")
	})
	ts := httptest.NewServer(router)
	defer ts.Close()

	results, err := testutils.RunNucleiTemplateAndGetResults(filePath, ts.URL, debug)
	if err != nil {
		return err
	}

	return expectResultsCount(results, 2)
}

type httpVariables struct{}

// Execute executes a test case and returns an error if occurred
func (h *httpVariables) Execute(filePath string) error {
	router := httprouter.New()
	router.GET("/", func(w http.ResponseWriter, r *http.Request, _ httprouter.Params) {
		fmt.Fprintf(w, "%s\n%s", r.Header.Get("Test"), r.Header.Get("Another"))
	})
	ts := httptest.NewServer(router)
	defer ts.Close()

	results, err := testutils.RunNucleiTemplateAndGetResults(filePath, ts.URL, debug)
	if err != nil {
		return err
	}

	return expectResultsCount(results, 1)
}

type customCLISNI struct{}

// Execute executes a test case and returns an error if occurred
func (h *customCLISNI) Execute(filePath string) error {
	router := httprouter.New()
	router.GET("/", func(w http.ResponseWriter, r *http.Request, _ httprouter.Params) {
		if r.TLS.ServerName == "test" {
			_, _ = w.Write([]byte("test-ok"))
		} else {
			_, _ = w.Write([]byte("test-ko"))
		}
	})
	ts := httptest.NewTLSServer(router)
	defer ts.Close()

	results, err := testutils.RunNucleiTemplateAndGetResults(filePath, ts.URL, debug, "-sni", "test")
	if err != nil {
		return err
	}
	return expectResultsCount(results, 1)
}

type httpSniAnnotation struct{}

// Execute executes a test case and returns an error if occurred
func (h *httpSniAnnotation) Execute(filePath string) error {
	router := httprouter.New()
	router.GET("/", func(w http.ResponseWriter, r *http.Request, _ httprouter.Params) {
		if r.TLS.ServerName == "test" {
			_, _ = w.Write([]byte("test-ok"))
		} else {
			_, _ = w.Write([]byte("test-ko"))
		}
	})
	ts := httptest.NewTLSServer(router)
	defer ts.Close()

	results, err := testutils.RunNucleiTemplateAndGetResults(filePath, ts.URL, debug)
	if err != nil {
		return err
	}
	return expectResultsCount(results, 1)
}

type httpRedirectMatchURL struct{}

// Execute executes a test case and returns an error if occurred
func (h *httpRedirectMatchURL) Execute(filePath string) error {
	router := httprouter.New()
	router.GET("/", func(w http.ResponseWriter, r *http.Request, _ httprouter.Params) {
		http.Redirect(w, r, "/redirected", http.StatusFound)
		_, _ = w.Write([]byte("This is test redirects matcher text"))
	})
	router.GET("/redirected", func(w http.ResponseWriter, r *http.Request, _ httprouter.Params) {
		fmt.Fprintf(w, "This is test redirects matcher text")
	})
	ts := httptest.NewServer(router)
	defer ts.Close()

	results, err := testutils.RunNucleiTemplateAndGetResults(filePath, ts.URL, debug, "-no-meta")
	if err != nil {
		return err
	}

	if err := expectResultsCount(results, 1); err != nil {
		return err
	}
	if results[0] != fmt.Sprintf("%s/redirected", ts.URL) {
		return fmt.Errorf("mismatched url found: %s", results[0])
	}
	return nil
}

type customCLISNIUnsafe struct{}

// Execute executes a test case and returns an error if occurred
func (h *customCLISNIUnsafe) Execute(filePath string) error {
	router := httprouter.New()
	router.GET("/", func(w http.ResponseWriter, r *http.Request, _ httprouter.Params) {
		if r.TLS.ServerName == "test" {
			_, _ = w.Write([]byte("test-ok"))
		} else {
			_, _ = w.Write([]byte("test-ko"))
		}
	})
	ts := httptest.NewTLSServer(router)
	defer ts.Close()

	results, err := testutils.RunNucleiTemplateAndGetResults(filePath, ts.URL, debug, "-sni", "test")
	if err != nil {
		return err
	}
	return expectResultsCount(results, 1)
}

type annotationTimeout struct{}

// Execute executes a test case and returns an error if occurred
func (h *annotationTimeout) Execute(filePath string) error {
	router := httprouter.New()
	router.GET("/", func(w http.ResponseWriter, r *http.Request, _ httprouter.Params) {
		time.Sleep(4 * time.Second)
		fmt.Fprintf(w, "This is test matcher text")
	})
	ts := httptest.NewTLSServer(router)
	defer ts.Close()

	results, err := testutils.RunNucleiTemplateAndGetResults(filePath, ts.URL, debug, "-timeout", "1")
	if err != nil {
		return err
	}
	return expectResultsCount(results, 1)
}

<<<<<<< HEAD
type httpFuzzQuery struct{}

// Execute executes a test case and returns an error if occurred
func (h *httpFuzzQuery) Execute(filePath string) error {
	router := httprouter.New()
	router.GET("/", func(w http.ResponseWriter, r *http.Request, _ httprouter.Params) {
		w.Header().Set("Content-Type", "text/html")
		value := r.URL.Query().Get("id")
		fmt.Fprintf(w, "This is test matcher text: %v", value)
=======
type customAttackType struct{}

// Execute executes a test case and returns an error if occurred
func (h *customAttackType) Execute(filePath string) error {
	router := httprouter.New()
	got := []string{}
	router.GET("/", func(w http.ResponseWriter, r *http.Request, _ httprouter.Params) {
		got = append(got, r.URL.RawQuery)
		fmt.Fprintf(w, "This is test custom payload")
>>>>>>> cc0c2005
	})
	ts := httptest.NewTLSServer(router)
	defer ts.Close()

<<<<<<< HEAD
	results, err := testutils.RunNucleiTemplateAndGetResults(filePath, ts.URL+"/?id=example", debug)
	if err != nil {
		return err
	}
	return expectResultsCount(results, 1)
=======
	_, err := testutils.RunNucleiTemplateAndGetResults(filePath, ts.URL, debug, "-attack-type", "clusterbomb")
	if err != nil {
		return err
	}
	return expectResultsCount(got, 4)
>>>>>>> cc0c2005
}<|MERGE_RESOLUTION|>--- conflicted
+++ resolved
@@ -962,7 +962,6 @@
 	return expectResultsCount(results, 1)
 }
 
-<<<<<<< HEAD
 type httpFuzzQuery struct{}
 
 // Execute executes a test case and returns an error if occurred
@@ -972,7 +971,17 @@
 		w.Header().Set("Content-Type", "text/html")
 		value := r.URL.Query().Get("id")
 		fmt.Fprintf(w, "This is test matcher text: %v", value)
-=======
+	})
+	ts := httptest.NewTLSServer(router)
+	defer ts.Close()
+
+	results, err := testutils.RunNucleiTemplateAndGetResults(filePath, ts.URL+"/?id=example", debug)
+	if err != nil {
+		return err
+	}
+	return expectResultsCount(results, 1)
+}
+
 type customAttackType struct{}
 
 // Execute executes a test case and returns an error if occurred
@@ -982,22 +991,13 @@
 	router.GET("/", func(w http.ResponseWriter, r *http.Request, _ httprouter.Params) {
 		got = append(got, r.URL.RawQuery)
 		fmt.Fprintf(w, "This is test custom payload")
->>>>>>> cc0c2005
 	})
 	ts := httptest.NewTLSServer(router)
 	defer ts.Close()
 
-<<<<<<< HEAD
-	results, err := testutils.RunNucleiTemplateAndGetResults(filePath, ts.URL+"/?id=example", debug)
-	if err != nil {
-		return err
-	}
-	return expectResultsCount(results, 1)
-=======
 	_, err := testutils.RunNucleiTemplateAndGetResults(filePath, ts.URL, debug, "-attack-type", "clusterbomb")
 	if err != nil {
 		return err
 	}
 	return expectResultsCount(got, 4)
->>>>>>> cc0c2005
 }