package executer

import (
	"bufio"
	"crypto/tls"
	"fmt"
	"io"
	"io/ioutil"
	"net/http"
	"net/http/cookiejar"
	"net/http/httputil"
	"net/url"
	"os"
	"strings"
	"sync"
	"time"

	"github.com/pkg/errors"
	"github.com/projectdiscovery/gologger"
	"github.com/projectdiscovery/nuclei/v2/internal/progress"
	"github.com/projectdiscovery/nuclei/v2/pkg/matchers"
	"github.com/projectdiscovery/nuclei/v2/pkg/requests"
	"github.com/projectdiscovery/nuclei/v2/pkg/templates"
	"github.com/projectdiscovery/retryablehttp-go"
	"golang.org/x/net/proxy"
)

// HTTPExecuter is client for performing HTTP requests
// for a template.
type HTTPExecuter struct {
	debug           bool
	Results         bool
	jsonOutput      bool
	jsonRequest     bool
	httpClient      *retryablehttp.Client
	template        *templates.Template
	bulkHttpRequest *requests.BulkHTTPRequest
	writer          *bufio.Writer
	outputMutex     *sync.Mutex
	customHeaders   requests.CustomHeaders
	CookieJar       *cookiejar.Jar
}

// HTTPOptions contains configuration options for the HTTP executer.
type HTTPOptions struct {
	Template        *templates.Template
	BulkHttpRequest *requests.BulkHTTPRequest
	Writer          *bufio.Writer
	Timeout         int
	Retries         int
	ProxyURL        string
	ProxySocksURL   string
	Debug           bool
	JSON            bool
	JSONRequests    bool
	CustomHeaders   requests.CustomHeaders
	CookieReuse     bool
	CookieJar       *cookiejar.Jar
}

// NewHTTPExecuter creates a new HTTP executer from a template
// and a HTTP request query.
func NewHTTPExecuter(options *HTTPOptions) (*HTTPExecuter, error) {
	var proxyURL *url.URL
	var err error

	if options.ProxyURL != "" {
		proxyURL, err = url.Parse(options.ProxyURL)
	}
	if err != nil {
		return nil, err
	}

	// Create the HTTP Client
	client := makeHTTPClient(proxyURL, options)
	client.CheckRetry = retryablehttp.HostSprayRetryPolicy()
	if options.CookieJar != nil {
		client.HTTPClient.Jar = options.CookieJar
	} else if options.CookieReuse {
		jar, err := cookiejar.New(nil)
		if err != nil {
			return nil, err
		}
		client.HTTPClient.Jar = jar
	}

	executer := &HTTPExecuter{
		debug:           options.Debug,
		jsonOutput:      options.JSON,
		jsonRequest:     options.JSONRequests,
		httpClient:      client,
		template:        options.Template,
		bulkHttpRequest: options.BulkHttpRequest,
		outputMutex:     &sync.Mutex{},
		writer:          options.Writer,
		customHeaders:   options.CustomHeaders,
		CookieJar:       options.CookieJar,
	}

	return executer, nil
}

// ExecuteHTTP executes the HTTP request on a URL
func (e *HTTPExecuter) ExecuteHTTP(p *progress.Progress, URL string) (result Result) {
	result.Matches = make(map[string]interface{})
	result.Extractions = make(map[string]interface{})
	dynamicvalues := make(map[string]interface{})

	remaining := e.template.GetHTTPRequestsCount()

	e.bulkHttpRequest.CreateGenerator(URL)
	for e.bulkHttpRequest.Next(URL) && !result.Done {
		httpRequest, err := e.bulkHttpRequest.MakeHTTPRequest(URL, dynamicvalues, e.bulkHttpRequest.Current(URL))
		if err != nil {
			result.Error = errors.Wrap(err, "could not build http request")
			p.Drop(e.template.ID, remaining)
			return
		}

		err = e.handleHTTP(p, URL, httpRequest, dynamicvalues, &result)
		if err != nil {
			result.Error = errors.Wrap(err, "could not handle http request")
			p.Drop(e.template.ID, remaining)
			return
		}

		e.bulkHttpRequest.Increment(URL)
		p.Update(e.template.ID)
		remaining--
	}

	p.StartStdCapture()
	gologger.Verbosef("Sent HTTP request to %s\n", "http-request", URL)
	p.StopStdCapture()

	return
}

func (e *HTTPExecuter) handleHTTP(p *progress.Progress, URL string, request *requests.HttpRequest, dynamicvalues map[string]interface{}, result *Result) error {
	e.setCustomHeaders(request)
	req := request.Request

	if e.debug {
		dumpedRequest, err := httputil.DumpRequest(req.Request, true)
		if err != nil {
			return errors.Wrap(err, "could not make http request")
		}
		p.StartStdCapture()
		gologger.Infof("Dumped HTTP request for %s (%s)\n\n", URL, e.template.ID)
		fmt.Fprintf(os.Stderr, "%s", string(dumpedRequest))
		p.StopStdCapture()
	}
	resp, err := e.httpClient.Do(req)
	if err != nil {
		if resp != nil {
			resp.Body.Close()
		}
		return errors.Wrap(err, "Could not do request")
	}

	if e.debug {
		dumpedResponse, err := httputil.DumpResponse(resp, true)
		if err != nil {
			return errors.Wrap(err, "could not dump http response")
		}
		p.StartStdCapture()
		gologger.Infof("Dumped HTTP response for %s (%s)\n\n", URL, e.template.ID)
		fmt.Fprintf(os.Stderr, "%s\n", string(dumpedResponse))
		p.StopStdCapture()
	}

	data, err := ioutil.ReadAll(resp.Body)
	if err != nil {
		io.Copy(ioutil.Discard, resp.Body)
		resp.Body.Close()
		return errors.Wrap(err, "could not read http body")
	}
	resp.Body.Close()

	// net/http doesn't automatically decompress the response body if an encoding has been specified by the user in the request
	// so in case we have to manually do it
	data, err = requests.HandleDecompression(req, data)
	if err != nil {
		return errors.Wrap(err, "could not decompress http body")
	}

	// Convert response body from []byte to string with zero copy
	body := unsafeToString(data)

	headers := headersToString(resp.Header)
	matcherCondition := e.bulkHttpRequest.GetMatchersCondition()
	for _, matcher := range e.bulkHttpRequest.Matchers {
		// Check if the matcher matched
		if !matcher.Match(resp, body, headers) {
			// If the condition is AND we haven't matched, try next request.
			if matcherCondition == matchers.ANDCondition {
				return nil
			}
		} else {
			// If the matcher has matched, and its an OR
			// write the first output then move to next matcher.
			if matcherCondition == matchers.ORCondition && len(e.bulkHttpRequest.Extractors) == 0 {
				result.Matches[matcher.Name] = nil
				// probably redundant but ensures we snapshot current payload values when matchers are valid
				result.Meta = request.Meta
				p.StartStdCapture()
				e.writeOutputHTTP(request, resp, body, matcher, nil)
<<<<<<< HEAD
				p.StopStdCapture()
=======
				result.GotResults = true
>>>>>>> c05cf9f8
			}
		}
	}

	// All matchers have successfully completed so now start with the
	// next task which is extraction of input from matchers.
	var extractorResults []string
	for _, extractor := range e.bulkHttpRequest.Extractors {
		for match := range extractor.Extract(resp, body, headers) {
			if _, ok := dynamicvalues[extractor.Name]; !ok {
				dynamicvalues[extractor.Name] = match
			}
			extractorResults = append(extractorResults, match)
		}
		// probably redundant but ensures we snapshot current payload values when extractors are valid
		result.Meta = request.Meta
		result.Extractions[extractor.Name] = extractorResults
	}

	// Write a final string of output if matcher type is
	// AND or if we have extractors for the mechanism too.
	if len(e.bulkHttpRequest.Extractors) > 0 || matcherCondition == matchers.ANDCondition {
		p.StartStdCapture()
		e.writeOutputHTTP(request, resp, body, nil, extractorResults)
<<<<<<< HEAD
		p.StopStdCapture()
=======
		result.GotResults = true
>>>>>>> c05cf9f8
	}

	return nil
}

// Close closes the http executer for a template.
func (e *HTTPExecuter) Close() {
	e.outputMutex.Lock()
	defer e.outputMutex.Unlock()
	e.writer.Flush()
}

// makeHTTPClient creates a http client
func makeHTTPClient(proxyURL *url.URL, options *HTTPOptions) *retryablehttp.Client {
	retryablehttpOptions := retryablehttp.DefaultOptionsSpraying
	retryablehttpOptions.RetryWaitMax = 10 * time.Second
	retryablehttpOptions.RetryMax = options.Retries
	followRedirects := options.BulkHttpRequest.Redirects
	maxRedirects := options.BulkHttpRequest.MaxRedirects

	transport := &http.Transport{
		MaxIdleConnsPerHost: -1,
		TLSClientConfig: &tls.Config{
			Renegotiation:      tls.RenegotiateOnceAsClient,
			InsecureSkipVerify: true,
		},
		DisableKeepAlives: true,
	}

	// Attempts to overwrite the dial function with the socks proxied version
	if options.ProxySocksURL != "" {
		var proxyAuth *proxy.Auth
		socksURL, err := url.Parse(options.ProxySocksURL)
		if err == nil {
			proxyAuth = &proxy.Auth{}
			proxyAuth.User = socksURL.User.Username()
			proxyAuth.Password, _ = socksURL.User.Password()
		}
		dialer, err := proxy.SOCKS5("tcp", fmt.Sprintf("%s:%s", socksURL.Hostname(), socksURL.Port()), proxyAuth, proxy.Direct)
		if err == nil {
			transport.Dial = dialer.Dial
		}
	}

	if proxyURL != nil {
		transport.Proxy = http.ProxyURL(proxyURL)
	}
	return retryablehttp.NewWithHTTPClient(&http.Client{
		Transport:     transport,
		Timeout:       time.Duration(options.Timeout) * time.Second,
		CheckRedirect: makeCheckRedirectFunc(followRedirects, maxRedirects),
	}, retryablehttpOptions)
}

type checkRedirectFunc func(_ *http.Request, requests []*http.Request) error

func makeCheckRedirectFunc(followRedirects bool, maxRedirects int) checkRedirectFunc {
	return func(_ *http.Request, requests []*http.Request) error {
		if !followRedirects {
			return http.ErrUseLastResponse
		}
		if maxRedirects == 0 {
			if len(requests) > 10 {
				return http.ErrUseLastResponse
			}
			return nil
		}
		if len(requests) > maxRedirects {
			return http.ErrUseLastResponse
		}
		return nil
	}
}

func (e *HTTPExecuter) setCustomHeaders(r *requests.HttpRequest) {
	for _, customHeader := range e.customHeaders {
		// This should be pre-computed somewhere and done only once
		tokens := strings.Split(customHeader, ":")
		// if it's an invalid header skip it
		if len(tokens) < 2 {
			continue
		}

		headerName, headerValue := tokens[0], strings.Join(tokens[1:], "")
		headerName = strings.TrimSpace(headerName)
		headerValue = strings.TrimSpace(headerValue)
		r.Request.Header[headerName] = []string{headerValue}
	}
}

type Result struct {
	Meta        map[string]interface{}
	Matches     map[string]interface{}
	Extractions map[string]interface{}
	GotResults  bool
	Error       error
	Done        bool
}<|MERGE_RESOLUTION|>--- conflicted
+++ resolved
@@ -205,11 +205,8 @@
 				result.Meta = request.Meta
 				p.StartStdCapture()
 				e.writeOutputHTTP(request, resp, body, matcher, nil)
-<<<<<<< HEAD
 				p.StopStdCapture()
-=======
 				result.GotResults = true
->>>>>>> c05cf9f8
 			}
 		}
 	}
@@ -234,11 +231,8 @@
 	if len(e.bulkHttpRequest.Extractors) > 0 || matcherCondition == matchers.ANDCondition {
 		p.StartStdCapture()
 		e.writeOutputHTTP(request, resp, body, nil, extractorResults)
-<<<<<<< HEAD
 		p.StopStdCapture()
-=======
 		result.GotResults = true
->>>>>>> c05cf9f8
 	}
 
 	return nil
