--- conflicted
+++ resolved
@@ -2,11 +2,8 @@
 
 import (
 	"regexp"
-<<<<<<< HEAD
-=======
 
 	"github.com/itchyny/gojq"
->>>>>>> a8509b87
 )
 
 // Extractor is used to extract part of response using a regex.
@@ -28,17 +25,14 @@
 	// KVal are the kval to be present in the response headers/cookies
 	KVal []string `yaml:"kval,omitempty"`
 
-<<<<<<< HEAD
 	// XPath are the Xpath selectors for the extractor
 	XPath []string `yaml:"xpath"`
 	// Attribute is an optional attribute to extract from response XPath
 	Attribute string `yaml:"attribute"`
-=======
 	// JSON are the json pattern required to be present in the response
 	JSON []string `yaml:"json"`
 	// jsonCompiled is the compiled variant
 	jsonCompiled []*gojq.Code
->>>>>>> a8509b87
 
 	// Part is the part of the request to match
 	//
@@ -56,24 +50,18 @@
 	RegexExtractor ExtractorType = iota + 1
 	// KValExtractor extracts responses with key:value
 	KValExtractor
-<<<<<<< HEAD
 	// XPathExtractor extracts responses with Xpath selectors
 	XPathExtractor
-=======
 	// JSONExtractor extracts responses with json
 	JSONExtractor
->>>>>>> a8509b87
 )
 
 // ExtractorTypes is an table for conversion of extractor type from string.
 var ExtractorTypes = map[string]ExtractorType{
 	"regex": RegexExtractor,
 	"kval":  KValExtractor,
-<<<<<<< HEAD
 	"xpath": XPathExtractor,
-=======
 	"json":  JSONExtractor,
->>>>>>> a8509b87
 }
 
 // GetType returns the type of the matcher
