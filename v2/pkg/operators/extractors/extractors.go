--- conflicted
+++ resolved
@@ -60,7 +60,23 @@
 	//       []string{"PHPSESSID"}
 	KVal []string `yaml:"kval,omitempty"`
 
-<<<<<<< HEAD
+	// XPath are the Xpath selectors for the extractor
+	XPath []string `yaml:"xpath"`
+	// Attribute is an optional attribute to extract from response XPath
+	Attribute string `yaml:"attribute"`
+	// description: |
+	//   JSON allows using jq-style syntax to extract items from json response
+	//
+	// examples:
+	//   - value: >
+	//       []string{".[] | .id"}
+	//   - value: >
+	//       []string{".batters | .batter | .[] | .id"}
+	JSON []string `yaml:"json,omitempty"`
+	// JSON are the json pattern required to be present in the response
+	// jsonCompiled is the compiled variant
+	jsonCompiled []*gojq.Code
+
 	// description: |
 	//   Part is the part of the request response to extract data from.
 	//
@@ -70,27 +86,6 @@
 	//   - value: "\"body\""
 	//   - value: "\"raw\""
 	Part string `yaml:"part,omitempty"`
-
-	// description: |
-	//   JSON allows using jq-style syntax to extract items from json response
-	//
-	// examples:
-	//   - value: >
-	//       []string{".[] | .id"}
-	//   - value: >
-	//       []string{".batters | .batter | .[] | .id"}
-	JSON []string `yaml:"json,omitempty"`
-=======
-	// XPath are the Xpath selectors for the extractor
-	XPath []string `yaml:"xpath"`
-	// Attribute is an optional attribute to extract from response XPath
-	Attribute string `yaml:"attribute"`
-	// JSON are the json pattern required to be present in the response
-	JSON []string `yaml:"json"`
->>>>>>> 3d49094d
-	// jsonCompiled is the compiled variant
-	jsonCompiled []*gojq.Code
-
 	// description: |
 	//   Internal, when set to true will allow using the value extracted
 	//   in the next request for some protocols (like HTTP).
