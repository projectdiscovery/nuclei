--- conflicted
+++ resolved
@@ -918,7 +918,6 @@
 
 			return buf.String(), nil
 		}),
-<<<<<<< HEAD
 		"resolve": makeDslWithOptionalArgsFunction("(host string, format string) string", func(args ...interface{}) (interface{}, error) {
 			format := "4"
 			dnsType := dns.TypeA
@@ -985,7 +984,7 @@
 			default:
 				return "", nil
 			}
-=======
+		}),
 		"ip_format": makeDslFunction(2, func(args ...interface{}) (interface{}, error) {
 			ipFormat, err := strconv.ParseInt(types.ToString(args[1]), 10, 64)
 			if err != nil {
@@ -999,7 +998,6 @@
 				return nil, fmt.Errorf("no formatted IP returned")
 			}
 			return formattedIps[0], nil
->>>>>>> cc2f796d
 		}),
 	}
 
