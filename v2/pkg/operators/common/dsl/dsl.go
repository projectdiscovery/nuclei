--- conflicted
+++ resolved
@@ -97,8 +97,7 @@
 		}
 
 		return "", fmt.Errorf("no records found")
-<<<<<<< HEAD
-	})
+	}))
 	_ = dsl.AddMultiSignatureHelperFunction("getNetworkPort", []string{
 		"(Port string,defaultPort string) string)",
 		"(Port int,defaultPort int) int",
@@ -113,9 +112,6 @@
 		}
 		return port, nil
 	})
-=======
-	}))
->>>>>>> eec907a3
 
 	dsl.PrintDebugCallback = func(args ...interface{}) error {
 		gologger.Info().Msgf("print_debug value: %s", fmt.Sprint(args))
