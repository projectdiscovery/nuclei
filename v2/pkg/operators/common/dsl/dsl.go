--- conflicted
+++ resolved
@@ -53,25 +53,17 @@
 )
 
 var (
-<<<<<<< HEAD
-=======
 	ErrinvalidDslFunction = errors.New("invalid DSL function signature")
 	dslFunctions          map[string]dslFunction
 
 	// FunctionNames is a list of function names for expression evaluation usages
 	FunctionNames []string
->>>>>>> 572c8eb7
 	// HelperFunctions is a pre-compiled list of govaluate DSL functions
 	HelperFunctions map[string]govaluate.ExpressionFunction
 
-<<<<<<< HEAD
-var reFunctionSignature = regexp.MustCompile(`(\w+)\s*\((?:([\w\d,\s]+)\s+([.\w\d{}&*]+))?\)([\s.\w\d{}&*]+)?`)
-var reDateFormat = regexp.MustCompile("%([A-Za-z])")
-=======
-	functionSignaturePattern = regexp.MustCompile(`(\w+)\s*\((?:([\w\d,\s]+)\s+([.\w\d{}&*]+))?\)([\s.\w\d{}&*]+)?`)
-	dateFormatRegex          = regexp.MustCompile("%([A-Za-z])")
+	functionSignatureRegex = regexp.MustCompile(`(\w+)\s*\((?:([\w\d,\s]+)\s+([.\w\d{}&*]+))?\)([\s.\w\d{}&*]+)?`)
+	dateFormatRegex        = regexp.MustCompile("%([A-Za-z])")
 )
->>>>>>> 572c8eb7
 
 type dslFunction struct {
 	signatures  []string
@@ -248,7 +240,7 @@
 			"(dateTimeFormat string, optionalUnixTime interface{}) string",
 			func(arguments ...interface{}) (interface{}, error) {
 				dateTimeFormat := types.ToString(arguments[0])
-				dateTimeFormatFragment := reDateFormat.FindAllStringSubmatch(dateTimeFormat, -1)
+				dateTimeFormatFragment := dateFormatRegex.FindAllStringSubmatch(dateTimeFormat, -1)
 
 				argumentsSize := len(arguments)
 				if argumentsSize < 1 && argumentsSize > 2 {
@@ -1129,7 +1121,7 @@
 	result := make([]string, 0, len(signatures))
 
 	for _, signature := range signatures {
-		subMatchSlices := reFunctionSignature.FindAllStringSubmatch(signature, -1)
+		subMatchSlices := functionSignatureRegex.FindAllStringSubmatch(signature, -1)
 		if len(subMatchSlices) != 1 {
 			result = append(result, signature)
 			continue
