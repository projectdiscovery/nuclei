package output

import (
	"fmt"
	"io"
	"os"
	"path/filepath"
	"regexp"
	"strings"
	"sync"
	"time"

	"github.com/pkg/errors"

	jsoniter "github.com/json-iterator/go"
	"github.com/logrusorgru/aurora"

	"github.com/projectdiscovery/gologger"
	"github.com/projectdiscovery/interactsh/pkg/server"
	"github.com/projectdiscovery/nuclei/v2/internal/colorizer"
	"github.com/projectdiscovery/nuclei/v2/pkg/model"
	"github.com/projectdiscovery/nuclei/v2/pkg/model/types/severity"
	"github.com/projectdiscovery/nuclei/v2/pkg/operators"
	"github.com/projectdiscovery/nuclei/v2/pkg/types"
	"github.com/projectdiscovery/nuclei/v2/pkg/utils"
	fileutil "github.com/projectdiscovery/utils/file"
)

// Writer is an interface which writes output to somewhere for nuclei events.
type Writer interface {
	// Close closes the output writer interface
	Close()
	// Colorizer returns the colorizer instance for writer
	Colorizer() aurora.Aurora
	// Write writes the event to file and/or screen.
	Write(*ResultEvent) error
	// WriteFailure writes the optional failure event for template to file and/or screen.
	WriteFailure(event InternalEvent) error
	// Request logs a request in the trace log
	Request(templateID, url, requestType string, err error)
	//  WriteStoreDebugData writes the request/response debug data to file
	WriteStoreDebugData(host, templateID, eventType string, data string)
}

// StandardWriter is a writer writing output to file and screen for results.
type StandardWriter struct {
	json             bool
	jsonReqResp      bool
	timestamp        bool
	noMetadata       bool
	matcherStatus    bool
	mutex            *sync.Mutex
	aurora           aurora.Aurora
	outputFile       io.WriteCloser
	traceFile        io.WriteCloser
	errorFile        io.WriteCloser
	severityColors   func(severity.Severity) string
	storeResponse    bool
	storeResponseDir string
}

var decolorizerRegex = regexp.MustCompile(`\x1B\[[0-9;]*[a-zA-Z]`)

// InternalEvent is an internal output generation structure for nuclei.
type InternalEvent map[string]interface{}

// InternalWrappedEvent is a wrapped event with operators result added to it.
type InternalWrappedEvent struct {
	InternalEvent   InternalEvent
	Results         []*ResultEvent
	OperatorsResult *operators.Result
	UsesInteractsh  bool
}

// ResultEvent is a wrapped result event for a single nuclei output.
type ResultEvent struct {
	// Template is the relative filename for the template
	Template string `json:"template,omitempty"`
	// TemplateURL is the URL of the template for the result inside the nuclei
	// templates repository if it belongs to the repository.
	TemplateURL string `json:"template-url,omitempty"`
	// TemplateID is the ID of the template for the result.
	TemplateID string `json:"template-id"`
	// TemplatePath is the path of template
	TemplatePath string `json:"-"`
	// Info contains information block of the template for the result.
	Info model.Info `json:"info,inline"`
	// MatcherName is the name of the matcher matched if any.
	MatcherName string `json:"matcher-name,omitempty"`
	// ExtractorName is the name of the extractor matched if any.
	ExtractorName string `json:"extractor-name,omitempty"`
	// Type is the type of the result event.
	Type string `json:"type"`
	// Host is the host input on which match was found.
	Host string `json:"host,omitempty"`
	// Path is the path input on which match was found.
	Path string `json:"path,omitempty"`
	// Matched contains the matched input in its transformed form.
	Matched string `json:"matched-at,omitempty"`
	// ExtractedResults contains the extraction result from the inputs.
	ExtractedResults []string `json:"extracted-results,omitempty"`
	// Request is the optional, dumped request for the match.
	Request string `json:"request,omitempty"`
	// Response is the optional, dumped response for the match.
	Response string `json:"response,omitempty"`
	// Metadata contains any optional metadata for the event
	Metadata map[string]interface{} `json:"meta,omitempty"`
	// IP is the IP address for the found result event.
	IP string `json:"ip,omitempty"`
	// Timestamp is the time the result was found at.
	Timestamp time.Time `json:"timestamp"`
	// Interaction is the full details of interactsh interaction.
	Interaction *server.Interaction `json:"interaction,omitempty"`
	// CURLCommand is an optional curl command to reproduce the request
	// Only applicable if the report is for HTTP.
	CURLCommand string `json:"curl-command,omitempty"`
	// MatcherStatus is the status of the match
	MatcherStatus bool `json:"matcher-status"`
	// Lines is the line count for the specified match
	Lines []int `json:"matched-line"`

	FileToIndexPosition map[string]int `json:"-"`
}

// NewStandardWriter creates a new output writer based on user configurations
<<<<<<< HEAD
func NewStandardWriter(colors, noMetadata, noTimestamp, json, jsonReqResp, MatcherStatus, storeResponse bool, file, traceFile string, errorFile string, storeResponseDir string, resumeFlag string) (*StandardWriter, error) {
=======
func NewStandardWriter(colors, noMetadata, timestamp, json, jsonReqResp, MatcherStatus, storeResponse bool, file, traceFile string, errorFile string, storeResponseDir string) (*StandardWriter, error) {
>>>>>>> f4c2212a
	auroraColorizer := aurora.NewAurora(colors)

	var outputFile io.WriteCloser
	if file != "" {
		output, err := newFileOutputWriter(file, resumeFlag)
		if err != nil {
			return nil, errors.Wrap(err, "could not create output file")
		}
		outputFile = output
	}
	var traceOutput io.WriteCloser
	if traceFile != "" {
		output, err := newFileOutputWriter(traceFile, resumeFlag)
		if err != nil {
			return nil, errors.Wrap(err, "could not create output file")
		}
		traceOutput = output
	}
	var errorOutput io.WriteCloser
	if errorFile != "" {
		output, err := newFileOutputWriter(errorFile, resumeFlag)
		if err != nil {
			return nil, errors.Wrap(err, "could not create error file")
		}
		errorOutput = output
	}
	// Try to create output folder if it doesn't exist
	if storeResponse && !fileutil.FolderExists(storeResponseDir) {
		if err := fileutil.CreateFolder(storeResponseDir); err != nil {
			gologger.Fatal().Msgf("Could not create output directory '%s': %s\n", storeResponseDir, err)
		}
	}
	writer := &StandardWriter{
		json:             json,
		jsonReqResp:      jsonReqResp,
		noMetadata:       noMetadata,
		matcherStatus:    MatcherStatus,
		timestamp:        timestamp,
		aurora:           auroraColorizer,
		mutex:            &sync.Mutex{},
		outputFile:       outputFile,
		traceFile:        traceOutput,
		errorFile:        errorOutput,
		severityColors:   colorizer.New(auroraColorizer),
		storeResponse:    storeResponse,
		storeResponseDir: storeResponseDir,
	}
	return writer, nil
}

// Write writes the event to file and/or screen.
func (w *StandardWriter) Write(event *ResultEvent) error {
	// Enrich the result event with extra metadata on the template-path and url.
	if event.TemplatePath != "" {
		event.Template, event.TemplateURL = utils.TemplatePathURL(types.ToString(event.TemplatePath))
	}
	event.Timestamp = time.Now()

	var data []byte
	var err error

	if w.json {
		data, err = w.formatJSON(event)
	} else {
		data = w.formatScreen(event)
	}
	if err != nil {
		return errors.Wrap(err, "could not format output")
	}
	if len(data) == 0 {
		return nil
	}
	w.mutex.Lock()
	defer w.mutex.Unlock()

	_, _ = os.Stdout.Write(data)
	_, _ = os.Stdout.Write([]byte("\n"))

	if w.outputFile != nil {
		if !w.json {
			data = decolorizerRegex.ReplaceAll(data, []byte(""))
		}
		if _, writeErr := w.outputFile.Write(data); writeErr != nil {
			return errors.Wrap(err, "could not write to output")
		}
	}
	return nil
}

// JSONLogRequest is a trace/error log request written to file
type JSONLogRequest struct {
	Template string `json:"template"`
	Input    string `json:"input"`
	Error    string `json:"error"`
	Type     string `json:"type"`
}

// Request writes a log the requests trace log
func (w *StandardWriter) Request(templatePath, input, requestType string, requestErr error) {
	if w.traceFile == nil && w.errorFile == nil {
		return
	}
	request := &JSONLogRequest{
		Template: templatePath,
		Input:    input,
		Type:     requestType,
	}
	if unwrappedErr := utils.UnwrapError(requestErr); unwrappedErr != nil {
		request.Error = unwrappedErr.Error()
	} else {
		request.Error = "none"
	}

	data, err := jsoniter.Marshal(request)
	if err != nil {
		return
	}

	if w.traceFile != nil {
		_, _ = w.traceFile.Write(data)
	}

	if requestErr != nil && w.errorFile != nil {
		_, _ = w.errorFile.Write(data)
	}
}

// Colorizer returns the colorizer instance for writer
func (w *StandardWriter) Colorizer() aurora.Aurora {
	return w.aurora
}

// Close closes the output writing interface
func (w *StandardWriter) Close() {
	if w.outputFile != nil {
		w.outputFile.Close()
	}
	if w.traceFile != nil {
		w.traceFile.Close()
	}
	if w.errorFile != nil {
		w.errorFile.Close()
	}
}

// WriteFailure writes the failure event for template to file and/or screen.
func (w *StandardWriter) WriteFailure(event InternalEvent) error {
	if !w.matcherStatus {
		return nil
	}
	templatePath, templateURL := utils.TemplatePathURL(types.ToString(event["template-path"]))
	var templateInfo model.Info
	if event["template-info"] != nil {
		templateInfo = event["template-info"].(model.Info)
	}
	data := &ResultEvent{
		Template:      templatePath,
		TemplateURL:   templateURL,
		TemplateID:    types.ToString(event["template-id"]),
		TemplatePath:  types.ToString(event["template-path"]),
		Info:          templateInfo,
		Type:          types.ToString(event["type"]),
		Host:          types.ToString(event["host"]),
		MatcherStatus: false,
		Timestamp:     time.Now(),
	}
	return w.Write(data)
}
func sanitizeFileName(fileName string) string {
	fileName = strings.ReplaceAll(fileName, "http:", "")
	fileName = strings.ReplaceAll(fileName, "https:", "")
	fileName = strings.ReplaceAll(fileName, "/", "_")
	fileName = strings.ReplaceAll(fileName, "\\", "_")
	fileName = strings.ReplaceAll(fileName, "-", "_")
	fileName = strings.ReplaceAll(fileName, ".", "_")
	fileName = strings.TrimPrefix(fileName, "__")
	return fileName
}
func (w *StandardWriter) WriteStoreDebugData(host, templateID, eventType string, data string) {
	if w.storeResponse {
		filename := sanitizeFileName(fmt.Sprintf("%s_%s", host, templateID))
		subFolder := filepath.Join(w.storeResponseDir, sanitizeFileName(eventType))
		if !fileutil.FolderExists(subFolder) {
			_ = fileutil.CreateFolder(subFolder)
		}
		filename = filepath.Join(subFolder, fmt.Sprintf("%s.txt", filename))
		f, err := os.OpenFile(filename, os.O_APPEND|os.O_WRONLY|os.O_CREATE, 0644)
		if err != nil {
			fmt.Print(err)
			return
		}
		_, _ = f.WriteString(fmt.Sprintln(data))
		f.Close()
	}

}<|MERGE_RESOLUTION|>--- conflicted
+++ resolved
@@ -123,11 +123,7 @@
 }
 
 // NewStandardWriter creates a new output writer based on user configurations
-<<<<<<< HEAD
 func NewStandardWriter(colors, noMetadata, noTimestamp, json, jsonReqResp, MatcherStatus, storeResponse bool, file, traceFile string, errorFile string, storeResponseDir string, resumeFlag string) (*StandardWriter, error) {
-=======
-func NewStandardWriter(colors, noMetadata, timestamp, json, jsonReqResp, MatcherStatus, storeResponse bool, file, traceFile string, errorFile string, storeResponseDir string) (*StandardWriter, error) {
->>>>>>> f4c2212a
 	auroraColorizer := aurora.NewAurora(colors)
 
 	var outputFile io.WriteCloser
