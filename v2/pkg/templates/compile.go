--- conflicted
+++ resolved
@@ -234,14 +234,10 @@
 		options.Variables = template.Variables
 	}
 
-<<<<<<< HEAD
 	// create empty context args for template scope
 	options.TemplateCtx = contextargs.New()
 	options.ProtocolType = template.Type()
-=======
 	options.Constants = template.Constants
->>>>>>> 7d5fa300
-
 	// If no requests, and it is also not a workflow, return error.
 	if template.Requests() == 0 {
 		return nil, fmt.Errorf("no requests defined for %s", template.ID)
