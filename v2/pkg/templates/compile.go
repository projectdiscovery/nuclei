--- conflicted
+++ resolved
@@ -186,7 +186,7 @@
 		template.Executer = executer.NewExecuter([]protocols.Request{&offlinehttp.Request{}}, &options)
 		return nil
 	}
-<<<<<<< HEAD
+	return errors.New("template can't be used for offline matching")
 }
 
 // ParseTemplateFromReader reads the template from reader
@@ -244,7 +244,4 @@
 	template.parseSelfContainedRequests()
 
 	return template, nil
-=======
-	return errors.New("template can't be used for offline matching")
->>>>>>> 4b7afb82
 }