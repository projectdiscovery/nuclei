package templates

import (
	"fmt"
	"io"
	"reflect"

	"github.com/pkg/errors"
	"gopkg.in/yaml.v2"

	"github.com/projectdiscovery/nuclei/v2/pkg/operators"
	"github.com/projectdiscovery/nuclei/v2/pkg/protocols"
	"github.com/projectdiscovery/nuclei/v2/pkg/protocols/common/contextargs"
	"github.com/projectdiscovery/nuclei/v2/pkg/protocols/common/executer"
	"github.com/projectdiscovery/nuclei/v2/pkg/protocols/offlinehttp"
	"github.com/projectdiscovery/nuclei/v2/pkg/templates/cache"
	"github.com/projectdiscovery/nuclei/v2/pkg/templates/signer"
	"github.com/projectdiscovery/nuclei/v2/pkg/utils"
	"github.com/projectdiscovery/retryablehttp-go"
	stringsutil "github.com/projectdiscovery/utils/strings"
)

var (
	ErrCreateTemplateExecutor          = errors.New("cannot create template executer")
	ErrIncompatibleWithOfflineMatching = errors.New("template can't be used for offline matching")
)

var parsedTemplatesCache *cache.Templates

func init() {
	parsedTemplatesCache = cache.New()
}

// Parse parses a yaml request template file
// TODO make sure reading from the disk the template parsing happens once: see parsers.ParseTemplate vs templates.Parse
//
//nolint:gocritic // this cannot be passed by pointer
func Parse(filePath string, preprocessor Preprocessor, options protocols.ExecutorOptions) (*Template, error) {
	if !options.DoNotCache {
		if value, err := parsedTemplatesCache.Has(filePath); value != nil {
			return value.(*Template), err
		}
	}

	var reader io.ReadCloser
	if utils.IsURL(filePath) {
		//todo:instead of creating a new client each time, a default one should be reused (same as the standard library)
		// use retryablehttp (tls verification is enabled by default in the standard library)
		resp, err := retryablehttp.DefaultClient().Get(filePath)
		if err != nil {
			return nil, err
		}
		reader = resp.Body
	} else {
		var err error
		reader, err = options.Catalog.OpenFile(filePath)
		if err != nil {
			return nil, err
		}
	}
	defer reader.Close()
	options.TemplatePath = filePath
	template, err := ParseTemplateFromReader(reader, preprocessor, options)
	if err != nil {
		return nil, err
	}
	// Compile the workflow request
	if len(template.Workflows) > 0 {
		compiled := &template.Workflow

		compileWorkflow(filePath, preprocessor, &options, compiled, options.WorkflowLoader)
		template.CompiledWorkflow = compiled
		template.CompiledWorkflow.Options = &options
	}
	template.Path = filePath
	if !options.DoNotCache {
		parsedTemplatesCache.Store(filePath, template, err)
	}
	return template, nil
}

// parseSelfContainedRequests parses the self contained template requests.
func (template *Template) parseSelfContainedRequests() {
	if template.Signature.Value.String() != "" {
		for _, request := range template.RequestsHTTP {
			request.Signature = template.Signature
		}
	}
	if !template.SelfContained {
		return
	}
	for _, request := range template.RequestsHTTP {
		request.SelfContained = true
	}
	for _, request := range template.RequestsNetwork {
		request.SelfContained = true
	}
}

// Requests returns the total request count for the template
func (template *Template) Requests() int {
	return len(template.RequestsDNS) +
		len(template.RequestsHTTP) +
		len(template.RequestsFile) +
		len(template.RequestsNetwork) +
		len(template.RequestsHeadless) +
		len(template.Workflows) +
		len(template.RequestsSSL) +
		len(template.RequestsWebsocket) +
		len(template.RequestsWHOIS) +
		len(template.RequestsCode)
}

// compileProtocolRequests compiles all the protocol requests for the template
func (template *Template) compileProtocolRequests(options protocols.ExecutorOptions) error {
	templateRequests := template.Requests()

	if templateRequests == 0 {
		return fmt.Errorf("no requests defined for %s", template.ID)
	}

	if options.Options.OfflineHTTP {
		return template.compileOfflineHTTPRequest(options)
	}

	var requests []protocols.Request

	if len(template.MultiProtoRequest.Queue) > 0 {
		template.MultiProtoRequest.ID = template.ID
		template.MultiProtoRequest.Info = template.Info
		requests = append(requests, &template.MultiProtoRequest)
	} else {
		switch {
		case len(template.RequestsDNS) > 0:
			requests = append(requests, template.convertRequestToProtocolsRequest(template.RequestsDNS)...)
		case len(template.RequestsFile) > 0:
			requests = append(requests, template.convertRequestToProtocolsRequest(template.RequestsFile)...)
		case len(template.RequestsNetwork) > 0:
			requests = append(requests, template.convertRequestToProtocolsRequest(template.RequestsNetwork)...)
		case len(template.RequestsHTTP) > 0:
			requests = append(requests, template.convertRequestToProtocolsRequest(template.RequestsHTTP)...)
		case len(template.RequestsHeadless) > 0 && options.Options.Headless:
			requests = append(requests, template.convertRequestToProtocolsRequest(template.RequestsHeadless)...)
		case len(template.RequestsSSL) > 0:
			requests = append(requests, template.convertRequestToProtocolsRequest(template.RequestsSSL)...)
		case len(template.RequestsWebsocket) > 0:
			requests = append(requests, template.convertRequestToProtocolsRequest(template.RequestsWebsocket)...)
		case len(template.RequestsWHOIS) > 0:
			requests = append(requests, template.convertRequestToProtocolsRequest(template.RequestsWHOIS)...)
		}
	}
<<<<<<< HEAD
	if len(template.RequestsCode) > 0 {
		requests = append(requests, template.convertRequestToProtocolsRequest(template.RequestsCode)...)
	}
=======

>>>>>>> e1d3f474
	template.Executer = executer.NewExecuter(requests, &options)
	return nil
}

// convertRequestToProtocolsRequest is a convenience wrapper to convert
// arbitrary interfaces which are slices of requests from the template to a
// slice of protocols.Request interface items.
func (template *Template) convertRequestToProtocolsRequest(requests interface{}) []protocols.Request {
	switch reflect.TypeOf(requests).Kind() {
	case reflect.Slice:
		s := reflect.ValueOf(requests)

		requestSlice := make([]protocols.Request, s.Len())
		for i := 0; i < s.Len(); i++ {
			value := s.Index(i)
			valueInterface := value.Interface()
			requestSlice[i] = valueInterface.(protocols.Request)
		}
		return requestSlice
	}
	return nil
}

// compileOfflineHTTPRequest iterates all requests if offline http mode is
// specified and collects all matchers for all the base request templates
// (those with URL {{BaseURL}} and it's slash variation.)
func (template *Template) compileOfflineHTTPRequest(options protocols.ExecutorOptions) error {
	operatorsList := []*operators.Operators{}

mainLoop:
	for _, req := range template.RequestsHTTP {
		hasPaths := len(req.Path) > 0
		if !hasPaths {
			break mainLoop
		}
		for _, path := range req.Path {
			pathIsBaseURL := stringsutil.EqualFoldAny(path, "{{BaseURL}}", "{{BaseURL}}/", "/")
			if !pathIsBaseURL {
				break mainLoop
			}
		}
		operatorsList = append(operatorsList, &req.Operators)
	}
	if len(operatorsList) > 0 {
		options.Operators = operatorsList
		template.Executer = executer.NewExecuter([]protocols.Request{&offlinehttp.Request{}}, &options)
		return nil
	}

	return ErrIncompatibleWithOfflineMatching
}

// ParseTemplateFromReader reads the template from reader
// returns the parsed template
func ParseTemplateFromReader(reader io.Reader, preprocessor Preprocessor, options protocols.ExecutorOptions) (*Template, error) {
	template := &Template{}
	data, err := io.ReadAll(reader)
	if err != nil {
		return nil, err
	}

	data = template.expandPreprocessors(data)
	if preprocessor != nil {
		data = preprocessor.Process(data)
	}

	if err := yaml.Unmarshal(data, template); err != nil {
		return nil, err
	}

	if utils.IsBlank(template.Info.Name) {
		return nil, errors.New("no template name field provided")
	}
	if template.Info.Authors.IsEmpty() {
		return nil, errors.New("no template author field provided")
	}

	// Setting up variables regarding template metadata
	options.TemplateID = template.ID
	options.TemplateInfo = template.Info
	options.StopAtFirstMatch = template.StopAtFirstMatch

	if template.Variables.Len() > 0 {
		options.Variables = template.Variables
	}

	// create empty context args for template scope
	options.TemplateCtx = contextargs.New()
	options.ProtocolType = template.Type()
	options.Constants = template.Constants
	// If no requests, and it is also not a workflow, return error.
	if template.Requests() == 0 {
		return nil, fmt.Errorf("no requests defined for %s", template.ID)
	}

	if err := template.compileProtocolRequests(options); err != nil {
		return nil, err
	}

	if template.Executer != nil {
		if err := template.Executer.Compile(); err != nil {
			return nil, errors.Wrap(err, "could not compile request")
		}
		template.TotalRequests = template.Executer.Requests()
	}
	if template.Executer == nil && template.CompiledWorkflow == nil {
		return nil, ErrCreateTemplateExecutor
	}
	template.parseSelfContainedRequests()

	// check if the template is verified
	for _, verifier := range signer.DefaultVerifiers {
		if template.Verified {
			break
		}
		template.Verified, _ = signer.Verify(verifier, data)
	}

	return template, nil
}<|MERGE_RESOLUTION|>--- conflicted
+++ resolved
@@ -149,13 +149,9 @@
 			requests = append(requests, template.convertRequestToProtocolsRequest(template.RequestsWHOIS)...)
 		}
 	}
-<<<<<<< HEAD
 	if len(template.RequestsCode) > 0 {
 		requests = append(requests, template.convertRequestToProtocolsRequest(template.RequestsCode)...)
 	}
-=======
-
->>>>>>> e1d3f474
 	template.Executer = executer.NewExecuter(requests, &options)
 	return nil
 }
