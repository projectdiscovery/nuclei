//go:generate dstdocgen -path "" -structure Template -output templates_doc.go -package templates
package templates

import (
	"encoding/json"

	validate "github.com/go-playground/validator/v10"
	"github.com/projectdiscovery/nuclei/v2/pkg/model"
	"github.com/projectdiscovery/nuclei/v2/pkg/protocols"
	"github.com/projectdiscovery/nuclei/v2/pkg/protocols/common/variables"
	"github.com/projectdiscovery/nuclei/v2/pkg/protocols/dns"
	"github.com/projectdiscovery/nuclei/v2/pkg/protocols/file"
	"github.com/projectdiscovery/nuclei/v2/pkg/protocols/headless"
	"github.com/projectdiscovery/nuclei/v2/pkg/protocols/http"
	"github.com/projectdiscovery/nuclei/v2/pkg/protocols/network"
	"github.com/projectdiscovery/nuclei/v2/pkg/protocols/ssl"
	"github.com/projectdiscovery/nuclei/v2/pkg/protocols/websocket"
	"github.com/projectdiscovery/nuclei/v2/pkg/protocols/whois"
	"github.com/projectdiscovery/nuclei/v2/pkg/templates/types"
	"github.com/projectdiscovery/nuclei/v2/pkg/workflows"
	"go.uber.org/multierr"
	"gopkg.in/yaml.v2"
)

const (
	// TemplateExtension defines the template default file extension
	TemplateExtension = ".yaml"
)

// Template is a YAML input file which defines all the requests and
// other metadata for a template.
type Template struct {
	// description: |
	//   ID is the unique id for the template.
	//
	//   #### Good IDs
	//
	//   A good ID uniquely identifies what the requests in the template
	//   are doing. Let's say you have a template that identifies a git-config
	//   file on the webservers, a good name would be `git-config-exposure`. Another
	//   example name is `azure-apps-nxdomain-takeover`.
	// examples:
	//   - name: ID Example
	//     value: "\"CVE-2021-19520\""
	ID string `yaml:"id" json:"id" jsonschema:"title=id of the template,description=The Unique ID for the template,example=cve-2021-19520,pattern=^([a-zA-Z0-9]+[-_])*[a-zA-Z0-9]+$"`
	// description: |
	//   Info contains metadata information about the template.
	// examples:
	//   - value: exampleInfoStructure
	Info model.Info `yaml:"info" json:"info" jsonschema:"title=info for the template,description=Info contains metadata for the template"`
	// description: |
	//   Requests contains the http request to make in the template.
	// examples:
	//   - value: exampleNormalHTTPRequest
	RequestsHTTP []*http.Request `yaml:"requests,omitempty" json:"requests,omitempty" jsonschema:"title=http requests to make,description=HTTP requests to make for the template"`
	// description: |
	//   DNS contains the dns request to make in the template
	// examples:
	//   - value: exampleNormalDNSRequest
	RequestsDNS []*dns.Request `yaml:"dns,omitempty" json:"dns,omitempty" jsonschema:"title=dns requests to make,description=DNS requests to make for the template"`
	// description: |
	//   File contains the file request to make in the template
	// examples:
	//   - value: exampleNormalFileRequest
	RequestsFile []*file.Request `yaml:"file,omitempty" json:"file,omitempty" jsonschema:"title=file requests to make,description=File requests to make for the template"`
	// description: |
	//   Network contains the network request to make in the template
	// examples:
	//   - value: exampleNormalNetworkRequest
	RequestsNetwork []*network.Request `yaml:"network,omitempty" json:"network,omitempty" jsonschema:"title=network requests to make,description=Network requests to make for the template"`
	// description: |
	//   Headless contains the headless request to make in the template.
	RequestsHeadless []*headless.Request `yaml:"headless,omitempty" json:"headless,omitempty" jsonschema:"title=headless requests to make,description=Headless requests to make for the template"`
	// description: |
	//   SSL contains the SSL request to make in the template.
	RequestsSSL []*ssl.Request `yaml:"ssl,omitempty" json:"ssl,omitempty" jsonschema:"title=ssl requests to make,description=SSL requests to make for the template"`
	// description: |
	//   Websocket contains the Websocket request to make in the template.
	RequestsWebsocket []*websocket.Request `yaml:"websocket,omitempty" json:"websocket,omitempty" jsonschema:"title=websocket requests to make,description=Websocket requests to make for the template"`

	// description: |
	//   WHOIS contains the WHOIS request to make in the template.
	RequestsWHOIS []*whois.Request `yaml:"whois,omitempty" json:"whois,omitempty" jsonschema:"title=whois requests to make,description=WHOIS requests to make for the template"`
	// description: |
	//   Workflows is a yaml based workflow declaration code.
	workflows.Workflow `yaml:",inline,omitempty" jsonschema:"title=workflows to run,description=Workflows to run for the template"`
	CompiledWorkflow   *workflows.Workflow `yaml:"-" json:"-" jsonschema:"-"`

	// description: |
	//   Self Contained marks Requests for the template as self-contained
	SelfContained bool `yaml:"self-contained,omitempty" json:"self-contained,omitempty" jsonschema:"title=mark requests as self-contained,description=Mark Requests for the template as self-contained"`
	// description: |
	//  Stop execution once first match is found
	StopAtFirstMatch bool `yaml:"stop-at-first-match,omitempty" json:"stop-at-first-match,omitempty" jsonschema:"title=stop at first match,description=Stop at first match for the template"`

	// description: |
	//   Signature is the request signature method
	// values:
	//   - "AWS"
	Signature http.SignatureTypeHolder `yaml:"signature,omitempty" json:"signature,omitempty" jsonschema:"title=signature is the http request signature method,description=Signature is the HTTP Request signature Method,enum=AWS"`

	// description: |
	//   Variables contains any variables for the current request.
<<<<<<< HEAD
	Variables variables.Variables `yaml:"variables,omitempty" jsonschema:"title=variables for the http request,description=Variables contains any variables for the current request"`
=======
	Variables variables.Variable `yaml:"variables,omitempty" json:"variables,omitempty" jsonschema:"title=variables for the http request,description=Variables contains any variables for the current request"`
>>>>>>> 572c8eb7

	// TotalRequests is the total number of requests for the template.
	TotalRequests int `yaml:"-" json:"-"`
	// Executer is the actual template executor for running template requests
	Executer protocols.Executer `yaml:"-" json:"-"`

	Path string `yaml:"-" json:"-"`

	// Verified defines if the template signature is digitally verified
	Verified bool `yaml:"-" json:"-"`
}

// TemplateProtocols is a list of accepted template protocols
var TemplateProtocols = []string{
	"dns",
	"file",
	"http",
	"headless",
	"network",
	"workflow",
	"ssl",
	"websocket",
	"whois",
}

// Type returns the type of the template
func (template *Template) Type() types.ProtocolType {
	switch {
	case len(template.RequestsDNS) > 0:
		return types.DNSProtocol
	case len(template.RequestsFile) > 0:
		return types.FileProtocol
	case len(template.RequestsHTTP) > 0:
		return types.HTTPProtocol
	case len(template.RequestsHeadless) > 0:
		return types.HeadlessProtocol
	case len(template.RequestsNetwork) > 0:
		return types.NetworkProtocol
	case len(template.Workflow.Workflows) > 0:
		return types.WorkflowProtocol
	case len(template.RequestsSSL) > 0:
		return types.SSLProtocol
	case len(template.RequestsWebsocket) > 0:
		return types.WebsocketProtocol
	case len(template.RequestsWHOIS) > 0:
		return types.WHOISProtocol
	default:
		return types.InvalidProtocol
	}
}

// MarshalYAML forces recursive struct validation during marshal operation
func (template *Template) MarshalYAML() ([]byte, error) {
	out, marshalErr := yaml.Marshal(template)
	errValidate := validate.New().Struct(template)
	return out, multierr.Append(marshalErr, errValidate)
}

// MarshalYAML forces recursive struct validation after unmarshal operation
func (template *Template) UnmarshalYAML(unmarshal func(interface{}) error) error {
	type Alias Template
	alias := &Alias{}
	err := unmarshal(alias)
	if err != nil {
		return err
	}
	*template = Template(*alias)
	return validate.New().Struct(template)
}

// MarshalJSON forces recursive struct validation during marshal operation
func (template *Template) MarshalJSON() ([]byte, error) {
	out, marshalErr := json.Marshal(template)
	errValidate := validate.New().Struct(template)
	return out, multierr.Append(marshalErr, errValidate)
}

// UnmarshalJSON forces recursive struct validation after unmarshal operation
func (template *Template) UnmarshalJSON(data []byte) error {
	type Alias Template
	alias := &Alias{}
	err := json.Unmarshal(data, alias)
	if err != nil {
		return err
	}
	*template = Template(*alias)
	return validate.New().Struct(template)
}<|MERGE_RESOLUTION|>--- conflicted
+++ resolved
@@ -101,11 +101,7 @@
 
 	// description: |
 	//   Variables contains any variables for the current request.
-<<<<<<< HEAD
-	Variables variables.Variables `yaml:"variables,omitempty" jsonschema:"title=variables for the http request,description=Variables contains any variables for the current request"`
-=======
 	Variables variables.Variable `yaml:"variables,omitempty" json:"variables,omitempty" jsonschema:"title=variables for the http request,description=Variables contains any variables for the current request"`
->>>>>>> 572c8eb7
 
 	// TotalRequests is the total number of requests for the template.
 	TotalRequests int `yaml:"-" json:"-"`
