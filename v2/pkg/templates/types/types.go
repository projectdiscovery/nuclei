package types

import (
	"encoding/json"
	"fmt"
	"strings"

	"github.com/alecthomas/jsonschema"
	"github.com/pkg/errors"
	"github.com/projectdiscovery/goflags"
	"github.com/projectdiscovery/nuclei/v2/pkg/model/types/stringslice"
)

// ProtocolType is the type of the request protocol specified
type ProtocolType int

// Supported values for the ProtocolType
// name:ProtocolType
const (
	// name:dns
	DNSProtocol ProtocolType = iota + 1
	// name:file
	FileProtocol
	// name:http
	HTTPProtocol
	OfflineHTTPProtocol
	// name:headless
	HeadlessProtocol
	// name:network
	NetworkProtocol
	// name:workflow
	WorkflowProtocol
	// name:ssl
	SSLProtocol
	// name:javascript
	JavascriptProtocol
	// name:websocket
	WebsocketProtocol
	// name:whois
	WHOISProtocol
	// name:code
	CodeProtocol
	// name: multi
	MultiProtocol
	limit
	InvalidProtocol
)

// ExtractorTypes is a table for conversion of extractor type from string.
var protocolMappings = map[ProtocolType]string{
<<<<<<< HEAD
	InvalidProtocol:    "invalid",
	DNSProtocol:        "dns",
	FileProtocol:       "file",
	HTTPProtocol:       "http",
	HeadlessProtocol:   "headless",
	NetworkProtocol:    "tcp",
	WorkflowProtocol:   "workflow",
	SSLProtocol:        "ssl",
	WebsocketProtocol:  "websocket",
	JavascriptProtocol: "javascript",
	WHOISProtocol:      "whois",
=======
	InvalidProtocol:   "invalid",
	DNSProtocol:       "dns",
	FileProtocol:      "file",
	HTTPProtocol:      "http",
	HeadlessProtocol:  "headless",
	NetworkProtocol:   "tcp",
	WorkflowProtocol:  "workflow",
	SSLProtocol:       "ssl",
	WebsocketProtocol: "websocket",
	WHOISProtocol:     "whois",
	CodeProtocol:      "code",
	MultiProtocol:     "multi",
>>>>>>> bd9e75d9
}

func GetSupportedProtocolTypes() ProtocolTypes {
	var result []ProtocolType
	for index := ProtocolType(1); index < limit; index++ {
		result = append(result, index)
	}
	return result
}

func toProtocolType(valueToMap string) (ProtocolType, error) {
	normalizedValue := normalizeValue(valueToMap)
	for key, currentValue := range protocolMappings {
		if normalizedValue == currentValue {
			return key, nil
		}
	}
	return -1, errors.New("Invalid protocol type: " + valueToMap)
}

func normalizeValue(value string) string {
	return strings.TrimSpace(strings.ToLower(value))
}

func (t ProtocolType) String() string {
	return protocolMappings[t]
}

// TypeHolder is used to hold internal type of the protocol
type TypeHolder struct {
	ProtocolType ProtocolType `mapping:"true"`
}

func (holder TypeHolder) JSONSchemaType() *jsonschema.Type {
	gotType := &jsonschema.Type{
		Type:        "string",
		Title:       "type of the protocol",
		Description: "Type of the protocol",
	}
	for _, types := range GetSupportedProtocolTypes() {
		gotType.Enum = append(gotType.Enum, types.String())
	}
	return gotType
}

func (holder *TypeHolder) UnmarshalYAML(unmarshal func(interface{}) error) error {
	var marshalledTypes string
	if err := unmarshal(&marshalledTypes); err != nil {
		return err
	}

	computedType, err := toProtocolType(marshalledTypes)
	if err != nil {
		return err
	}

	holder.ProtocolType = computedType
	return nil
}

func (holder *TypeHolder) MarshalJSON() ([]byte, error) {
	return json.Marshal(holder.ProtocolType.String())
}

func (holder TypeHolder) MarshalYAML() (interface{}, error) {
	return holder.ProtocolType.String(), nil
}

type ProtocolTypes []ProtocolType

func (protocolTypes *ProtocolTypes) Set(values string) error {
	inputTypes, err := goflags.ToStringSlice(values, goflags.FileNormalizedStringSliceOptions)
	if err != nil {
		return err
	}

	for _, inputType := range inputTypes {
		if err := setProtocolType(protocolTypes, inputType); err != nil {
			return err
		}
	}
	return nil
}

func (protocolTypes *ProtocolTypes) UnmarshalYAML(unmarshal func(interface{}) error) error {
	var stringSliceValue stringslice.StringSlice
	if err := unmarshal(&stringSliceValue); err != nil {
		return err
	}

	stringSLice := stringSliceValue.ToSlice()
	var result = make(ProtocolTypes, 0, len(stringSLice))
	for _, typeString := range stringSLice {
		if err := setProtocolType(&result, typeString); err != nil {
			return err
		}
	}
	*protocolTypes = result
	return nil
}

func (protocolTypes ProtocolTypes) MarshalJSON() ([]byte, error) {
	var stringProtocols = make([]string, 0, len(protocolTypes))
	for _, protocol := range protocolTypes {
		stringProtocols = append(stringProtocols, protocol.String())
	}
	return json.Marshal(stringProtocols)
}

func (protocolTypes ProtocolTypes) String() string {
	var stringTypes []string
	for _, t := range protocolTypes {
		protocolMapping := t.String()
		if protocolMapping != "" {
			stringTypes = append(stringTypes, protocolMapping)
		}

	}
	return strings.Join(stringTypes, ", ")
}

func setProtocolType(protocolTypes *ProtocolTypes, value string) error {
	computedType, err := toProtocolType(value)
	if err != nil {
		return fmt.Errorf("'%s' is not a valid extract type", value)
	}
	*protocolTypes = append(*protocolTypes, computedType)
	return nil
}<|MERGE_RESOLUTION|>--- conflicted
+++ resolved
@@ -48,7 +48,6 @@
 
 // ExtractorTypes is a table for conversion of extractor type from string.
 var protocolMappings = map[ProtocolType]string{
-<<<<<<< HEAD
 	InvalidProtocol:    "invalid",
 	DNSProtocol:        "dns",
 	FileProtocol:       "file",
@@ -60,20 +59,8 @@
 	WebsocketProtocol:  "websocket",
 	JavascriptProtocol: "javascript",
 	WHOISProtocol:      "whois",
-=======
-	InvalidProtocol:   "invalid",
-	DNSProtocol:       "dns",
-	FileProtocol:      "file",
-	HTTPProtocol:      "http",
-	HeadlessProtocol:  "headless",
-	NetworkProtocol:   "tcp",
-	WorkflowProtocol:  "workflow",
-	SSLProtocol:       "ssl",
-	WebsocketProtocol: "websocket",
-	WHOISProtocol:     "whois",
-	CodeProtocol:      "code",
-	MultiProtocol:     "multi",
->>>>>>> bd9e75d9
+	CodeProtocol:       "code",
+	MultiProtocol:      "multi",
 }
 
 func GetSupportedProtocolTypes() ProtocolTypes {
