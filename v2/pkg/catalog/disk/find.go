package disk

import (
	"fmt"
	"io/fs"
	"log"
	"os"
	"path/filepath"
	"strings"

	"github.com/pkg/errors"
<<<<<<< HEAD
=======
	"github.com/projectdiscovery/nuclei/v2/pkg/catalog/config"
>>>>>>> 9491e278
	stringsutil "github.com/projectdiscovery/utils/strings"
)

// GetTemplatesPath returns a list of absolute paths for the provided template list.
func (c *DiskCatalog) GetTemplatesPath(definitions []string) ([]string, map[string]error) {
	// keeps track of processed dirs and files
	processed := make(map[string]bool)
	allTemplates := []string{}
	erred := make(map[string]error)

	log.Println(definitions)
	for _, t := range definitions {
<<<<<<< HEAD
		if stringsutil.HasPrefixAny(t, "http") && stringsutil.HasSuffixAny(t, ".yaml", ".yml", ".json") {
=======
		if strings.HasPrefix(t, "http") && stringsutil.ContainsAny(t, config.GetSupportTemplateFileExtensions()...) {
>>>>>>> 9491e278
			if _, ok := processed[t]; !ok {
				processed[t] = true
				allTemplates = append(allTemplates, t)
			}
		} else {
			paths, err := c.GetTemplatePath(t)
			if err != nil {
				erred[t] = err
			}
			for _, path := range paths {
				if _, ok := processed[path]; !ok {
					processed[path] = true
					allTemplates = append(allTemplates, path)
				}
			}
		}
	}
	return allTemplates, erred
}

// GetTemplatePath parses the specified input template path and returns a compiled
// list of finished absolute paths to the templates evaluating any glob patterns
// or folders provided as in.
func (c *DiskCatalog) GetTemplatePath(target string) ([]string, error) {
	processed := make(map[string]struct{})
	absPath, err := c.convertPathToAbsolute(target)
	if err != nil {
		fmt.Println("DiskCatalog.GetTemplatePath")
		return nil, errors.Wrapf(err, "could not find template file")
	}

	// Template input includes a wildcard
	if strings.Contains(absPath, "*") {
		matches, findErr := c.findGlobPathMatches(absPath, processed)
		if findErr != nil {
			return nil, errors.Wrap(findErr, "could not find glob matches")
		}
		if len(matches) == 0 {
			return nil, errors.Errorf("no templates found for path")
		}
		return matches, nil
	}

	// Template input is either a file or a directory
	match, file, err := c.findFileMatches(absPath, processed)
	if err != nil {
		return nil, errors.Wrap(err, "could not find file")
	}
	if file {
		if match != "" {
			return []string{match}, nil
		}
		return nil, nil
	}

	// Recursively walk down the Templates directory and run all
	// the template file checks
	matches, err := c.findDirectoryMatches(absPath, processed)
	if err != nil {
		return nil, errors.Wrap(err, "could not find directory matches")
	}
	if len(matches) == 0 {
		return nil, errors.Errorf("no templates found in path %s", absPath)
	}
	return matches, nil
}

// convertPathToAbsolute resolves the paths provided to absolute paths
// before doing any operations on them regardless of them being BLOB, folders, files, etc.
func (c *DiskCatalog) convertPathToAbsolute(t string) (string, error) {
	if strings.Contains(t, "*") {
		file := filepath.Base(t)
		absPath, err := c.ResolvePath(filepath.Dir(t), "")
		if err != nil {
			return "", err
		}
		return filepath.Join(absPath, file), nil
	}
	return c.ResolvePath(t, "")
}

// findGlobPathMatches returns the matched files from a glob path
func (c *DiskCatalog) findGlobPathMatches(absPath string, processed map[string]struct{}) ([]string, error) {
	matches, err := filepath.Glob(absPath)
	if err != nil {
		return nil, errors.Errorf("wildcard found, but unable to glob: %s\n", err)
	}
	results := make([]string, 0, len(matches))
	for _, match := range matches {
		if _, ok := processed[match]; !ok {
			processed[match] = struct{}{}
			results = append(results, match)
		}
	}
	return results, nil
}

// findFileMatches finds if a path is an absolute file. If the path
// is a file, it returns true otherwise false with no errors.
func (c *DiskCatalog) findFileMatches(absPath string, processed map[string]struct{}) (match string, matched bool, err error) {
	info, err := os.Stat(absPath)
	if err != nil {
		return "", false, err
	}
	if !info.Mode().IsRegular() {
		return "", false, nil
	}
	if _, ok := processed[absPath]; !ok {
		processed[absPath] = struct{}{}
		return absPath, true, nil
	}
	return "", true, nil
}

// findDirectoryMatches finds matches for templates from a directory
func (c *DiskCatalog) findDirectoryMatches(absPath string, processed map[string]struct{}) ([]string, error) {
	var results []string
	err := filepath.WalkDir(
		absPath,
		func(path string, d fs.DirEntry, err error) error {
			// continue on errors
			if err != nil {
				return nil
			}
<<<<<<< HEAD
			if !d.IsDir() && stringsutil.HasSuffixAny(".yaml") {
=======
			if !d.IsDir() && config.GetTemplateFormatFromExt(path) != config.Unknown {
>>>>>>> 9491e278
				if _, ok := processed[path]; !ok {
					results = append(results, path)
					processed[path] = struct{}{}
				}
			}
			return nil
		},
	)
	return results, err
}<|MERGE_RESOLUTION|>--- conflicted
+++ resolved
@@ -9,10 +9,7 @@
 	"strings"
 
 	"github.com/pkg/errors"
-<<<<<<< HEAD
-=======
 	"github.com/projectdiscovery/nuclei/v2/pkg/catalog/config"
->>>>>>> 9491e278
 	stringsutil "github.com/projectdiscovery/utils/strings"
 )
 
@@ -25,11 +22,7 @@
 
 	log.Println(definitions)
 	for _, t := range definitions {
-<<<<<<< HEAD
-		if stringsutil.HasPrefixAny(t, "http") && stringsutil.HasSuffixAny(t, ".yaml", ".yml", ".json") {
-=======
 		if strings.HasPrefix(t, "http") && stringsutil.ContainsAny(t, config.GetSupportTemplateFileExtensions()...) {
->>>>>>> 9491e278
 			if _, ok := processed[t]; !ok {
 				processed[t] = true
 				allTemplates = append(allTemplates, t)
@@ -154,11 +147,7 @@
 			if err != nil {
 				return nil
 			}
-<<<<<<< HEAD
-			if !d.IsDir() && stringsutil.HasSuffixAny(".yaml") {
-=======
 			if !d.IsDir() && config.GetTemplateFormatFromExt(path) != config.Unknown {
->>>>>>> 9491e278
 				if _, ok := processed[path]; !ok {
 					results = append(results, path)
 					processed[path] = struct{}{}
