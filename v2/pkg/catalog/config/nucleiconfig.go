package config

import (
	"bytes"
	"crypto/md5"
	"encoding/json"
	"fmt"
	"os"
	"path/filepath"
	"strings"

	"github.com/projectdiscovery/gologger"
	errorutil "github.com/projectdiscovery/utils/errors"
	fileutil "github.com/projectdiscovery/utils/file"
	folderutil "github.com/projectdiscovery/utils/folder"
)

// DefaultConfig is the default nuclei configuration
// all config values and default are centralized here
var DefaultConfig *Config

type Config struct {
	TemplatesDirectory string `json:"nuclei-templates-directory,omitempty"`

	// custom-xxx-templates exists in templates directory with the name of custom-templates provider
	// below custom paths are absolute paths to respective custom-templates directories
	CustomS3TemplatesDirectory     string `json:"custom-s3-templates-directory"`
	CustomGithubTemplatesDirectory string `json:"custom-github-templates-directory"`
	CustomGitLabTemplatesDirectory string `json:"custom-gitlab-templates-directory"`
	CustomAzureTemplatesDirectory  string `json:"custom-azure-templates-directory"`

	TemplateVersion  string `json:"nuclei-templates-version,omitempty"`
	NucleiIgnoreHash string `json:"nuclei-ignore-hash,omitempty"`

	// Latestxxx are not meant to be used directly and is used as
	// local cache of nuclei version check endpoint
	// these fields are only update during nuclei version check
	// TODO: move these fields to a separate unexported struct as they are not meant to be used directly
	LatestNucleiVersion          string `json:"nuclei-latest-version"`
	LatestNucleiTemplatesVersion string `json:"nuclei-templates-latest-version"`
	LatestNucleiIgnoreHash       string `json:"nuclei-latest-ignore-hash,omitempty"`

	// internal / unexported fields
	disableUpdates bool   `json:"-"` // disable updates both version check and template updates
	homeDir        string `json:"-"` //  User Home Directory
	configDir      string `json:"-"` //  Nuclei Global Config Directory
}

// WriteVersionCheckData writes version check data to config file
func (c *Config) WriteVersionCheckData(ignoreHash, nucleiVersion, templatesVersion string) error {
	updated := false
	if ignoreHash != "" && c.LatestNucleiIgnoreHash != ignoreHash {
		c.LatestNucleiIgnoreHash = ignoreHash
		updated = true
	}
	if nucleiVersion != "" && c.LatestNucleiVersion != nucleiVersion {
		c.LatestNucleiVersion = nucleiVersion
		updated = true
	}
	if templatesVersion != "" && c.LatestNucleiTemplatesVersion != templatesVersion {
		c.LatestNucleiTemplatesVersion = templatesVersion
		updated = true
	}
	// write config to disk if any of the fields are updated
	if updated {
		return c.WriteTemplatesConfig()
	}
	return nil
}

// DisableUpdateCheck disables update check and template updates
func (c *Config) DisableUpdateCheck() {
	c.disableUpdates = true
}

// CanCheckForUpdates returns true if update check is enabled
func (c *Config) CanCheckForUpdates() bool {
	return !c.disableUpdates
}

// NeedsTemplateUpdate returns true if template installation/update is required
func (c *Config) NeedsTemplateUpdate() bool {
	return !c.disableUpdates && (c.TemplateVersion == "" || IsOutdatedVersion(c.TemplateVersion, c.LatestNucleiTemplatesVersion) || !fileutil.FolderExists(c.TemplatesDirectory))
}

// NeedsIgnoreFileUpdate returns true if Ignore file hash is different (aka ignore file is outdated)
func (c *Config) NeedsIgnoreFileUpdate() bool {
	return c.NucleiIgnoreHash == "" || c.NucleiIgnoreHash != c.LatestNucleiIgnoreHash
}

// UpdateNucleiIgnoreHash updates the nuclei ignore hash in config
func (c *Config) UpdateNucleiIgnoreHash() error {
	// calculate hash of ignore file and update config
	ignoreFilePath := c.GetIgnoreFilePath()
	if fileutil.FileExists(ignoreFilePath) {
		bin, err := os.ReadFile(ignoreFilePath)
		if err != nil {
			return errorutil.NewWithErr(err).Msgf("could not read nuclei ignore file")
		}
		c.NucleiIgnoreHash = fmt.Sprintf("%x", md5.Sum(bin))
		// write config to disk
		return c.WriteTemplatesConfig()
	}
	return errorutil.NewWithTag("config", "ignore file not found: could not update nuclei ignore hash")
}

// GetConfigDir returns the nuclei configuration directory
func (c *Config) GetConfigDir() string {
	return c.configDir
}

// GetAllCustomTemplateDirs returns all custom template directories
func (c *Config) GetAllCustomTemplateDirs() []string {
	return []string{c.CustomS3TemplatesDirectory, c.CustomGithubTemplatesDirectory, c.CustomGitLabTemplatesDirectory, c.CustomAzureTemplatesDirectory}
}

// GetReportingConfigFilePath returns the nuclei reporting config file path
func (c *Config) GetReportingConfigFilePath() string {
	return filepath.Join(c.configDir, ReportingConfigFilename)
}

// GetIgnoreFilePath returns the nuclei ignore file path
func (c *Config) GetIgnoreFilePath() string {
	return filepath.Join(c.configDir, NucleiIgnoreFileName)
}

<<<<<<< HEAD
func (c *Config) GetTemplateIndexFilePath() string {
	return filepath.Join(c.TemplatesDirectory, NucleiTemplatesIndexFileName)
}

// GetTemplatesConfigFilePath returns checksum file path of nuclei templates
=======
// GetChecksumFilePath returns checksum file path of nuclei templates
>>>>>>> 42a59189
func (c *Config) GetChecksumFilePath() string {
	return filepath.Join(c.TemplatesDirectory, NucleiTemplatesCheckSumFileName)
}

// GetFlagsConfigFilePath returns the nuclei cli config file path
func (c *Config) GetFlagsConfigFilePath() string {
	return filepath.Join(c.configDir, CLIConfigFileName)
}

// GetNewAdditions returns new template additions in current template release if .new-additions file is not present
// empty slice is returned
func (c *Config) GetNewAdditions() []string {
	arr := []string{}
	newAdditionsPath := filepath.Join(c.TemplatesDirectory, NewTemplateAdditionsFileName)
	if !fileutil.FileExists(newAdditionsPath) {
		return arr
	}
	bin, err := os.ReadFile(newAdditionsPath)
	if err != nil {
		return arr
	}
	for _, v := range strings.Fields(string(bin)) {
		if IsTemplate(v) {
			arr = append(arr, v)
		}
	}
	return arr
}

// SetConfigDir sets the nuclei configuration directory and appropriate changes are made to the config
func (c *Config) SetConfigDir(dir string) {
	c.configDir = dir
	if err := c.createConfigDirIfNotExists(); err != nil {
		gologger.Fatal().Msgf("Could not create nuclei config directory at %s: %s", c.configDir, err)
	}

	// if folder already exists read config or create new
	if err := c.ReadTemplatesConfig(); err != nil {
		// create new config
		applyDefaultConfig()
		if err2 := c.WriteTemplatesConfig(); err2 != nil {
			gologger.Fatal().Msgf("Could not create nuclei config file at %s: %s", c.getTemplatesConfigFilePath(), err2)
		}
	}

	// while other config files are optional, ignore file is mandatory
	// since it is used to ignore templates with weak matchers
	c.copyIgnoreFile()
}

// SetTemplatesDir sets the new nuclei templates directory
func (c *Config) SetTemplatesDir(dirPath string) {
	if dirPath != "" && !filepath.IsAbs(dirPath) {
		cwd, _ := os.Getwd()
		dirPath = filepath.Join(cwd, dirPath)
	}
	c.TemplatesDirectory = dirPath
	// Update the custom templates directory
	c.CustomGithubTemplatesDirectory = filepath.Join(dirPath, CustomGithubTemplatesDirName)
	c.CustomS3TemplatesDirectory = filepath.Join(dirPath, CustomS3TemplatesDirName)
	c.CustomGitLabTemplatesDirectory = filepath.Join(dirPath, CustomGitLabTemplatesDirName)
	c.CustomAzureTemplatesDirectory = filepath.Join(dirPath, CustomAzureTemplatesDirName)
}

// SetTemplatesVersion sets the new nuclei templates version
func (c *Config) SetTemplatesVersion(version string) error {
	c.TemplateVersion = version
	// write config to disk
	if err := c.WriteTemplatesConfig(); err != nil {
		return errorutil.NewWithErr(err).Msgf("could not write nuclei config file at %s", c.getTemplatesConfigFilePath())
	}
	return nil
}

// ReadTemplatesConfig reads the nuclei templates config file
func (c *Config) ReadTemplatesConfig() error {
	if !fileutil.FileExists(c.getTemplatesConfigFilePath()) {
		return errorutil.NewWithTag("config", "nuclei config file at %s does not exist", c.getTemplatesConfigFilePath())
	}
	var cfg *Config
	bin, err := os.ReadFile(c.getTemplatesConfigFilePath())
	if err != nil {
		return errorutil.NewWithErr(err).Msgf("could not read nuclei config file at %s", c.getTemplatesConfigFilePath())
	}
	if err := json.Unmarshal(bin, &cfg); err != nil {
		return errorutil.NewWithErr(err).Msgf("could not unmarshal nuclei config file at %s", c.getTemplatesConfigFilePath())
	}
	// apply config
	c.TemplatesDirectory = cfg.TemplatesDirectory
	c.TemplateVersion = cfg.TemplateVersion
	c.NucleiIgnoreHash = cfg.NucleiIgnoreHash
	c.LatestNucleiIgnoreHash = cfg.LatestNucleiIgnoreHash
	c.LatestNucleiTemplatesVersion = cfg.LatestNucleiTemplatesVersion
	return nil
}

// WriteTemplatesConfig writes the nuclei templates config file
func (c *Config) WriteTemplatesConfig() error {
	// check if config folder exists if not create one
	if err := c.createConfigDirIfNotExists(); err != nil {
		return err
	}
	bin, err := json.Marshal(c)
	if err != nil {
		return errorutil.NewWithErr(err).Msgf("failed to marshal nuclei config")
	}
	if err = os.WriteFile(c.getTemplatesConfigFilePath(), bin, 0600); err != nil {
		return errorutil.NewWithErr(err).Msgf("failed to write nuclei config file at %s", c.getTemplatesConfigFilePath())
	}
	return nil
}

// WriteTemplatesIndex writes the nuclei templates index file
func (c *Config) WriteTemplatesIndex(index map[string]string) error {
	indexFile := c.GetTemplateIndexFilePath()
	var buff bytes.Buffer
	for k, v := range index {
		_, _ = buff.WriteString(k + "," + v + "\n")
	}
	return os.WriteFile(indexFile, buff.Bytes(), 0600)
}

// getTemplatesConfigFilePath returns configDir/.templates-config.json file path
func (c *Config) getTemplatesConfigFilePath() string {
	return filepath.Join(c.configDir, TemplateConfigFileName)
}

// createConfigDirIfNotExists creates the nuclei config directory if not exists
func (c *Config) createConfigDirIfNotExists() error {
	if !fileutil.FolderExists(c.configDir) {
		if err := fileutil.CreateFolder(c.configDir); err != nil {
			return errorutil.NewWithErr(err).Msgf("could not create nuclei config directory at %s", c.configDir)
		}
	}
	return nil
}

// copyIgnoreFile copies the nuclei ignore file default config directory to the current config directory
func (c *Config) copyIgnoreFile() {
	if err := c.createConfigDirIfNotExists(); err != nil {
		gologger.Error().Msgf("Could not create nuclei config directory at %s: %s", c.configDir, err)
		return
	}
	ignoreFilePath := c.GetIgnoreFilePath()
	if !fileutil.FileExists(ignoreFilePath) {
		// copy ignore file
		if err := fileutil.CopyFile(filepath.Join(getDefaultConfigDir(), NucleiIgnoreFileName), ignoreFilePath); err != nil {
			gologger.Error().Msgf("Could not copy nuclei ignore file at %s: %s", ignoreFilePath, err)
		}
	}
}

func init() {
	ConfigDir := getDefaultConfigDir()
	if !fileutil.FolderExists(ConfigDir) {
		if err := fileutil.CreateFolder(ConfigDir); err != nil {
			gologger.Error().Msgf("failed to create config directory at %v got: %s", ConfigDir, err)
		}
	}
	DefaultConfig = &Config{
		homeDir:   folderutil.HomeDirOrDefault(""),
		configDir: ConfigDir,
	}
	// try to read config from file
	if err := DefaultConfig.ReadTemplatesConfig(); err != nil {
		gologger.Verbose().Msgf("config file not found, creating new config file at %s", DefaultConfig.getTemplatesConfigFilePath())
		applyDefaultConfig()
		// write config to file
		if err := DefaultConfig.WriteTemplatesConfig(); err != nil {
			gologger.Error().Msgf("failed to write config file at %s got: %s", DefaultConfig.getTemplatesConfigFilePath(), err)
		}
	}
	// Loads/updates paths of custom templates
	// Note: custom templates paths should not be updated in config file
	// and even if it is changed we don't follow it since it is not expected behavior
	// If custom templates are in default locations only then they are loaded while running nuclei
	DefaultConfig.SetTemplatesDir(DefaultConfig.TemplatesDirectory)
}

func getDefaultConfigDir() string {
	// Review Needed:  Earlier a dependency was used to locate home dir
	// i.e 	"github.com/mitchellh/go-homedir" not sure if it is needed
	// Even if such case exists it should be abstracted via below function call in utils/folder
	homedir := folderutil.HomeDirOrDefault("")
	// TBD: we should probably stick to specification and use config directories provided by distro
	// instead of manually creating one since $HOME/.config/ is config directory of Linux desktops
	// Ref: https://pkg.go.dev/os#UserConfigDir
	// some distros like NixOS or others have totally different config directories this causes issues for us (since we are not using os.UserConfigDir)
	userCfgDir := filepath.Join(homedir, ".config")
	return filepath.Join(userCfgDir, "nuclei")
}

// applyDefaultConfig adds default when .templates-config.json file is not present
func applyDefaultConfig() {
	DefaultConfig.TemplatesDirectory = filepath.Join(DefaultConfig.homeDir, NucleiTemplatesDirName)
	// updates all necessary paths
	DefaultConfig.SetTemplatesDir(DefaultConfig.TemplatesDirectory)
}<|MERGE_RESOLUTION|>--- conflicted
+++ resolved
@@ -1,7 +1,6 @@
 package config
 
 import (
-	"bytes"
 	"crypto/md5"
 	"encoding/json"
 	"fmt"
@@ -124,15 +123,7 @@
 	return filepath.Join(c.configDir, NucleiIgnoreFileName)
 }
 
-<<<<<<< HEAD
-func (c *Config) GetTemplateIndexFilePath() string {
-	return filepath.Join(c.TemplatesDirectory, NucleiTemplatesIndexFileName)
-}
-
-// GetTemplatesConfigFilePath returns checksum file path of nuclei templates
-=======
 // GetChecksumFilePath returns checksum file path of nuclei templates
->>>>>>> 42a59189
 func (c *Config) GetChecksumFilePath() string {
 	return filepath.Join(c.TemplatesDirectory, NucleiTemplatesCheckSumFileName)
 }
@@ -243,16 +234,6 @@
 		return errorutil.NewWithErr(err).Msgf("failed to write nuclei config file at %s", c.getTemplatesConfigFilePath())
 	}
 	return nil
-}
-
-// WriteTemplatesIndex writes the nuclei templates index file
-func (c *Config) WriteTemplatesIndex(index map[string]string) error {
-	indexFile := c.GetTemplateIndexFilePath()
-	var buff bytes.Buffer
-	for k, v := range index {
-		_, _ = buff.WriteString(k + "," + v + "\n")
-	}
-	return os.WriteFile(indexFile, buff.Bytes(), 0600)
 }
 
 // getTemplatesConfigFilePath returns configDir/.templates-config.json file path
