--- conflicted
+++ resolved
@@ -19,18 +19,11 @@
 	// Version is the current version of nuclei
 	Version = `v2.9.15`
 	// Directory Names of custom templates
-<<<<<<< HEAD
 	CustomS3TemplatesDirName        = "s3"
-	CustomGithubTemplatesDirName    = "github"
+	CustomGitHubTemplatesDirName    = "github"
 	CustomAzureTemplatesDirName     = "azure"
 	CustomGitLabTemplatesDirName    = "gitlab"
 	CustomBitbucketTemplatesDirName = "bitbucket"
-=======
-	CustomS3TemplatesDirName     = "s3"
-	CustomGitHubTemplatesDirName = "github"
-	CustomAzureTemplatesDirName  = "azure"
-	CustomGitLabTemplatesDirName = "gitlab"
->>>>>>> 74a24ba7
 )
 
 // IsOutdatedVersion compares two versions and returns true
