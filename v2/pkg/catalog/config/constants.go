package config

import (
	"strings"

	"github.com/Masterminds/semver/v3"
)

const (
<<<<<<< HEAD
	TemplateConfigFileName           = ".templates-config.json"
	NucleiTemplatesDirName           = "nuclei-templates"
	OfficialNucleiTeamplatesRepoName = "nuclei-templates"
	NucleiIgnoreFileName             = ".nuclei-ignore"
	NucleiTemplatesIndexFileName     = ".templates-index" // contains index of official nuclei templates
	NucleiTemplatesCheckSumFileName  = ".checksum"
	NewTemplateAdditionsFileName     = ".new-additions"
	CLIConifgFileName                = "config.yaml"
	ReportingConfigFilename          = "reporting-config.yaml"
	// Version is the current version of nuclei
	Version = `v2.9.4`
=======
	TemplateConfigFileName          = ".templates-config.json"
	NucleiTemplatesDirName          = "nuclei-templates"
	OfficialNucleiTemplatesRepoName = "nuclei-templates"
	NucleiIgnoreFileName            = ".nuclei-ignore"
	NucleiTemplatesCheckSumFileName = ".checksum"
	NewTemplateAdditionsFileName    = ".new-additions"
	CLIConfigFileName               = "config.yaml"
	ReportingConfigFilename         = "reporting-config.yaml"
	// Version is the current version of nuclei
	Version = `v2.9.4-dev`
>>>>>>> 42a59189

	// Directory Names of custom templates
	CustomS3TemplatesDirName     = "s3"
	CustomGithubTemplatesDirName = "github"
	CustomAzureTemplatesDirName  = "azure"
	CustomGitLabTemplatesDirName = "gitlab"
)

// IsOutdatedVersion compares two versions and returns true if the current version is outdated
func IsOutdatedVersion(current, latest string) bool {
	if latest == "" {
		// if pdtm api call failed it's assumed that current version is outdated
		// and it will be confirmed while updating from github
		// this fixes `version string empty` errors
		return true
	}
	current = trimDevIfExists(current)
	currentVer, _ := semver.NewVersion(current)
	newVer, _ := semver.NewVersion(latest)
	if currentVer == nil || newVer == nil {
		// fallback to naive comparison
		return current == latest
	}
	return newVer.GreaterThan(currentVer)
}

// trimDevIfExists trims `-dev` suffix from version string if it exists
func trimDevIfExists(version string) string {
	if strings.HasSuffix(version, "-dev") {
		return strings.TrimSuffix(version, "-dev")
	}
	return version
}<|MERGE_RESOLUTION|>--- conflicted
+++ resolved
@@ -7,19 +7,6 @@
 )
 
 const (
-<<<<<<< HEAD
-	TemplateConfigFileName           = ".templates-config.json"
-	NucleiTemplatesDirName           = "nuclei-templates"
-	OfficialNucleiTeamplatesRepoName = "nuclei-templates"
-	NucleiIgnoreFileName             = ".nuclei-ignore"
-	NucleiTemplatesIndexFileName     = ".templates-index" // contains index of official nuclei templates
-	NucleiTemplatesCheckSumFileName  = ".checksum"
-	NewTemplateAdditionsFileName     = ".new-additions"
-	CLIConifgFileName                = "config.yaml"
-	ReportingConfigFilename          = "reporting-config.yaml"
-	// Version is the current version of nuclei
-	Version = `v2.9.4`
-=======
 	TemplateConfigFileName          = ".templates-config.json"
 	NucleiTemplatesDirName          = "nuclei-templates"
 	OfficialNucleiTemplatesRepoName = "nuclei-templates"
@@ -30,7 +17,6 @@
 	ReportingConfigFilename         = "reporting-config.yaml"
 	// Version is the current version of nuclei
 	Version = `v2.9.4-dev`
->>>>>>> 42a59189
 
 	// Directory Names of custom templates
 	CustomS3TemplatesDirName     = "s3"
