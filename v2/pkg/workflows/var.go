package workflows

import (
	"sync"

	tengo "github.com/d5/tengo/v2"
	"github.com/projectdiscovery/gologger"
<<<<<<< HEAD
	"github.com/projectdiscovery/nuclei/v2/internal/progress"
=======
	"github.com/projectdiscovery/nuclei/v2/pkg/atomicboolean"
>>>>>>> 5fa309cb
	"github.com/projectdiscovery/nuclei/v2/pkg/executer"
	"github.com/projectdiscovery/nuclei/v2/pkg/generators"
)

// NucleiVar within the scripting engine
type NucleiVar struct {
	tengo.ObjectImpl
	Templates    []*Template
	URL          string
	InternalVars map[string]interface{}
	sync.RWMutex
}

// Template contains HTTPOptions and DNSOptions for a single template
type Template struct {
	HTTPOptions *executer.HTTPOptions
	DNSOptions  *executer.DNSOptions
}

// TypeName of the variable
func (n *NucleiVar) TypeName() string {
	return "nuclei-var"
}

// CanCall can be called from within the scripting engine
func (n *NucleiVar) CanCall() bool {
	return true
}

// Call logic - args[0]=headers, args[1]=payloads
func (n *NucleiVar) Call(args ...tengo.Object) (ret tengo.Object, err error) {
	n.InternalVars = make(map[string]interface{})
	headers := make(map[string]string)
	externalVars := make(map[string]interface{})

	// if external variables are specified and matches the template ones, these gets overwritten
	if len(args) >= 1 {
		headers = iterableToMapString(args[0])
	}

	// if external variables are specified and matches the template ones, these gets overwritten
	if len(args) >= 2 {
		externalVars = iterableToMap(args[1])
	}

<<<<<<< HEAD
	// track progress
	p := progress.NewProgress(false)

	var gotResult bool
=======
	var gotResult atomicboolean.AtomBool
>>>>>>> 5fa309cb
	for _, template := range n.Templates {
		if template.HTTPOptions != nil {
			for _, request := range template.HTTPOptions.Template.BulkRequestsHTTP {
				// apply externally supplied payloads if any
				request.Headers = generators.MergeMapsWithStrings(request.Headers, headers)
				// apply externally supplied payloads if any
				request.Payloads = generators.MergeMaps(request.Payloads, externalVars)
				template.HTTPOptions.BulkHttpRequest = request
				httpExecuter, err := executer.NewHTTPExecuter(template.HTTPOptions)
				if err != nil {
					gologger.Warningf("Could not compile request for template '%s': %s\n", template.HTTPOptions.Template.ID, err)
					continue
				}
				result := httpExecuter.ExecuteHTTP(p, n.URL)
				if result.Error != nil {
					gologger.Warningf("Could not send request for template '%s': %s\n", template.HTTPOptions.Template.ID, result.Error)
					continue
				}

				if result.GotResults {
					gotResult.Or(result.GotResults)
					n.addResults(&result)
				}
			}
		}

		if template.DNSOptions != nil {
			for _, request := range template.DNSOptions.Template.RequestsDNS {
				template.DNSOptions.DNSRequest = request
				dnsExecuter := executer.NewDNSExecuter(template.DNSOptions)
				result := dnsExecuter.ExecuteDNS(n.URL)
				if result.Error != nil {
					gologger.Warningf("Could not compile request for template '%s': %s\n", template.HTTPOptions.Template.ID, result.Error)
					continue
				}

				if result.GotResults {
					gotResult.Or(result.GotResults)
					n.addResults(&result)
				}
			}
		}
	}

	if gotResult.Get() {
		return tengo.TrueValue, nil
	}
	return tengo.FalseValue, nil
}

func (n *NucleiVar) IsFalsy() bool {
	n.RLock()
	defer n.RUnlock()

	return len(n.InternalVars) == 0
}

func (n *NucleiVar) addResults(r *executer.Result) {
	n.RLock()
	defer n.RUnlock()

	// add payload values as first, they will be accessible if not overwritter through
	// payload_name (from template) => value
	for k, v := range r.Meta {
		n.InternalVars[k] = v
	}

	for k, v := range r.Matches {
		n.InternalVars[k] = v
	}

	for k, v := range r.Extractions {
		n.InternalVars[k] = v
	}
}

// IndexGet returns the value for the given key.
func (n *NucleiVar) IndexGet(index tengo.Object) (res tengo.Object, err error) {
	strIdx, ok := tengo.ToString(index)
	if !ok {
		err = tengo.ErrInvalidIndexType
		return
	}

	r, ok := n.InternalVars[strIdx]
	if !ok {
		return tengo.UndefinedValue, nil
	}

	switch r.(type) {
	case string:
		res = &tengo.String{Value: r.(string)}
	case []string:
		rr, ok := r.([]string)
		if !ok {
			break
		}
		var resA []tengo.Object
		for _, rrr := range rr {
			resA = append(resA, &tengo.String{Value: rrr})
		}
		res = &tengo.Array{Value: resA}
	}

	return
}

func iterableToMap(t tengo.Object) map[string]interface{} {
	m := make(map[string]interface{})
	if t.CanIterate() {
		i := t.Iterate()
		for i.Next() {
			key, ok := tengo.ToString(i.Key())
			if !ok {
				continue
			}
			value := tengo.ToInterface(i.Value())
			m[key] = value
		}
	}

	return m
}

func iterableToMapString(t tengo.Object) map[string]string {
	m := make(map[string]string)
	if t.CanIterate() {
		i := t.Iterate()
		for i.Next() {
			key, ok := tengo.ToString(i.Key())
			if !ok {
				continue
			}
			if value, ok := tengo.ToString(i.Value()); ok {
				m[key] = value
			}
		}
	}

	return m
}<|MERGE_RESOLUTION|>--- conflicted
+++ resolved
@@ -5,11 +5,8 @@
 
 	tengo "github.com/d5/tengo/v2"
 	"github.com/projectdiscovery/gologger"
-<<<<<<< HEAD
 	"github.com/projectdiscovery/nuclei/v2/internal/progress"
-=======
 	"github.com/projectdiscovery/nuclei/v2/pkg/atomicboolean"
->>>>>>> 5fa309cb
 	"github.com/projectdiscovery/nuclei/v2/pkg/executer"
 	"github.com/projectdiscovery/nuclei/v2/pkg/generators"
 )
@@ -55,14 +52,10 @@
 		externalVars = iterableToMap(args[1])
 	}
 
-<<<<<<< HEAD
 	// track progress
 	p := progress.NewProgress(false)
 
-	var gotResult bool
-=======
 	var gotResult atomicboolean.AtomBool
->>>>>>> 5fa309cb
 	for _, template := range n.Templates {
 		if template.HTTPOptions != nil {
 			for _, request := range template.HTTPOptions.Template.BulkRequestsHTTP {
