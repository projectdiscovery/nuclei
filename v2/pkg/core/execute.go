--- conflicted
+++ resolved
@@ -74,9 +74,6 @@
 func (e *Engine) executeModelWithInput(ctx context.Context, templateType types.ProtocolType, template *templates.Template, target InputProvider, results *atomic.Bool) {
 	wg := e.workPool.InputPool(templateType)
 
-<<<<<<< HEAD
-	target.Scan(func(scannedValue string) bool {
-=======
 	var (
 		index uint32
 	)
@@ -104,7 +101,7 @@
 		currentInfo.Unlock()
 	}
 
-	target.Scan(func(scannedValue string) {
+	target.Scan(func(scannedValue string) bool {
 		// Best effort to track the host progression
 		// skips indexes lower than the minimum in-flight at interruption time
 		var skip bool
@@ -127,7 +124,6 @@
 		currentInfo.InFlight[index] = struct{}{}
 		currentInfo.Unlock()
 
->>>>>>> 73dec716
 		// Skip if the host has had errors
 		if e.executerOpts.HostErrorsCache != nil && e.executerOpts.HostErrorsCache.Check(scannedValue) {
 			return true
@@ -156,14 +152,10 @@
 				gologger.Warning().Msgf("[%s] Could not execute step: %s\n", e.executerOpts.Colorizer.BrightBlue(template.ID), err)
 			}
 			results.CAS(false, match)
-<<<<<<< HEAD
-		}(scannedValue)
-		return true
-=======
 		}(index, skip, scannedValue)
 
 		index++
->>>>>>> 73dec716
+		return true
 	})
 	wg.WaitGroup.Wait()
 
