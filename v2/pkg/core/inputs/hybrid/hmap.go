// Package hybrid implements a hybrid hmap/filekv backed input provider
// for nuclei that can either stream or store results using different kv stores.
package hybrid

import (
	"bufio"
	"io"
	"net/url"
	"os"
	"strings"
	"time"

	"github.com/pkg/errors"

	"github.com/projectdiscovery/filekv"
	"github.com/projectdiscovery/gologger"
	"github.com/projectdiscovery/hmap/store/hybrid"
	"github.com/projectdiscovery/mapcidr"
	asn "github.com/projectdiscovery/mapcidr/asn"
<<<<<<< HEAD
	"github.com/projectdiscovery/nuclei/v2/pkg/protocols/common/uncover"
=======
	"github.com/projectdiscovery/nuclei/v2/pkg/protocols/common/contextargs"
	"github.com/projectdiscovery/nuclei/v2/pkg/protocols/common/protocolstate"
>>>>>>> 2066135f
	"github.com/projectdiscovery/nuclei/v2/pkg/types"
	fileutil "github.com/projectdiscovery/utils/file"
	iputil "github.com/projectdiscovery/utils/ip"
	sliceutil "github.com/projectdiscovery/utils/slice"
)

// Input is a hmap/filekv backed nuclei Input provider
type Input struct {
	ipOptions     *ipOptions
	inputCount    int64
	dupeCount     int64
	hostMap       *hybrid.HybridMap
	hostMapStream *filekv.FileDB
}

// New creates a new hmap backed nuclei Input Provider
// and initializes it based on the passed options Model.
func New(options *types.Options) (*Input, error) {
	hm, err := hybrid.New(hybrid.DefaultDiskOptions)
	if err != nil {
		return nil, errors.Wrap(err, "could not create temporary input file")
	}

	input := &Input{
		hostMap: hm,
		ipOptions: &ipOptions{
			ScanAllIPs: options.ScanAllIPs,
			IPV4:       sliceutil.Contains(options.IPVersion, "4"),
			IPV6:       sliceutil.Contains(options.IPVersion, "6"),
		},
	}
	if options.Stream {
		fkvOptions := filekv.DefaultOptions
		if tmpFileName, err := fileutil.GetTempFileName(); err != nil {
			return nil, errors.Wrap(err, "could not create temporary input file")
		} else {
			fkvOptions.Path = tmpFileName
		}
		fkv, err := filekv.Open(fkvOptions)
		if err != nil {
			return nil, errors.Wrap(err, "could not create temporary unsorted input file")
		}
		input.hostMapStream = fkv
	}
	if initErr := input.initializeInputSources(options); initErr != nil {
		return nil, initErr
	}
	if input.dupeCount > 0 {
		gologger.Info().Msgf("Supplied input was automatically deduplicated (%d removed).", input.dupeCount)
	}
	return input, nil
}

// Close closes the input provider
func (i *Input) Close() {
	i.hostMap.Close()
	if i.hostMapStream != nil {
		i.hostMapStream.Close()
	}
}

// initializeInputSources initializes the input sources for hmap input
func (i *Input) initializeInputSources(options *types.Options) error {
	// Handle targets flags
	for _, target := range options.Targets {
		switch {
		case iputil.IsCIDR(target):
			i.expandCIDRInputValue(target)
		case asn.IsASN(target):
			i.expandASNInputValue(target)
		default:
			i.normalizeStoreInputValue(target)
		}
<<<<<<< HEAD
		i.Set(target)
=======
>>>>>>> 2066135f
	}

	// Handle stdin
	if options.Stdin {
		i.scanInputFromReader(fileutil.TimeoutReader{Reader: os.Stdin, Timeout: time.Duration(options.InputReadTimeout)})
	}

	// Handle target file
	if options.TargetsFilePath != "" {
		input, inputErr := os.Open(options.TargetsFilePath)
		if inputErr != nil {
			return errors.Wrap(inputErr, "could not open targets file")
		}
		defer input.Close()

		i.scanInputFromReader(input)
	}
	if options.Uncover && options.UncoverQuery != nil {
		gologger.Info().Msgf("Running uncover query against: %s", strings.Join(options.UncoverEngine, ","))
		ch, err := uncover.GetTargetsFromUncover(options.UncoverDelay, options.UncoverLimit, options.UncoverField, options.UncoverEngine, options.UncoverQuery)
		if err != nil {
			return err
		}
		for c := range ch {
			i.Set(c)
		}
	}
	return nil
}

// scanInputFromReader scans a line of input from reader and passes it for storage
func (i *Input) scanInputFromReader(reader io.Reader) {
	scanner := bufio.NewScanner(reader)
	for scanner.Scan() {
		item := scanner.Text()
		switch {
		case iputil.IsCIDR(item):
			i.expandCIDRInputValue(item)
		case asn.IsASN(item):
			i.expandASNInputValue(item)
		default:
			i.normalizeStoreInputValue(item)
		}
<<<<<<< HEAD
		if asn.IsASN(scanner.Text()) {
			i.expandASNInputValue(scanner.Text())
			continue
		}
		i.Set(scanner.Text())
	}
}

// Set normalizes and stores passed input values
func (i *Input) Set(value string) {
	url := strings.TrimSpace(value)
	if url == "" {
=======
	}
}

// normalizeStoreInputValue normalizes and stores passed input values
func (i *Input) normalizeStoreInputValue(value string) {
	URL := strings.TrimSpace(value)
	if URL == "" {
		return
	}

	metaInput := &contextargs.MetaInput{Input: URL}
	keyURL, err := metaInput.MarshalString()
	if err != nil {
		gologger.Warning().Msgf("%s\n", err)
>>>>>>> 2066135f
		return
	}

	if _, ok := i.hostMap.Get(keyURL); ok {
		i.dupeCount++
		return
	}

	switch {
	case i.ipOptions.ScanAllIPs:
		// we need to resolve the hostname
		// check if it's an url
		var host string
		parsedURL, err := url.Parse(value)
		if err == nil && parsedURL.Host != "" {
			host = parsedURL.Host
		} else {
			parsedURL = nil
			host = value
		}

		dnsData, err := protocolstate.Dialer.GetDNSData(host)
		if err == nil && (len(dnsData.A)+len(dnsData.AAAA)) > 0 {
			var ips []string
			if i.ipOptions.IPV4 {
				ips = append(ips, dnsData.A...)
			}
			if i.ipOptions.IPV6 {
				ips = append(ips, dnsData.AAAA...)
			}

			for _, ip := range ips {
				if ip == "" {
					continue
				}
				metaInput := &contextargs.MetaInput{Input: value, CustomIP: ip}
				key, err := metaInput.MarshalString()
				if err != nil {
					gologger.Warning().Msgf("%s\n", err)
					continue
				}
				_ = i.hostMap.Set(key, nil)
				if i.hostMapStream != nil {
					_ = i.hostMapStream.Set([]byte(key), nil)
				}
			}
			break
		}
		fallthrough
	default:
		i.setItem(keyURL)
	}
}

// setItem in the kv store
func (i *Input) setItem(k string) {
	i.inputCount++
	_ = i.hostMap.Set(k, nil)
	if i.hostMapStream != nil {
		_ = i.hostMapStream.Set([]byte(k), nil)
	}
}

// Count returns the input count
func (i *Input) Count() int64 {
	return i.inputCount
}

// Scan iterates the input and each found item is passed to the
// callback consumer.
func (i *Input) Scan(callback func(value *contextargs.MetaInput) bool) {
	callbackFunc := func(k, _ []byte) error {
		metaInput := &contextargs.MetaInput{}
		if err := metaInput.Unmarshal(string(k)); err != nil {
			return err
		}
		if !callback(metaInput) {
			return io.EOF
		}
		return nil
	}
	if i.hostMapStream != nil {
		_ = i.hostMapStream.Scan(callbackFunc)
	} else {
		i.hostMap.Scan(callbackFunc)
	}
}

// expandCIDRInputValue expands CIDR and stores expanded IPs
func (i *Input) expandCIDRInputValue(value string) {
	ips, _ := mapcidr.IPAddressesAsStream(value)
	for ip := range ips {
		metaInput := &contextargs.MetaInput{Input: ip}
		key, err := metaInput.MarshalString()
		if err != nil {
			gologger.Warning().Msgf("%s\n", err)
			return
		}
		if _, ok := i.hostMap.Get(key); ok {
			i.dupeCount++
			continue
		}
		i.inputCount++
		_ = i.hostMap.Set(key, nil)
		if i.hostMapStream != nil {
			_ = i.hostMapStream.Set([]byte(key), nil)
		}
	}
}

// expandASNInputValue expands CIDRs for given ASN and stores expanded IPs
func (i *Input) expandASNInputValue(value string) {
	asnClient := asn.New()
	cidrs, _ := asnClient.GetCIDRsForASNNum(value)
	for _, cidr := range cidrs {
		i.expandCIDRInputValue(cidr.String())
	}
}<|MERGE_RESOLUTION|>--- conflicted
+++ resolved
@@ -17,12 +17,9 @@
 	"github.com/projectdiscovery/hmap/store/hybrid"
 	"github.com/projectdiscovery/mapcidr"
 	asn "github.com/projectdiscovery/mapcidr/asn"
-<<<<<<< HEAD
-	"github.com/projectdiscovery/nuclei/v2/pkg/protocols/common/uncover"
-=======
 	"github.com/projectdiscovery/nuclei/v2/pkg/protocols/common/contextargs"
 	"github.com/projectdiscovery/nuclei/v2/pkg/protocols/common/protocolstate"
->>>>>>> 2066135f
+	"github.com/projectdiscovery/nuclei/v2/pkg/protocols/common/uncover"
 	"github.com/projectdiscovery/nuclei/v2/pkg/types"
 	fileutil "github.com/projectdiscovery/utils/file"
 	iputil "github.com/projectdiscovery/utils/ip"
@@ -96,10 +93,7 @@
 		default:
 			i.normalizeStoreInputValue(target)
 		}
-<<<<<<< HEAD
 		i.Set(target)
-=======
->>>>>>> 2066135f
 	}
 
 	// Handle stdin
@@ -143,7 +137,6 @@
 		default:
 			i.normalizeStoreInputValue(item)
 		}
-<<<<<<< HEAD
 		if asn.IsASN(scanner.Text()) {
 			i.expandASNInputValue(scanner.Text())
 			continue
@@ -156,14 +149,6 @@
 func (i *Input) Set(value string) {
 	url := strings.TrimSpace(value)
 	if url == "" {
-=======
-	}
-}
-
-// normalizeStoreInputValue normalizes and stores passed input values
-func (i *Input) normalizeStoreInputValue(value string) {
-	URL := strings.TrimSpace(value)
-	if URL == "" {
 		return
 	}
 
@@ -171,7 +156,6 @@
 	keyURL, err := metaInput.MarshalString()
 	if err != nil {
 		gologger.Warning().Msgf("%s\n", err)
->>>>>>> 2066135f
 		return
 	}
 
