// Package hybrid implements a hybrid hmap/filekv backed input provider
// for nuclei that can either stream or store results using different kv stores.
package hybrid

import (
	"bufio"
	"io"
	"net/url"
	"os"
	"strings"
	"time"

	"github.com/pkg/errors"

	"github.com/projectdiscovery/filekv"
	"github.com/projectdiscovery/fileutil"
	"github.com/projectdiscovery/gologger"
	"github.com/projectdiscovery/hmap/store/hybrid"
	"github.com/projectdiscovery/iputil"
	"github.com/projectdiscovery/mapcidr"
	asn "github.com/projectdiscovery/mapcidr/asn"
	"github.com/projectdiscovery/nuclei/v2/pkg/protocols/common/contextargs"
	"github.com/projectdiscovery/nuclei/v2/pkg/protocols/common/protocolstate"
	"github.com/projectdiscovery/nuclei/v2/pkg/types"
	"github.com/projectdiscovery/stringsutil"
)

// Input is a hmap/filekv backed nuclei Input provider
type Input struct {
	ipOptions     *ipOptions
	inputCount    int64
	dupeCount     int64
	hostMap       *hybrid.HybridMap
	hostMapStream *filekv.FileDB
}

// New creates a new hmap backed nuclei Input Provider
// and initializes it based on the passed options Model.
func New(options *types.Options) (*Input, error) {
	hm, err := hybrid.New(hybrid.DefaultDiskOptions)
	if err != nil {
		return nil, errors.Wrap(err, "could not create temporary input file")
	}

	input := &Input{
		hostMap: hm,
		ipOptions: &ipOptions{
			ScanAllIPs: options.ScanAllIPs,
			IPV4:       stringsutil.ContainsAny(options.IPVersion, "4", "any"),
			IPV6:       stringsutil.ContainsAny(options.IPVersion, "6", "any"),
		},
	}
	if options.Stream {
		fkvOptions := filekv.DefaultOptions
		if tmpFileName, err := fileutil.GetTempFileName(); err != nil {
			return nil, errors.Wrap(err, "could not create temporary input file")
		} else {
			fkvOptions.Path = tmpFileName
		}
		fkv, err := filekv.Open(fkvOptions)
		if err != nil {
			return nil, errors.Wrap(err, "could not create temporary unsorted input file")
		}
		input.hostMapStream = fkv
	}
	if initErr := input.initializeInputSources(options); initErr != nil {
		return nil, initErr
	}
	if input.dupeCount > 0 {
		gologger.Info().Msgf("Supplied input was automatically deduplicated (%d removed).", input.dupeCount)
	}
	return input, nil
}

// Close closes the input provider
func (i *Input) Close() {
	i.hostMap.Close()
	if i.hostMapStream != nil {
		i.hostMapStream.Close()
	}
}

// initializeInputSources initializes the input sources for hmap input
func (i *Input) initializeInputSources(options *types.Options) error {
	// Handle targets flags
	for _, target := range options.Targets {
		switch {
		case iputil.IsCIDR(target):
			i.expandCIDRInputValue(target)
		case asn.IsASN(target):
			i.expandASNInputValue(target)
		default:
			i.normalizeStoreInputValue(target)
		}
	}

	// Handle stdin
	if options.Stdin {
		i.scanInputFromReader(fileutil.TimeoutReader{Reader: os.Stdin, Timeout: time.Duration(options.InputReadTimeout)})
	}

	// Handle target file
	if options.TargetsFilePath != "" {
		input, inputErr := os.Open(options.TargetsFilePath)
		if inputErr != nil {
			return errors.Wrap(inputErr, "could not open targets file")
		}
		defer input.Close()

		i.scanInputFromReader(input)
	}
	return nil
}

// scanInputFromReader scans a line of input from reader and passes it for storage
func (i *Input) scanInputFromReader(reader io.Reader) {
	scanner := bufio.NewScanner(reader)
	for scanner.Scan() {
		item := scanner.Text()
		switch {
		case iputil.IsCIDR(item):
			i.expandCIDRInputValue(item)
		case asn.IsASN(item):
			i.expandASNInputValue(item)
		default:
			i.normalizeStoreInputValue(item)
		}
	}
}

// normalizeStoreInputValue normalizes and stores passed input values
func (i *Input) normalizeStoreInputValue(value string) {
	URL := strings.TrimSpace(value)
	if URL == "" {
		return
	}

	metaInput := &contextargs.MetaInput{Input: URL}
	keyURL, err := metaInput.Marshal()
	if err != nil {
		gologger.Warning().Msgf("%s\n", err)
		return
	}

	if _, ok := i.hostMap.Get(keyURL); ok {
		i.dupeCount++
		return
	}

	switch {
	case i.ipOptions.ScanAllIPs:
		// we need to resolve the hostname
		// check if it's an url
		var host string
		parsedURL, err := url.Parse(value)
		if err == nil && parsedURL.Host != "" {
			host = parsedURL.Host
		} else {
			parsedURL = nil
			host = value
		}

		if dnsData, err := protocolstate.Dialer.GetDNSData(host); err == nil {
			var ips []string
			if i.ipOptions.IPV4 {
				ips = append(ips, dnsData.A...)
			}
			if i.ipOptions.IPV6 {
				ips = append(ips, dnsData.AAAA...)
			}

			for _, ip := range ips {
				metaInput := &contextargs.MetaInput{Input: value, CustomIP: ip}
				key, err := metaInput.Marshal()
				if err != nil {
					gologger.Warning().Msgf("%s\n", err)
					continue
				}
				_ = i.hostMap.Set(key, nil)
				if i.hostMapStream != nil {
					_ = i.hostMapStream.Set([]byte(key), nil)
				}
			}
			break
		}
		// in case we have an error just fallthrough
		fallthrough
	default:
		i.inputCount++
		_ = i.hostMap.Set(keyURL, nil)
		if i.hostMapStream != nil {
			_ = i.hostMapStream.Set([]byte(keyURL), nil)
		}
	}
}

// Count returns the input count
func (i *Input) Count() int64 {
	return i.inputCount
}

// Scan iterates the input and each found item is passed to the
// callback consumer.
<<<<<<< HEAD
func (i *Input) Scan(callback func(value *contextargs.MetaInput)) {
	callbackFunc := func(k, _ []byte) error {
		metaInput := &contextargs.MetaInput{}
		if err := metaInput.Unmarshal(string(k)); err != nil {
			return err
		}
		callback(metaInput)
=======
func (i *Input) Scan(callback func(value string) bool) {
	callbackFunc := func(k, _ []byte) error {
		if !callback(string(k)) {
			return io.EOF
		}
>>>>>>> 363ffb75
		return nil
	}
	if i.hostMapStream != nil {
		_ = i.hostMapStream.Scan(callbackFunc)
	} else {
		i.hostMap.Scan(callbackFunc)
	}
}

// expandCIDRInputValue expands CIDR and stores expanded IPs
func (i *Input) expandCIDRInputValue(value string) {
	ips, _ := mapcidr.IPAddressesAsStream(value)
	for ip := range ips {
		metaInput := &contextargs.MetaInput{Input: ip}
		key, err := metaInput.Marshal()
		if err != nil {
			gologger.Warning().Msgf("%s\n", err)
			return
		}
		if _, ok := i.hostMap.Get(key); ok {
			i.dupeCount++
			continue
		}
		i.inputCount++
		_ = i.hostMap.Set(key, nil)
		if i.hostMapStream != nil {
			_ = i.hostMapStream.Set([]byte(key), nil)
		}
	}
}

// expandASNInputValue expands CIDRs for given ASN and stores expanded IPs
func (i *Input) expandASNInputValue(value string) {
	asnClient := asn.New()
	cidrs, _ := asnClient.GetCIDRsForASNNum(value)
	for _, cidr := range cidrs {
		i.expandCIDRInputValue(cidr.String())
	}
}<|MERGE_RESOLUTION|>--- conflicted
+++ resolved
@@ -201,21 +201,15 @@
 
 // Scan iterates the input and each found item is passed to the
 // callback consumer.
-<<<<<<< HEAD
-func (i *Input) Scan(callback func(value *contextargs.MetaInput)) {
+func (i *Input) Scan(callback func(value *contextargs.MetaInput) bool) {
 	callbackFunc := func(k, _ []byte) error {
 		metaInput := &contextargs.MetaInput{}
 		if err := metaInput.Unmarshal(string(k)); err != nil {
 			return err
 		}
-		callback(metaInput)
-=======
-func (i *Input) Scan(callback func(value string) bool) {
-	callbackFunc := func(k, _ []byte) error {
-		if !callback(string(k)) {
+		if !callback(metaInput) {
 			return io.EOF
 		}
->>>>>>> 363ffb75
 		return nil
 	}
 	if i.hostMapStream != nil {
