package parsers

import (
	"encoding/json"
	"fmt"
	"regexp"
	"strings"

	"github.com/pkg/errors"
	"github.com/projectdiscovery/nuclei/v2/pkg/catalog"
	"github.com/projectdiscovery/nuclei/v2/pkg/catalog/config"
	"github.com/projectdiscovery/nuclei/v2/pkg/catalog/loader/filter"
	"github.com/projectdiscovery/nuclei/v2/pkg/templates"
	"github.com/projectdiscovery/nuclei/v2/pkg/templates/cache"
	"github.com/projectdiscovery/nuclei/v2/pkg/templates/signer"
	"github.com/projectdiscovery/nuclei/v2/pkg/templates/types"
	"github.com/projectdiscovery/nuclei/v2/pkg/utils"
	"github.com/projectdiscovery/nuclei/v2/pkg/utils/stats"
	"gopkg.in/yaml.v2"
)

const (
	errMandatoryFieldMissingFmt = "mandatory '%s' field is missing"
	errInvalidFieldFmt          = "invalid field format for '%s' (allowed format is %s)"
	warningFieldMissingFmt      = "field '%s' is missing"
	CouldNotLoadTemplate        = "Could not load template %s: %s"
	LoadedWithWarnings          = "Loaded template %s: with syntax warning : %s"
)

// LoadTemplate returns true if the template is valid and matches the filtering criteria.
func LoadTemplate(templatePath string, tagFilter *filter.TagFilter, extraTags []string, catalog catalog.Catalog) (bool, error) {
	template, templateParseError := ParseTemplate(templatePath, catalog)
	if templateParseError != nil {
		return false, fmt.Errorf(CouldNotLoadTemplate, templatePath, templateParseError)
	}

	if len(template.Workflows) > 0 {
		return false, nil
	}

	validationError := validateTemplateMandatoryFields(template)
	if validationError != nil {
		stats.Increment(SyntaxErrorStats)
		return false, fmt.Errorf(CouldNotLoadTemplate, templatePath, validationError)
	}

	ret, err := isTemplateInfoMetadataMatch(tagFilter, template, extraTags)
	if err != nil {
		return ret, fmt.Errorf(CouldNotLoadTemplate, templatePath, err)
	}
	// if template loaded then check the template for optional fields to add warnings
	if ret {
		validationWarning := validateTemplateOptionalFields(template)
		if validationWarning != nil {
			stats.Increment(SyntaxWarningStats)
			return ret, fmt.Errorf(LoadedWithWarnings, templatePath, validationWarning)
		}
	}
	return ret, nil
}

// LoadWorkflow returns true if the workflow is valid and matches the filtering criteria.
func LoadWorkflow(templatePath string, catalog catalog.Catalog) (bool, error) {
	template, templateParseError := ParseTemplate(templatePath, catalog)
	if templateParseError != nil {
		return false, templateParseError
	}

	if len(template.Workflows) > 0 {
		if validationError := validateTemplateMandatoryFields(template); validationError != nil {
			stats.Increment(SyntaxErrorStats)
			return false, validationError
		}
		return true, nil
	}

	return false, nil
}

func isTemplateInfoMetadataMatch(tagFilter *filter.TagFilter, template *templates.Template, extraTags []string) (bool, error) {
	match, err := tagFilter.Match(template, extraTags)

<<<<<<< HEAD
	if errors.Is(err, filter.ErrExcluded) {
=======
	if err == filter.ErrExcluded {

>>>>>>> 00c64614
		return false, filter.ErrExcluded
	}

	return match, err
}

// validateTemplateMandatoryFields validates the mandatory fields of a template
// return error from this function will cause hard fail and not proceed further
func validateTemplateMandatoryFields(template *templates.Template) error {
	info := template.Info

	var errors []string

	if utils.IsBlank(info.Name) {
		errors = append(errors, fmt.Sprintf(errMandatoryFieldMissingFmt, "name"))
	}

	if info.Authors.IsEmpty() {
		errors = append(errors, fmt.Sprintf(errMandatoryFieldMissingFmt, "author"))
	}

	if template.ID == "" {
		errors = append(errors, fmt.Sprintf(errMandatoryFieldMissingFmt, "id"))
	} else if !templateIDRegexp.MatchString(template.ID) {
		errors = append(errors, fmt.Sprintf(errInvalidFieldFmt, "id", templateIDRegexp.String()))
	}

	if len(errors) > 0 {
		return fmt.Errorf(strings.Join(errors, ", "))
	}

	return nil
}

// validateTemplateOptionalFields validates the optional fields of a template
// return error from this function will throw a warning and proceed further
func validateTemplateOptionalFields(template *templates.Template) error {
	info := template.Info

	var warnings []string

	if template.Type() != types.WorkflowProtocol && utils.IsBlank(info.SeverityHolder.Severity.String()) {
		warnings = append(warnings, fmt.Sprintf(warningFieldMissingFmt, "severity"))
	}

	if len(warnings) > 0 {
		return fmt.Errorf(strings.Join(warnings, ", "))
	}

	return nil
}

var (
	parsedTemplatesCache *cache.Templates
	ShouldValidate       bool
	NoStrictSyntax       bool
	templateIDRegexp     = regexp.MustCompile(`^([a-zA-Z0-9]+[-_])*[a-zA-Z0-9]+$`)
)

const (
	SyntaxWarningStats   = "syntax-warnings"
	SyntaxErrorStats     = "syntax-errors"
	RuntimeWarningsStats = "runtime-warnings"
)

func init() {
	parsedTemplatesCache = cache.New()

	stats.NewEntry(SyntaxWarningStats, "Found %d templates with syntax warning (use -validate flag for further examination)")
	stats.NewEntry(SyntaxErrorStats, "Found %d templates with syntax error (use -validate flag for further examination)")
	stats.NewEntry(RuntimeWarningsStats, "Found %d templates with runtime error (use -validate flag for further examination)")
}

// ParseTemplate parses a template and returns a *templates.Template structure
func ParseTemplate(templatePath string, catalog catalog.Catalog) (*templates.Template, error) {
	if value, err := parsedTemplatesCache.Has(templatePath); value != nil {
		return value.(*templates.Template), err
	}
	data, err := utils.ReadFromPathOrURL(templatePath, catalog)
	if err != nil {
		return nil, err
	}

	template := &templates.Template{}

	// check if the template is verified
	if signer.DefaultVerifier != nil {
		template.Verified, _ = signer.Verify(signer.DefaultVerifier, data)
	}

	switch config.GetTemplateFormatFromExt(templatePath) {
	case config.JSON:
		err = json.Unmarshal(data, template)
	case config.YAML:
		if NoStrictSyntax {
			err = yaml.Unmarshal(data, template)
		} else {
			err = yaml.UnmarshalStrict(data, template)
		}
	default:
		err = fmt.Errorf("failed to identify template format expected JSON or YAML but got %v", templatePath)
	}
	if err != nil {
		stats.Increment(SyntaxErrorStats)
		return nil, err
	}

	parsedTemplatesCache.Store(templatePath, template, nil)
	return template, nil
}<|MERGE_RESOLUTION|>--- conflicted
+++ resolved
@@ -80,12 +80,7 @@
 func isTemplateInfoMetadataMatch(tagFilter *filter.TagFilter, template *templates.Template, extraTags []string) (bool, error) {
 	match, err := tagFilter.Match(template, extraTags)
 
-<<<<<<< HEAD
 	if errors.Is(err, filter.ErrExcluded) {
-=======
-	if err == filter.ErrExcluded {
-
->>>>>>> 00c64614
 		return false, filter.ErrExcluded
 	}
 
