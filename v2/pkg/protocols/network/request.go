--- conflicted
+++ resolved
@@ -260,13 +260,10 @@
 	for k, v := range inputEvents {
 		outputEvent[k] = v
 	}
-<<<<<<< HEAD
 	debugEvent := output.DebugEvent{Request: reqString, Response: response}
-=======
 	if request.options.Interactsh != nil {
 		request.options.Interactsh.MakePlaceholders(interactshURLs, outputEvent)
 	}
->>>>>>> 73dec716
 
 	var event *output.InternalWrappedEvent
 	if len(interactshURLs) == 0 {
