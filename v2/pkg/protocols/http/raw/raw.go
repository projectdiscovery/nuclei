package raw

import (
	"bufio"
	"bytes"
	"errors"
	"fmt"
	"io"
	"io/ioutil"
	"net/url"
	"path/filepath"
	"strings"

	"github.com/projectdiscovery/rawhttp/client"
)

// Request defines a basic HTTP raw request
type Request struct {
	FullURL        string
	Method         string
	Path           string
	Data           string
	Headers        map[string]string
	UnsafeHeaders  client.Headers
	UnsafeRawBytes []byte
}

// Parse parses the raw request as supplied by the user
func Parse(request, baseURL string, unsafe bool) (*Request, error) {
	rawRequest := &Request{
		Headers: make(map[string]string),
	}

	parsedURL, err := url.Parse(baseURL)
	if err != nil {
		return nil, fmt.Errorf("could not parse request URL: %s", err)
	}

	if unsafe {
		rawRequest.UnsafeRawBytes = []byte(request)
	}
	reader := bufio.NewReader(strings.NewReader(request))
	s, err := reader.ReadString('\n')
	if err != nil {
		return nil, fmt.Errorf("could not read request: %s", err)
	}

	parts := strings.Split(s, " ")
	if len(parts) < 3 && !unsafe {
		return nil, fmt.Errorf("malformed request supplied")
	}
	// Check if we have also a path from the passed base URL and if yes,
	// append that to the unsafe request as well.
	if parsedURL.Path != "" && strings.HasPrefix(parts[1], "/") && parts[1] != parsedURL.Path {
		rawRequest.UnsafeRawBytes = fixUnsafeRequestPath(parsedURL, parts[1], rawRequest.UnsafeRawBytes)
	}
	// Set the request Method
	rawRequest.Method = parts[0]

	var mutlipartRequest bool
	// Accepts all malformed headers
	var key, value string
	for {
		line, readErr := reader.ReadString('\n')
		line = strings.TrimSpace(line)

		if readErr != nil || line == "" {
			if readErr != io.EOF {
				break
			}
		}

		p := strings.SplitN(line, ":", 2)
		key = p[0]
		if len(p) > 1 {
			value = p[1]
		}
		if strings.Contains(key, "Content-Type") && strings.Contains(value, "multipart/") {
			mutlipartRequest = true
		}

		// in case of unsafe requests multiple headers should be accepted
		// therefore use the full line as key
		_, found := rawRequest.Headers[key]
		if unsafe {
			rawRequest.UnsafeHeaders = append(rawRequest.UnsafeHeaders, client.Header{Key: line})
		}

		if unsafe && found {
			rawRequest.Headers[line] = ""
		} else {
			rawRequest.Headers[key] = strings.TrimSpace(value)
		}
		if readErr == io.EOF {
			break
		}
	}

	// Handle case with the full http url in path. In that case,
	// ignore any host header that we encounter and use the path as request URL
	if !unsafe && strings.HasPrefix(parts[1], "http") {
		parsed, parseErr := url.Parse(parts[1])
		if parseErr != nil {
			return nil, fmt.Errorf("could not parse request URL: %s", parseErr)
		}

		rawRequest.Path = parsed.Path
		if _, ok := rawRequest.Headers["Host"]; !ok {
			rawRequest.Headers["Host"] = parsed.Host
		}
	} else if len(parts) > 1 {
		rawRequest.Path = parts[1]
	}

<<<<<<< HEAD
	parsedURL, err := url.Parse(baseURL)
	if err != nil {
		return nil, fmt.Errorf("could not parse request URL: %s", err)
	}
	hostURL := rawRequest.Headers["Host"]
=======
	hostURL := parsedURL.Host
>>>>>>> 1851e37a
	if strings.HasSuffix(parsedURL.Path, "/") && strings.HasPrefix(rawRequest.Path, "/") {
		parsedURL.Path = strings.TrimSuffix(parsedURL.Path, "/")
	}
	if parsedURL.Path != rawRequest.Path && hostURL == parsedURL.Host  {
		rawRequest.Path = fmt.Sprintf("%s%s", parsedURL.Path, rawRequest.Path)
	}
	if strings.HasSuffix(rawRequest.Path, "//") {
		rawRequest.Path = strings.TrimSuffix(rawRequest.Path, "/")
	}
	rawRequest.FullURL = fmt.Sprintf("%s://%s%s", parsedURL.Scheme, strings.TrimSpace(hostURL), rawRequest.Path)

	// If raw request doesn't have a Host header and isn't marked unsafe,
	// this will generate the Host header from the parsed baseURL
	if !unsafe && rawRequest.Headers["Host"] == "" {
		rawRequest.Headers["Host"] = hostURL
	}

	// Set the request body
	b, err := ioutil.ReadAll(reader)
	if err != nil {
		return nil, fmt.Errorf("could not read request body: %s", err)
	}
	rawRequest.Data = string(b)
	if !mutlipartRequest {
		rawRequest.Data = strings.TrimSuffix(rawRequest.Data, "\r\n")
	}
	return rawRequest, nil
}

func fixUnsafeRequestPath(baseURL *url.URL, requestPath string, request []byte) []byte {
	fixedPath := filepath.Join(baseURL.Path, requestPath)
	fixed := bytes.Replace(request, []byte(requestPath), []byte(fixedPath), 1)
	return fixed
}

// TryFillCustomHeaders after the Host header
func (r *Request) TryFillCustomHeaders(headers []string) error {
	unsafeBytes := bytes.ToLower(r.UnsafeRawBytes)
	// locate first host header
	hostHeaderIndex := bytes.Index(unsafeBytes, []byte("host:"))
	if hostHeaderIndex > 0 {
		// attempt to locate next newline
		newLineIndex := bytes.Index(unsafeBytes[hostHeaderIndex:], []byte("\r\n"))
		if newLineIndex > 0 {
			newLineIndex += hostHeaderIndex + 2
			// insert custom headers
			var buf bytes.Buffer
			buf.Write(r.UnsafeRawBytes[:newLineIndex])
			for _, header := range headers {
				buf.WriteString(fmt.Sprintf("%s\r\n", header))
			}
			buf.Write(r.UnsafeRawBytes[newLineIndex:])
			r.UnsafeRawBytes = buf.Bytes()
			return nil
		}
		return errors.New("no new line found at the end of host header")
	}

	return errors.New("no host header found")
}<|MERGE_RESOLUTION|>--- conflicted
+++ resolved
@@ -112,15 +112,12 @@
 		rawRequest.Path = parts[1]
 	}
 
-<<<<<<< HEAD
+
 	parsedURL, err := url.Parse(baseURL)
 	if err != nil {
 		return nil, fmt.Errorf("could not parse request URL: %s", err)
 	}
 	hostURL := rawRequest.Headers["Host"]
-=======
-	hostURL := parsedURL.Host
->>>>>>> 1851e37a
 	if strings.HasSuffix(parsedURL.Path, "/") && strings.HasPrefix(rawRequest.Path, "/") {
 		parsedURL.Path = strings.TrimSuffix(parsedURL.Path, "/")
 	}
