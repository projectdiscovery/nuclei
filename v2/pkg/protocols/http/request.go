package http

import (
	"bytes"
	"fmt"
	"io"
	"io/ioutil"
	"net/http"
	"net/http/httputil"
	"net/url"
	"strings"
	"sync"
	"time"

	"github.com/pkg/errors"
	"github.com/remeh/sizedwaitgroup"
	"go.uber.org/multierr"

	"github.com/projectdiscovery/gologger"
	"github.com/projectdiscovery/nuclei/v2/pkg/output"
	"github.com/projectdiscovery/nuclei/v2/pkg/protocols"
	"github.com/projectdiscovery/nuclei/v2/pkg/protocols/common/expressions"
	"github.com/projectdiscovery/nuclei/v2/pkg/protocols/common/generators"
	"github.com/projectdiscovery/nuclei/v2/pkg/protocols/common/helpers/eventcreator"
	"github.com/projectdiscovery/nuclei/v2/pkg/protocols/common/helpers/responsehighlighter"
	"github.com/projectdiscovery/nuclei/v2/pkg/protocols/common/interactsh"
	"github.com/projectdiscovery/nuclei/v2/pkg/protocols/common/tostring"
	"github.com/projectdiscovery/nuclei/v2/pkg/protocols/http/httpclientpool"
	"github.com/projectdiscovery/rawhttp"
	"github.com/projectdiscovery/stringsutil"
)

const defaultMaxWorkers = 150

// executeRaceRequest executes race condition request for a URL
func (request *Request) executeRaceRequest(reqURL string, previous output.InternalEvent, callback protocols.OutputEventCallback) error {
	var generatedRequests []*generatedRequest

	// Requests within race condition should be dumped once and the output prefilled to allow DSL language to work
	// This will introduce a delay and will populate in hacky way the field "request" of outputEvent
	generator := request.newGenerator()
	requestForDump, err := generator.Make(reqURL, nil, "")
	if err != nil {
		return err
	}
	request.setCustomHeaders(requestForDump)
	dumpedRequest, err := dump(requestForDump, reqURL)
	if err != nil {
		return err
	}
	if request.options.Options.Debug || request.options.Options.DebugRequests {
		gologger.Info().Msgf("[%s] Dumped HTTP request for %s\n\n", request.options.TemplateID, reqURL)
		gologger.Print().Msgf("%s", string(dumpedRequest))
	}
	previous["request"] = string(dumpedRequest)

	// Pre-Generate requests
	for i := 0; i < request.RaceNumberRequests; i++ {
		generator := request.newGenerator()
		generatedRequest, err := generator.Make(reqURL, nil, "")
		if err != nil {
			return err
		}
		generatedRequests = append(generatedRequests, generatedRequest)
	}

	wg := sync.WaitGroup{}
	var requestErr error
	mutex := &sync.Mutex{}
	for i := 0; i < request.RaceNumberRequests; i++ {
		wg.Add(1)
		go func(httpRequest *generatedRequest) {
			defer wg.Done()
			err := request.executeRequest(reqURL, httpRequest, previous, false, callback, 0)
			mutex.Lock()
			if err != nil {
				requestErr = multierr.Append(requestErr, err)
			}
			mutex.Unlock()
		}(generatedRequests[i])
		request.options.Progress.IncrementRequests()
	}
	wg.Wait()

	return requestErr
}

// executeRaceRequest executes parallel requests for a template
func (request *Request) executeParallelHTTP(reqURL string, dynamicValues output.InternalEvent, callback protocols.OutputEventCallback) error {
	generator := request.newGenerator()

	// Workers that keeps enqueuing new requests
	maxWorkers := request.Threads
	swg := sizedwaitgroup.New(maxWorkers)

	var requestErr error
	mutex := &sync.Mutex{}
	for {
		generatedHttpRequest, err := generator.Make(reqURL, dynamicValues, "")
		if err == io.EOF {
			break
		}
		if err != nil {
			request.options.Progress.IncrementFailedRequestsBy(int64(generator.Total()))
			return err
		}
		swg.Add()
		go func(httpRequest *generatedRequest) {
			defer swg.Done()

			request.options.RateLimiter.Take()

			previous := make(map[string]interface{})
			err := request.executeRequest(reqURL, httpRequest, previous, false, callback, 0)
			mutex.Lock()
			if err != nil {
				requestErr = multierr.Append(requestErr, err)
			}
			mutex.Unlock()
		}(generatedHttpRequest)
		request.options.Progress.IncrementRequests()
	}
	swg.Wait()
	return requestErr
}

// executeTurboHTTP executes turbo http request for a URL
func (request *Request) executeTurboHTTP(reqURL string, dynamicValues, previous output.InternalEvent, callback protocols.OutputEventCallback) error {
	generator := request.newGenerator()

	// need to extract the target from the url
	URL, err := url.Parse(reqURL)
	if err != nil {
		return err
	}

	pipeOptions := rawhttp.DefaultPipelineOptions
	pipeOptions.Host = URL.Host
	pipeOptions.MaxConnections = 1
	if request.PipelineConcurrentConnections > 0 {
		pipeOptions.MaxConnections = request.PipelineConcurrentConnections
	}
	if request.PipelineRequestsPerConnection > 0 {
		pipeOptions.MaxPendingRequests = request.PipelineRequestsPerConnection
	}
	pipeClient := rawhttp.NewPipelineClient(pipeOptions)

	// defaultMaxWorkers should be a sufficient value to keep queues always full
	maxWorkers := defaultMaxWorkers
	// in case the queue is bigger increase the workers
	if pipeOptions.MaxPendingRequests > maxWorkers {
		maxWorkers = pipeOptions.MaxPendingRequests
	}
	swg := sizedwaitgroup.New(maxWorkers)

	var requestErr error
	mutex := &sync.Mutex{}
	for {
		generatedHttpRequest, err := generator.Make(reqURL, dynamicValues, "")
		if err == io.EOF {
			break
		}
		if err != nil {
			request.options.Progress.IncrementFailedRequestsBy(int64(generator.Total()))
			return err
		}
		generatedHttpRequest.pipelinedClient = pipeClient

		swg.Add()
		go func(httpRequest *generatedRequest) {
			defer swg.Done()

			err := request.executeRequest(reqURL, httpRequest, previous, false, callback, 0)
			mutex.Lock()
			if err != nil {
				requestErr = multierr.Append(requestErr, err)
			}
			mutex.Unlock()
		}(generatedHttpRequest)
		request.options.Progress.IncrementRequests()
	}
	swg.Wait()
	return requestErr
}

// ExecuteWithResults executes the final request on a URL
func (request *Request) ExecuteWithResults(reqURL string, dynamicValues, previous output.InternalEvent, callback protocols.OutputEventCallback) error {
	// verify if pipeline was requested
	if request.Pipeline {
		return request.executeTurboHTTP(reqURL, dynamicValues, previous, callback)
	}

	// verify if a basic race condition was requested
	if request.Race && request.RaceNumberRequests > 0 {
		return request.executeRaceRequest(reqURL, previous, callback)
	}

	// verify if parallel elaboration was requested
	if request.Threads > 0 {
		return request.executeParallelHTTP(reqURL, dynamicValues, callback)
	}

	generator := request.newGenerator()

	requestCount := 1
	var requestErr error
	for {
		hasInteractMarkers := interactsh.HasMatchers(request.CompiledOperators)

		var interactURL string
		if request.options.Interactsh != nil && hasInteractMarkers {
			interactURL = request.options.Interactsh.URL()
		}
		generatedHttpRequest, err := generator.Make(reqURL, dynamicValues, interactURL)
		if err == io.EOF {
			break
		}
		if err != nil {
			request.options.Progress.IncrementFailedRequestsBy(int64(generator.Total()))
			return err
		}

		request.dynamicValues = generatedHttpRequest.dynamicValues
		// Check if hosts just keep erroring
		if request.options.HostErrorsCache != nil && request.options.HostErrorsCache.Check(reqURL) {
			break
		}
		var gotOutput bool
		request.options.RateLimiter.Take()
		err = request.executeRequest(reqURL, generatedHttpRequest, previous, hasInteractMarkers, func(event *output.InternalWrappedEvent) {
			// Add the extracts to the dynamic values if any.
			if event.OperatorsResult != nil {
				gotOutput = true
				dynamicValues = generators.MergeMaps(dynamicValues, event.OperatorsResult.DynamicValues)
			}
			if hasInteractMarkers && request.options.Interactsh != nil {
				request.options.Interactsh.RequestEvent(interactURL, &interactsh.RequestData{
					MakeResultFunc: request.MakeResultEvent,
					Event:          event,
					Operators:      request.CompiledOperators,
					MatchFunc:      request.Match,
					ExtractFunc:    request.Extract,
				})
			} else {
				callback(event)
			}
		}, requestCount)
		// If a variable is unresolved, skip all further requests
		if err == errStopExecution {
			break
		}
		if err != nil {
			if request.options.HostErrorsCache != nil && request.options.HostErrorsCache.CheckError(err) {
				request.options.HostErrorsCache.MarkFailed(reqURL)
			}
			requestErr = err
		}
		requestCount++
		request.options.Progress.IncrementRequests()

<<<<<<< HEAD
		if (generatedHttpRequest.original.options.Options.StopAtFirstMatch || request.StopAtFirstMatch) && gotOutput {
			request.options.Progress.IncrementErrorsBy(int64(generator.Total()))
=======
		// If this was a match and we want to stop at first match, skip all further requests.
		if (request.original.options.Options.StopAtFirstMatch || r.StopAtFirstMatch) && gotOutput {
>>>>>>> d7eec370
			break
		}
	}
	return requestErr
}

const drainReqSize = int64(8 * 1024)

var errStopExecution = errors.New("stop execution due to unresolved variables")

// executeRequest executes the actual generated request and returns error if occurred
func (request *Request) executeRequest(reqURL string, generatedRequest *generatedRequest, previousEvent output.InternalEvent, hasInteractMarkers bool, callback protocols.OutputEventCallback, requestCount int) error {
	request.setCustomHeaders(generatedRequest)

	var (
		resp          *http.Response
		fromCache     bool
		dumpedRequest []byte
		err           error
	)

	// For race conditions we can't dump the request body at this point as it's already waiting the open-gate event, already handled with a similar code within the race function
	if !request.original.Race {
		var dumpError error
		dumpedRequest, dumpError = dump(request, reqURL)
		if dumpError != nil {
			return dumpError
		}
		dumpedRequestString := string(dumpedRequest)

		// Check if are there any unresolved variables. If yes, skip unless overriden by user.
		if varErr := expressions.ContainsUnresolvedVariables(dumpedRequestString); varErr != nil && !r.SkipVariablesCheck {
			gologger.Warning().Msgf("[%s] Could not make http request for %s: %v\n", r.options.TemplateID, reqURL, varErr)
			return errStopExecution
		}

		if r.options.Options.Debug || r.options.Options.DebugRequests {
			gologger.Info().Msgf("[%s] Dumped HTTP request for %s\n\n", r.options.TemplateID, reqURL)
			gologger.Print().Msgf("%s", dumpedRequestString)
		}
	}

	var formedURL string
	var hostname string
	timeStart := time.Now()
	if generatedRequest.original.Pipeline {
		if generatedRequest.rawRequest != nil {
			formedURL = generatedRequest.rawRequest.FullURL
			if parsed, parseErr := url.Parse(formedURL); parseErr == nil {
				hostname = parsed.Host
			}
			resp, err = generatedRequest.pipelinedClient.DoRaw(generatedRequest.rawRequest.Method, reqURL, generatedRequest.rawRequest.Path, generators.ExpandMapValues(generatedRequest.rawRequest.Headers), ioutil.NopCloser(strings.NewReader(generatedRequest.rawRequest.Data)))
		} else if generatedRequest.request != nil {
			resp, err = generatedRequest.pipelinedClient.Dor(generatedRequest.request)
		}
	} else if generatedRequest.original.Unsafe && generatedRequest.rawRequest != nil {
		formedURL = generatedRequest.rawRequest.FullURL
		if parsed, parseErr := url.Parse(formedURL); parseErr == nil {
			hostname = parsed.Host
		}
		options := generatedRequest.original.rawhttpClient.Options
		options.FollowRedirects = request.Redirects
		options.CustomRawBytes = generatedRequest.rawRequest.UnsafeRawBytes
		resp, err = generatedRequest.original.rawhttpClient.DoRawWithOptions(generatedRequest.rawRequest.Method, reqURL, generatedRequest.rawRequest.Path, generators.ExpandMapValues(generatedRequest.rawRequest.Headers), ioutil.NopCloser(strings.NewReader(generatedRequest.rawRequest.Data)), options)
	} else {
		hostname = generatedRequest.request.URL.Host
		formedURL = generatedRequest.request.URL.String()
		// if nuclei-project is available check if the request was already sent previously
		if request.options.ProjectFile != nil {
			// if unavailable fail silently
			fromCache = true
			resp, err = request.options.ProjectFile.Get(dumpedRequest)
			if err != nil {
				fromCache = false
			}
		}
		if resp == nil {
			resp, err = request.httpClient.Do(generatedRequest.request)
		}
	}
<<<<<<< HEAD

	// For race conditions we can't dump the request body at this point as it's already waiting the open-gate event, already handled with a similar code within the race function
	if !generatedRequest.original.Race {
		var dumpError error
		dumpedRequest, dumpError = dump(generatedRequest, reqURL)
		if dumpError != nil {
			return dumpError
		}

		if request.options.Options.Debug || request.options.Options.DebugRequests {
			gologger.Info().Msgf("[%s] Dumped HTTP request for %s\n\n", request.options.TemplateID, reqURL)
			gologger.Print().Msgf("%s", string(dumpedRequest))
		}
	}
=======
>>>>>>> d7eec370
	if err != nil {
		// rawhttp doesn't support draining response bodies.
		if resp != nil && resp.Body != nil && generatedRequest.rawRequest == nil {
			_, _ = io.CopyN(ioutil.Discard, resp.Body, drainReqSize)
			resp.Body.Close()
		}
		request.options.Output.Request(request.options.TemplateID, formedURL, "http", err)
		request.options.Progress.IncrementErrorsBy(1)

		// If we have interactsh markers and request times out, still send
		// a callback event so in case we receive an interaction, correlation is possible.
		if hasInteractMarkers {
			outputEvent := request.responseToDSLMap(&http.Response{}, reqURL, formedURL, tostring.UnsafeToString(dumpedRequest), "", "", "", 0, generatedRequest.meta)
			if i := strings.LastIndex(hostname, ":"); i != -1 {
				hostname = hostname[:i]
			}
			outputEvent["ip"] = httpclientpool.Dialer.GetDialedIP(hostname)

			event := &output.InternalWrappedEvent{InternalEvent: outputEvent}
			if request.CompiledOperators != nil {
				event.InternalEvent = outputEvent
			}
			callback(event)
		}
		return err
	}
	defer func() {
		if resp.StatusCode != http.StatusSwitchingProtocols {
			_, _ = io.CopyN(ioutil.Discard, resp.Body, drainReqSize)
		}
		resp.Body.Close()
	}()

	gologger.Verbose().Msgf("[%s] Sent HTTP request to %s", request.options.TemplateID, formedURL)
	request.options.Output.Request(request.options.TemplateID, formedURL, "http", err)

	duration := time.Since(timeStart)

	dumpedResponseHeaders, err := httputil.DumpResponse(resp, false)
	if err != nil {
		return errors.Wrap(err, "could not dump http response")
	}

	var data, redirectedResponse []byte
	// If the status code is HTTP 101, we should not proceed with reading body.
	if resp.StatusCode != http.StatusSwitchingProtocols {
		var bodyReader io.Reader
		if request.MaxSize != 0 {
			bodyReader = io.LimitReader(resp.Body, int64(request.MaxSize))
		} else {
			bodyReader = resp.Body
		}
		data, err = ioutil.ReadAll(bodyReader)
		if err != nil {
			// Ignore body read due to server misconfiguration errors
			if stringsutil.ContainsAny(err.Error(), "gzip: invalid header") {
				gologger.Warning().Msgf("[%s] Server sent an invalid gzip header and it was not possible to read the uncompressed body for %s: %s", request.options.TemplateID, formedURL, err.Error())
			} else if !stringsutil.ContainsAny(err.Error(), "unexpected EOF", "user canceled") { // ignore EOF and random error
				return errors.Wrap(err, "could not read http body")
			}
		}
		resp.Body.Close()

		redirectedResponse, err = dumpResponseWithRedirectChain(resp, data)
		if err != nil {
			return errors.Wrap(err, "could not read http response with redirect chain")
		}
	} else {
		redirectedResponse = dumpedResponseHeaders
	}

	// net/http doesn't automatically decompress the response body if an
	// encoding has been specified by the user in the request so in case we have to
	// manually do it.
	dataOrig := data
	data, err = handleDecompression(resp, data)
	// in case of error use original data
	if err != nil {
		data = dataOrig
	}

	// Dump response - step 2 - replace gzip body with deflated one or with itself (NOP operation)
	dumpedResponseBuilder := &bytes.Buffer{}
	dumpedResponseBuilder.Write(dumpedResponseHeaders)
	dumpedResponseBuilder.Write(data)
	dumpedResponse := dumpedResponseBuilder.Bytes()
	redirectedResponse = bytes.ReplaceAll(redirectedResponse, dataOrig, data)

	// Decode gbk response content-types
	if contentType := strings.ToLower(resp.Header.Get("Content-Type")); contentType != "" && (strings.Contains(contentType, "gbk") || strings.Contains(contentType, "gb2312")) {
		dumpedResponse, err = decodegbk(dumpedResponse)
		if err != nil {
			return errors.Wrap(err, "could not gbk decode")
		}
		redirectedResponse, err = decodegbk(redirectedResponse)
		if err != nil {
			return errors.Wrap(err, "could not gbk decode")
		}
	}

	// if nuclei-project is enabled store the response if not previously done
	if request.options.ProjectFile != nil && !fromCache {
		if err := request.options.ProjectFile.Set(dumpedRequest, resp, data); err != nil {
			return errors.Wrap(err, "could not store in project file")
		}
	}

	matchedURL := reqURL
	if generatedRequest.rawRequest != nil && generatedRequest.rawRequest.FullURL != "" {
		matchedURL = generatedRequest.rawRequest.FullURL
	}
	if generatedRequest.request != nil {
		matchedURL = generatedRequest.request.URL.String()
	}
	finalEvent := make(output.InternalEvent)

	outputEvent := request.responseToDSLMap(resp, reqURL, matchedURL, tostring.UnsafeToString(dumpedRequest), tostring.UnsafeToString(dumpedResponse), tostring.UnsafeToString(data), headersToString(resp.Header), duration, generatedRequest.meta)
	if i := strings.LastIndex(hostname, ":"); i != -1 {
		hostname = hostname[:i]
	}
	outputEvent["ip"] = httpclientpool.Dialer.GetDialedIP(hostname)
	outputEvent["redirect-chain"] = tostring.UnsafeToString(redirectedResponse)
	for k, v := range previousEvent {
		finalEvent[k] = v
	}
	for k, v := range outputEvent {
		finalEvent[k] = v
	}
	// Add to history the current request number metadata if asked by the user.
	if request.ReqCondition {
		for k, v := range outputEvent {
			key := fmt.Sprintf("%s_%d", k, requestCount)
			previousEvent[key] = v
			finalEvent[key] = v
		}
	}

	event := eventcreator.CreateEventWithAdditionalOptions(request, finalEvent, func(internalWrappedEvent *output.InternalWrappedEvent) {
		internalWrappedEvent.OperatorsResult.PayloadValues = generatedRequest.meta
	})

	if request.options.Options.Debug || request.options.Options.DebugResponse {
		gologger.Info().Msgf("[%s] Dumped HTTP response for %s\n\n", request.options.TemplateID, formedURL)
		gologger.Print().Msgf("%s", responsehighlighter.Highlight(event.OperatorsResult, string(redirectedResponse), request.options.Options.NoColor))
	}

	callback(event)
	return nil
}

// setCustomHeaders sets the custom headers for generated request
func (request *Request) setCustomHeaders(req *generatedRequest) {
	for k, v := range request.customHeaders {
		if req.rawRequest != nil {
			req.rawRequest.Headers[k] = v
		} else {
			kk, vv := strings.TrimSpace(k), strings.TrimSpace(v)
			req.request.Header.Set(kk, vv)
			if kk == "Host" {
				req.request.Host = vv
			}
		}
	}
}<|MERGE_RESOLUTION|>--- conflicted
+++ resolved
@@ -258,13 +258,8 @@
 		requestCount++
 		request.options.Progress.IncrementRequests()
 
-<<<<<<< HEAD
+		// If this was a match and we want to stop at first match, skip all further requests.
 		if (generatedHttpRequest.original.options.Options.StopAtFirstMatch || request.StopAtFirstMatch) && gotOutput {
-			request.options.Progress.IncrementErrorsBy(int64(generator.Total()))
-=======
-		// If this was a match and we want to stop at first match, skip all further requests.
-		if (request.original.options.Options.StopAtFirstMatch || r.StopAtFirstMatch) && gotOutput {
->>>>>>> d7eec370
 			break
 		}
 	}
@@ -287,22 +282,22 @@
 	)
 
 	// For race conditions we can't dump the request body at this point as it's already waiting the open-gate event, already handled with a similar code within the race function
-	if !request.original.Race {
+	if !generatedRequest.original.Race {
 		var dumpError error
-		dumpedRequest, dumpError = dump(request, reqURL)
+		dumpedRequest, dumpError = dump(generatedRequest, reqURL)
 		if dumpError != nil {
 			return dumpError
 		}
 		dumpedRequestString := string(dumpedRequest)
 
 		// Check if are there any unresolved variables. If yes, skip unless overriden by user.
-		if varErr := expressions.ContainsUnresolvedVariables(dumpedRequestString); varErr != nil && !r.SkipVariablesCheck {
-			gologger.Warning().Msgf("[%s] Could not make http request for %s: %v\n", r.options.TemplateID, reqURL, varErr)
+		if varErr := expressions.ContainsUnresolvedVariables(dumpedRequestString); varErr != nil && !request.SkipVariablesCheck {
+			gologger.Warning().Msgf("[%s] Could not make http request for %s: %v\n", request.options.TemplateID, reqURL, varErr)
 			return errStopExecution
 		}
 
-		if r.options.Options.Debug || r.options.Options.DebugRequests {
-			gologger.Info().Msgf("[%s] Dumped HTTP request for %s\n\n", r.options.TemplateID, reqURL)
+		if request.options.Options.Debug || request.options.Options.DebugRequests {
+			gologger.Info().Msgf("[%s] Dumped HTTP request for %s\n\n", request.options.TemplateID, reqURL)
 			gologger.Print().Msgf("%s", dumpedRequestString)
 		}
 	}
@@ -345,23 +340,6 @@
 			resp, err = request.httpClient.Do(generatedRequest.request)
 		}
 	}
-<<<<<<< HEAD
-
-	// For race conditions we can't dump the request body at this point as it's already waiting the open-gate event, already handled with a similar code within the race function
-	if !generatedRequest.original.Race {
-		var dumpError error
-		dumpedRequest, dumpError = dump(generatedRequest, reqURL)
-		if dumpError != nil {
-			return dumpError
-		}
-
-		if request.options.Options.Debug || request.options.Options.DebugRequests {
-			gologger.Info().Msgf("[%s] Dumped HTTP request for %s\n\n", request.options.TemplateID, reqURL)
-			gologger.Print().Msgf("%s", string(dumpedRequest))
-		}
-	}
-=======
->>>>>>> d7eec370
 	if err != nil {
 		// rawhttp doesn't support draining response bodies.
 		if resp != nil && resp.Body != nil && generatedRequest.rawRequest == nil {
