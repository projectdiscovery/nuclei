package offlinehttp

import (
	"net/http"
	"strings"
	"time"

	"github.com/projectdiscovery/nuclei/v2/pkg/model"
	"github.com/projectdiscovery/nuclei/v2/pkg/operators"
	"github.com/projectdiscovery/nuclei/v2/pkg/operators/extractors"
	"github.com/projectdiscovery/nuclei/v2/pkg/operators/matchers"
	"github.com/projectdiscovery/nuclei/v2/pkg/output"
	"github.com/projectdiscovery/nuclei/v2/pkg/protocols"
	"github.com/projectdiscovery/nuclei/v2/pkg/protocols/common/helpers/responsehighlighter"
	"github.com/projectdiscovery/nuclei/v2/pkg/types"
	"github.com/projectdiscovery/nuclei/v2/pkg/utils"
)

// Match matches a generic data response again a given matcher
func (request *Request) Match(data map[string]interface{}, matcher *matchers.Matcher) (bool, []string) {
	item, ok := getMatchPart(matcher.Part, data)
	if !ok {
		return false, []string{}
	}

	switch matcher.GetType() {
	case matchers.StatusMatcher:
		statusCode, ok := getStatusCode(data)
		if !ok {
			return false, []string{}
		}
		return matcher.Result(matcher.MatchStatusCode(statusCode)), []string{responsehighlighter.CreateStatusCodeSnippet(data["response"].(string), statusCode)}
	case matchers.SizeMatcher:
		return matcher.Result(matcher.MatchSize(len(item))), []string{}
	case matchers.WordsMatcher:
		return matcher.ResultWithMatchedSnippet(matcher.MatchWords(item, nil))
	case matchers.RegexMatcher:
		return matcher.ResultWithMatchedSnippet(matcher.MatchRegex(item))
	case matchers.BinaryMatcher:
		return matcher.ResultWithMatchedSnippet(matcher.MatchBinary(item))
	case matchers.DSLMatcher:
		return matcher.Result(matcher.MatchDSL(data)), []string{}
	}
	return false, []string{}
}

func getStatusCode(data map[string]interface{}) (int, bool) {
	statusCodeValue, ok := data["status_code"]
	if !ok {
		return 0, false
	}
	statusCode, ok := statusCodeValue.(int)
	if !ok {
		return 0, false
	}
	return statusCode, true
}

// Extract performs extracting operation for an extractor on model and returns true or false.
func (request *Request) Extract(data map[string]interface{}, extractor *extractors.Extractor) map[string]struct{} {
	item, ok := getMatchPart(extractor.Part, data)
	if !ok {
		return nil
	}
	switch extractor.GetType() {
	case extractors.RegexExtractor:
		return extractor.ExtractRegex(item)
	case extractors.KValExtractor:
		return extractor.ExtractKval(data)
	}
	return nil
}

// getMatchPart returns the match part honoring "all" matchers + others.
func getMatchPart(part string, data output.InternalEvent) (string, bool) {
	if part == "header" {
		part = "all_headers"
	}
	var itemStr string

	if part == "all" {
		builder := &strings.Builder{}
		builder.WriteString(types.ToString(data["body"]))
		builder.WriteString(types.ToString(data["all_headers"]))
		itemStr = builder.String()
	} else {
		item, ok := data[part]
		if !ok {
			return "", false
		}
		itemStr = types.ToString(item)
	}
	return itemStr, true
}

// responseToDSLMap converts an HTTP response to a map for use in DSL matching
func (request *Request) responseToDSLMap(resp *http.Response, host, matched, rawReq, rawResp, body, headers string, duration time.Duration, extra map[string]interface{}) output.InternalEvent {
	data := make(output.InternalEvent, 12+len(extra)+len(resp.Header)+len(resp.Cookies()))
	for k, v := range extra {
		data[k] = v
	}
	for _, cookie := range resp.Cookies() {
		data[strings.ToLower(cookie.Name)] = cookie.Value
	}
	for k, v := range resp.Header {
		k = strings.ToLower(strings.TrimSpace(k))
		data[k] = strings.Join(v, " ")
	}

	data["path"] = host
	data["matched"] = matched
	data["request"] = rawReq
	data["response"] = rawResp
	data["content_length"] = resp.ContentLength
	data["status_code"] = resp.StatusCode
	data["body"] = body
	data["all_headers"] = headers
	data["duration"] = duration.Seconds()
	data["template-id"] = request.options.TemplateID
	data["template-info"] = request.options.TemplateInfo
	data["template-path"] = request.options.TemplatePath
	return data
}

// MakeResultEvent creates a result event from internal wrapped event
func (request *Request) MakeResultEvent(wrapped *output.InternalWrappedEvent) []*output.ResultEvent {
	return protocols.MakeDefaultResultEvent(request, wrapped)
}

func (request *Request) GetCompiledOperators() []*operators.Operators {
	return request.compiledOperators
}

<<<<<<< HEAD
func (r *Request) makeResultEventItem(wrapped *output.InternalWrappedEvent) *output.ResultEvent {
	templateFile, templateURL := utils.TemplatePath(types.ToString(wrapped.InternalEvent["template-path"]))
=======
func (request *Request) MakeResultEventItem(wrapped *output.InternalWrappedEvent) *output.ResultEvent {
>>>>>>> 9300c732
	data := &output.ResultEvent{
		Template:         templateFile,
		TemplateURL:      templateURL,
		TemplateID:       types.ToString(wrapped.InternalEvent["template-id"]),
		TemplatePath:     types.ToString(wrapped.InternalEvent["template-path"]),
		Info:             wrapped.InternalEvent["template-info"].(model.Info),
		Type:             "http",
		Path:             types.ToString(wrapped.InternalEvent["path"]),
		Matched:          types.ToString(wrapped.InternalEvent["matched"]),
		MatcherStatus:    types.ToString(wrapped.OperatorsResult.Matched),
		Metadata:         wrapped.OperatorsResult.PayloadValues,
		ExtractedResults: wrapped.OperatorsResult.OutputExtracts,
		IP:               types.ToString(wrapped.InternalEvent["ip"]),
		Request:          types.ToString(wrapped.InternalEvent["request"]),
		Response:         types.ToString(wrapped.InternalEvent["raw"]),
	}
	return data
}<|MERGE_RESOLUTION|>--- conflicted
+++ resolved
@@ -131,12 +131,8 @@
 	return request.compiledOperators
 }
 
-<<<<<<< HEAD
-func (r *Request) makeResultEventItem(wrapped *output.InternalWrappedEvent) *output.ResultEvent {
+func (request *Request) MakeResultEventItem(wrapped *output.InternalWrappedEvent) *output.ResultEvent {
 	templateFile, templateURL := utils.TemplatePath(types.ToString(wrapped.InternalEvent["template-path"]))
-=======
-func (request *Request) MakeResultEventItem(wrapped *output.InternalWrappedEvent) *output.ResultEvent {
->>>>>>> 9300c732
 	data := &output.ResultEvent{
 		Template:         templateFile,
 		TemplateURL:      templateURL,
