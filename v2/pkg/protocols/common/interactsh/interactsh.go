--- conflicted
+++ resolved
@@ -96,53 +96,27 @@
 
 	c.setHostname(interactDomain)
 
-<<<<<<< HEAD
 	go func() {
 		err = interactsh.StartPolling(c.pollDuration, func(interaction *server.Interaction) {
-			item := c.requests.Get(interaction.UniqueID)
-			if item == nil {
+			request, err := c.requests.Get(interaction.UniqueID)
+			if errors.Is(err, gcache.KeyNotFoundError) || request == nil {
 				// If we don't have any request for this ID, add it to temporary
 				// lru cache, so we can correlate when we get an add request.
-				gotItem := c.interactions.Get(interaction.UniqueID)
-				if gotItem == nil {
-					c.interactions.Set(interaction.UniqueID, []*server.Interaction{interaction}, defaultInteractionDuration)
-				} else if items, ok := gotItem.Value().([]*server.Interaction); ok {
+				items, err := c.interactions.Get(interaction.UniqueID)
+				if errorutil.IsAny(err, gcache.KeyNotFoundError) || items == nil {
+					_ = c.interactions.SetWithExpire(interaction.UniqueID, []*server.Interaction{interaction}, defaultInteractionDuration)
+				} else {
 					items = append(items, interaction)
-					c.interactions.Set(interaction.UniqueID, items, defaultInteractionDuration)
+					_ = c.interactions.SetWithExpire(interaction.UniqueID, items, defaultInteractionDuration)
 				}
 				return
 			}
-			request, ok := item.Value().(*RequestData)
-			if !ok {
-=======
-	err = interactsh.StartPolling(c.pollDuration, func(interaction *server.Interaction) {
-		request, err := c.requests.Get(interaction.UniqueID)
-		if errors.Is(err, gcache.KeyNotFoundError) || request == nil {
-			// If we don't have any request for this ID, add it to temporary
-			// lru cache, so we can correlate when we get an add request.
-			items, err := c.interactions.Get(interaction.UniqueID)
-			if errorutil.IsAny(err, gcache.KeyNotFoundError) || items == nil {
-				_ = c.interactions.SetWithExpire(interaction.UniqueID, []*server.Interaction{interaction}, defaultInteractionDuration)
-			} else {
-				items = append(items, interaction)
-				_ = c.interactions.SetWithExpire(interaction.UniqueID, items, defaultInteractionDuration)
-			}
-			return
-		}
-
-		if requestShouldStopAtFirstMatch(request) || c.options.StopAtFirstMatch {
-			if gotItem, err := c.matchedTemplates.Get(hash(request.Event.InternalEvent)); gotItem && err == nil {
->>>>>>> fb2580c4
-				return
-			}
-
-			if _, ok := request.Event.InternalEvent[stopAtFirstMatchAttribute]; ok || c.options.StopAtFirstMatch {
-				gotItem := c.matchedTemplates.Get(hash(request.Event.InternalEvent[templateIdAttribute].(string), request.Event.InternalEvent["host"].(string)))
-				if gotItem != nil {
+
+			if requestShouldStopAtFirstMatch(request) || c.options.StopAtFirstMatch {
+				if gotItem, err := c.matchedTemplates.Get(hash(request.Event.InternalEvent)); gotItem && err == nil {
 					return
 				}
 			}
-
 			_ = c.processInteractionForRequest(interaction, request)
 		})
 
@@ -151,12 +125,6 @@
 		}
 	}()
 
-<<<<<<< HEAD
-=======
-	if err != nil {
-		return errorutil.NewWithErr(err).Msgf("could not perform interactsh polling")
-	}
->>>>>>> fb2580c4
 	return nil
 }
 
