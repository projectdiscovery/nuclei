package dns

import (
	"net"
	"strings"

	"github.com/miekg/dns"
	"github.com/pkg/errors"

	"github.com/projectdiscovery/nuclei/v2/pkg/operators"
	"github.com/projectdiscovery/nuclei/v2/pkg/protocols"
	"github.com/projectdiscovery/nuclei/v2/pkg/protocols/common/replacer"
	"github.com/projectdiscovery/nuclei/v2/pkg/protocols/dns/dnsclientpool"
	"github.com/projectdiscovery/retryabledns"
)

// Request contains a DNS protocol request to be made from a template
type Request struct {
	// Operators for the current request go here.
	operators.Operators `yaml:",inline"`

	// ID is the optional id of the request
	ID string `yaml:"id,omitempty" jsonschema:"title=id of the dns request,description=ID is the optional ID of the DNS Request"`

	// description: |
	//   Name is the Hostname to make DNS request for.
	//
	//   Generally, it is set to {{FQDN}} which is the domain we get from input.
	// examples:
	//   - value: "\"{{FQDN}}\""
	Name string `yaml:"name,omitempty" jsonschema:"title=hostname to make dns request for,description=Name is the Hostname to make DNS request for"`
	// description: |
	//   Type is the type of DNS request to make.
	// values:
	//   - "A"
	//   - "NS"
	//   - "DS"
	//   - "CNAME"
	//   - "SOA"
	//   - "PTR"
	//   - "MX"
	//   - "TXT"
	//   - "AAAA"
	Type string `yaml:"type,omitempty" jsonschema:"title=type of dns request to make,description=Type is the type of DNS request to make,enum=A,enum=NS,enum=DS,enum=CNAME,enum=SOA,enum=PTR,enum=MX,enum=TXT,enum=AAAA"`
	// description: |
	//   Class is the class of the DNS request.
	//
	//   Usually it's enough to just leave it as INET.
	// values:
	//   - "inet"
	//   - "csnet"
	//   - "chaos"
	//   - "hesiod"
	//   - "none"
	//   - "any"
	Class string `yaml:"class,omitempty" jsonschema:"title=class of DNS request,description=Class is the class of the DNS request,enum=inet,enum=csnet,enum=chaos,enum=hesiod,enum=none,enum=any"`
	// description: |
	//   Retries is the number of retries for the DNS request
	// examples:
	//   - name: Use a retry of 3 to 5 generally
	//     value: 5
	Retries int `yaml:"retries,omitempty" jsonschema:"title=retries for dns request,description=Retries is the number of retries for the DNS request"`

	CompiledOperators *operators.Operators `yaml:"-"`
	dnsClient         *retryabledns.Client
	options           *protocols.ExecuterOptions

	// cache any variables that may be needed for operation.
	class    uint16
	question uint16

	// description: |
	//   Recursion determines if resolver should recurse all records to get fresh results.
	Recursion bool `yaml:"recursion,omitempty" jsonschema:"title=recurse all servers,description=Recursion determines if resolver should recurse all records to get fresh results"`
	// Resolvers to use for the dns requests
	Resolvers []string `yaml:"resolvers,omitempty" jsonschema:"title=Resolvers,description=Define resolvers to use within the template"`
}

func (request *Request) GetCompiledOperators() []*operators.Operators {
	return []*operators.Operators{request.CompiledOperators}
}

// GetID returns the unique ID of the request if any.
func (request *Request) GetID() string {
	return request.ID
}

// Compile compiles the protocol request for further execution.
<<<<<<< HEAD
func (request *Request) Compile(options *protocols.ExecuterOptions) error {
	// Create a dns client for the class
	client, err := dnsclientpool.Get(options.Options, &dnsclientpool.Configuration{
		Retries: request.Retries,
	})
=======
func (r *Request) Compile(options *protocols.ExecuterOptions) error {
	dnsClientOptions := &dnsclientpool.Configuration{
		Retries: r.Retries,
	}
	if len(r.Resolvers) > 0 {
		dnsClientOptions.Resolvers = r.Resolvers
	}
	// Create a dns client for the class
	client, err := dnsclientpool.Get(options.Options, dnsClientOptions)
>>>>>>> eb2dee22
	if err != nil {
		return errors.Wrap(err, "could not get dns client")
	}
	request.dnsClient = client

	if len(request.Matchers) > 0 || len(request.Extractors) > 0 {
		compiled := &request.Operators
		if err := compiled.Compile(); err != nil {
			return errors.Wrap(err, "could not compile operators")
		}
		request.CompiledOperators = compiled
	}
	request.class = classToInt(request.Class)
	request.options = options
	request.question = questionTypeToInt(request.Type)
	return nil
}

// Requests returns the total number of requests the YAML rule will perform
func (request *Request) Requests() int {
	return 1
}

// Make returns the request to be sent for the protocol
func (request *Request) Make(domain string) (*dns.Msg, error) {
	if request.question != dns.TypePTR && net.ParseIP(domain) != nil {
		return nil, errors.New("cannot use IP address as DNS input")
	}
	domain = dns.Fqdn(domain)

	// Build a request on the specified URL
	req := new(dns.Msg)
	req.Id = dns.Id()
	req.RecursionDesired = request.Recursion

	var q dns.Question

	final := replacer.Replace(request.Name, map[string]interface{}{"FQDN": domain})

	q.Name = dns.Fqdn(final)
	q.Qclass = request.class
	q.Qtype = request.question
	req.Question = append(req.Question, q)

	req.SetEdns0(4096, false)

	switch request.question {
	case dns.TypeTXT:
		req.AuthenticatedData = true
	}

	return req, nil
}

// questionTypeToInt converts DNS question type to internal representation
func questionTypeToInt(questionType string) uint16 {
	questionType = strings.TrimSpace(strings.ToUpper(questionType))
	question := dns.TypeA

	switch questionType {
	case "A":
		question = dns.TypeA
	case "NS":
		question = dns.TypeNS
	case "CNAME":
		question = dns.TypeCNAME
	case "SOA":
		question = dns.TypeSOA
	case "PTR":
		question = dns.TypePTR
	case "MX":
		question = dns.TypeMX
	case "TXT":
		question = dns.TypeTXT
	case "DS":
		question = dns.TypeDS
	case "AAAA":
		question = dns.TypeAAAA
	}
	return question
}

// classToInt converts a dns class name to its internal representation
func classToInt(class string) uint16 {
	class = strings.TrimSpace(strings.ToUpper(class))
	result := dns.ClassINET

	switch class {
	case "INET":
		result = dns.ClassINET
	case "CSNET":
		result = dns.ClassCSNET
	case "CHAOS":
		result = dns.ClassCHAOS
	case "HESIOD":
		result = dns.ClassHESIOD
	case "NONE":
		result = dns.ClassNONE
	case "ANY":
		result = dns.ClassANY
	}
	return uint16(result)
}<|MERGE_RESOLUTION|>--- conflicted
+++ resolved
@@ -86,23 +86,15 @@
 }
 
 // Compile compiles the protocol request for further execution.
-<<<<<<< HEAD
 func (request *Request) Compile(options *protocols.ExecuterOptions) error {
-	// Create a dns client for the class
-	client, err := dnsclientpool.Get(options.Options, &dnsclientpool.Configuration{
+	dnsClientOptions := &dnsclientpool.Configuration{
 		Retries: request.Retries,
-	})
-=======
-func (r *Request) Compile(options *protocols.ExecuterOptions) error {
-	dnsClientOptions := &dnsclientpool.Configuration{
-		Retries: r.Retries,
-	}
-	if len(r.Resolvers) > 0 {
-		dnsClientOptions.Resolvers = r.Resolvers
+	}
+	if len(request.Resolvers) > 0 {
+		dnsClientOptions.Resolvers = request.Resolvers
 	}
 	// Create a dns client for the class
 	client, err := dnsclientpool.Get(options.Options, dnsClientOptions)
->>>>>>> eb2dee22
 	if err != nil {
 		return errors.Wrap(err, "could not get dns client")
 	}
