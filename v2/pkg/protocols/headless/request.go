--- conflicted
+++ resolved
@@ -68,13 +68,8 @@
 			}
 		}
 	} else {
-<<<<<<< HEAD
 		value := maps.Clone(payloads)
-		if err := request.executeRequestWithPayloads(inputURL, value, previous, callback); err != nil {
-=======
-		value := generators.CopyMap(payloads)
 		if err := request.executeRequestWithPayloads(inputURL, value, previous, wrappedCallback); err != nil {
->>>>>>> aaae68ee
 			return err
 		}
 	}
