package headless

import (
	"io"
	"net/url"
	"strings"
	"time"

	"github.com/pkg/errors"
	"golang.org/x/exp/maps"

	"github.com/projectdiscovery/gologger"
	"github.com/projectdiscovery/nuclei/v2/pkg/output"
	"github.com/projectdiscovery/nuclei/v2/pkg/protocols"
	"github.com/projectdiscovery/nuclei/v2/pkg/protocols/common/contextargs"
	"github.com/projectdiscovery/nuclei/v2/pkg/protocols/common/fuzz"
	"github.com/projectdiscovery/nuclei/v2/pkg/protocols/common/generators"
	"github.com/projectdiscovery/nuclei/v2/pkg/protocols/common/helpers/eventcreator"
	"github.com/projectdiscovery/nuclei/v2/pkg/protocols/common/helpers/responsehighlighter"
	"github.com/projectdiscovery/nuclei/v2/pkg/protocols/common/interactsh"
	"github.com/projectdiscovery/nuclei/v2/pkg/protocols/common/utils/vardump"
	protocolutils "github.com/projectdiscovery/nuclei/v2/pkg/protocols/utils"
	templateTypes "github.com/projectdiscovery/nuclei/v2/pkg/templates/types"
	urlutil "github.com/projectdiscovery/utils/url"
)

var _ protocols.Request = &Request{}

const errCouldGetHtmlElement = "could get html element"

// Type returns the type of the protocol request
func (request *Request) Type() templateTypes.ProtocolType {
	return templateTypes.HeadlessProtocol
}

// ExecuteWithResults executes the protocol requests and returns results instead of writing them.
func (request *Request) ExecuteWithResults(input *contextargs.Context, metadata, previous output.InternalEvent, callback protocols.OutputEventCallback) error {
	inputURL := input.MetaInput.Input
	if request.options.Browser.UserAgent() == "" {
		request.options.Browser.SetUserAgent(request.compiledUserAgent)
	}

	vars := protocolutils.GenerateVariablesWithContextArgs(input, false)
	payloads := generators.BuildPayloadFromOptions(request.options.Options)
	// add templatecontext variables to varMap
	values := generators.MergeMaps(vars, metadata, payloads, request.options.TemplateCtx.GetAll())
	variablesMap := request.options.Variables.Evaluate(values)
	payloads = generators.MergeMaps(variablesMap, payloads, request.options.Constants)

	// check for operator matches by wrapping callback
	gotmatches := false
	wrappedCallback := func(results *output.InternalWrappedEvent) {
		callback(results)
		if results != nil && results.OperatorsResult != nil {
			gotmatches = results.OperatorsResult.Matched
		}
	}
	// verify if fuzz elaboration was requested
	if len(request.Fuzzing) > 0 {
		return request.executeFuzzingRule(inputURL, payloads, previous, wrappedCallback)
	}
	if request.generator != nil {
		iterator := request.generator.NewIterator()
		for {
			value, ok := iterator.Value()
			if !ok {
				break
			}
			if gotmatches && (request.StopAtFirstMatch || request.options.Options.StopAtFirstMatch || request.options.StopAtFirstMatch) {
				return nil
			}
			value = generators.MergeMaps(value, payloads)
			if err := request.executeRequestWithPayloads(inputURL, value, previous, wrappedCallback); err != nil {
				return err
			}
		}
	} else {
		value := maps.Clone(payloads)
		if err := request.executeRequestWithPayloads(inputURL, value, previous, wrappedCallback); err != nil {
			return err
		}
	}
	return nil
}

func (request *Request) executeRequestWithPayloads(inputURL string, payloads map[string]interface{}, previous output.InternalEvent, callback protocols.OutputEventCallback) error {
	instance, err := request.options.Browser.NewInstance()
	if err != nil {
		request.options.Output.Request(request.options.TemplatePath, inputURL, request.Type().String(), err)
		request.options.Progress.IncrementFailedRequestsBy(1)
		return errors.Wrap(err, errCouldGetHtmlElement)
	}
	defer instance.Close()

	if vardump.EnableVarDump {
		gologger.Debug().Msgf("Protocol request variables: \n%s\n", vardump.DumpVariables(payloads))
	}

	instance.SetInteractsh(request.options.Interactsh)

	parsedURL, err := url.Parse(inputURL)
	if err != nil {
		request.options.Output.Request(request.options.TemplatePath, inputURL, request.Type().String(), err)
		request.options.Progress.IncrementFailedRequestsBy(1)
		return errors.Wrap(err, errCouldGetHtmlElement)
	}
	timeout := time.Duration(request.options.Options.PageTimeout) * time.Second
	out, page, err := instance.Run(parsedURL, request.Steps, payloads, timeout)
	if err != nil {
		request.options.Output.Request(request.options.TemplatePath, inputURL, request.Type().String(), err)
		request.options.Progress.IncrementFailedRequestsBy(1)
		return errors.Wrap(err, errCouldGetHtmlElement)
	}
	defer page.Close()

	request.options.Output.Request(request.options.TemplatePath, inputURL, request.Type().String(), nil)
	request.options.Progress.IncrementRequests()
	gologger.Verbose().Msgf("Sent Headless request to %s", inputURL)

	reqBuilder := &strings.Builder{}
	if request.options.Options.Debug || request.options.Options.DebugRequests || request.options.Options.DebugResponse {
		gologger.Info().Msgf("[%s] Dumped Headless request for %s", request.options.TemplateID, inputURL)

		for _, act := range request.Steps {
			actStepStr := act.String()
			actStepStr = strings.ReplaceAll(actStepStr, "{{BaseURL}}", inputURL)
			reqBuilder.WriteString("\t" + actStepStr + "\n")
		}
		gologger.Debug().Msgf(reqBuilder.String())

	}

	var responseBody string
	html, err := page.Page().Element("html")
	if err == nil {
		responseBody, _ = html.HTML()
	}

	outputEvent := request.responseToDSLMap(responseBody, out["header"], out["status_code"], reqBuilder.String(), inputURL, inputURL, page.DumpHistory())
<<<<<<< HEAD
=======
	// add response fields to template context and merge templatectx variables to output event
	request.options.AddTemplateVars(request.Type(), outputEvent)
	outputEvent = generators.MergeMaps(outputEvent, request.options.TemplateCtx.GetAll())
>>>>>>> e1d3f474
	for k, v := range out {
		outputEvent[k] = v
	}
	for k, v := range payloads {
		outputEvent[k] = v
	}

	var event *output.InternalWrappedEvent
	if len(page.InteractshURLs) == 0 {
		event = eventcreator.CreateEvent(request, outputEvent, request.options.Options.Debug || request.options.Options.DebugResponse)
		callback(event)
	} else if request.options.Interactsh != nil {
		event = &output.InternalWrappedEvent{InternalEvent: outputEvent}
		request.options.Interactsh.RequestEvent(page.InteractshURLs, &interactsh.RequestData{
			MakeResultFunc: request.MakeResultEvent,
			Event:          event,
			Operators:      request.CompiledOperators,
			MatchFunc:      request.Match,
			ExtractFunc:    request.Extract,
		})
	}
	if len(page.InteractshURLs) > 0 {
		event.UsesInteractsh = true
	}

	dumpResponse(event, request.options, responseBody, inputURL)
	return nil
}

func dumpResponse(event *output.InternalWrappedEvent, requestOptions *protocols.ExecutorOptions, responseBody string, input string) {
	cliOptions := requestOptions.Options
	if cliOptions.Debug || cliOptions.DebugResponse {
		highlightedResponse := responsehighlighter.Highlight(event.OperatorsResult, responseBody, cliOptions.NoColor, false)
		gologger.Debug().Msgf("[%s] Dumped Headless response for %s\n\n%s", requestOptions.TemplateID, input, highlightedResponse)
	}
}

// executeFuzzingRule executes a fuzzing rule in the template request
func (request *Request) executeFuzzingRule(inputURL string, payloads map[string]interface{}, previous output.InternalEvent, callback protocols.OutputEventCallback) error {
	// check for operator matches by wrapping callback
	gotmatches := false
	fuzzRequestCallback := func(gr fuzz.GeneratedRequest) bool {
		if gotmatches && (request.StopAtFirstMatch || request.options.Options.StopAtFirstMatch || request.options.StopAtFirstMatch) {
			return true
		}
		if err := request.executeRequestWithPayloads(gr.Request.URL.String(), gr.DynamicValues, previous, callback); err != nil {
			return false
		}
		return true
	}

	parsedURL, err := urlutil.Parse(inputURL)
	if err != nil {
		return errors.Wrap(err, "could not parse url")
	}
	for _, rule := range request.Fuzzing {
		err := rule.Execute(&fuzz.ExecuteRuleInput{
			URL:         parsedURL,
			Callback:    fuzzRequestCallback,
			Values:      payloads,
			BaseRequest: nil,
		})
		if err == io.EOF {
			return nil
		}
		if err != nil {
			return errors.Wrap(err, "could not execute rule")
		}
	}
	return nil
}<|MERGE_RESOLUTION|>--- conflicted
+++ resolved
@@ -137,12 +137,9 @@
 	}
 
 	outputEvent := request.responseToDSLMap(responseBody, out["header"], out["status_code"], reqBuilder.String(), inputURL, inputURL, page.DumpHistory())
-<<<<<<< HEAD
-=======
 	// add response fields to template context and merge templatectx variables to output event
 	request.options.AddTemplateVars(request.Type(), outputEvent)
 	outputEvent = generators.MergeMaps(outputEvent, request.options.TemplateCtx.GetAll())
->>>>>>> e1d3f474
 	for k, v := range out {
 		outputEvent[k] = v
 	}
