--- conflicted
+++ resolved
@@ -154,14 +154,10 @@
 		responseBody, _ = html.HTML()
 	}
 
-<<<<<<< HEAD
 	outputEvent := request.responseToDSLMap(responseBody, out["header"], out["status_code"], reqBuilder.String(), input.MetaInput.Input, input.MetaInput.Input, page.DumpHistory())
 	// add response fields to template context and merge templatectx variables to output event
 	request.options.AddTemplateVars(request.Type(), outputEvent)
 	outputEvent = generators.MergeMaps(outputEvent, request.options.TemplateCtx.GetAll())
-=======
-	outputEvent := request.responseToDSLMap(responseBody, out["header"], out["status_code"], reqBuilder.String(), input.MetaInput.Input, navigatedURL, page.DumpHistory())
->>>>>>> c8a7df98
 	for k, v := range out {
 		outputEvent[k] = v
 	}
